use postgres::{Client as PostgresClient, NoTls};
extern crate users;
<<<<<<< HEAD
use crate::node::messages::message::{Message, MessageType, NodeInfo};
use crate::utils::queries::query_is_insert;
=======
use crate::node::messages::message::{Message, MessageType};
use crate::utils::queries::{query_affects_memory_state, query_is_insert};
>>>>>>> 398602b5

use super::node::*;
use super::shard_manager::ShardManager;
use crate::utils::common::get_username_dinamically;
use crate::utils::node_config::{get_router_config, Node};
use inline_colorization::*;
use rust_decimal::Decimal;
use std::collections::HashMap;
use std::io::{Read, Write};
use std::sync::{Arc, MutexGuard, RwLock};
use std::{io, net::TcpStream, sync::Mutex};

// use super::super::utils::sysinfo::print_available_memory;

#[derive(Clone)]
pub struct Channel {
    stream: Arc<Mutex<TcpStream>>,
}

/// This struct represents the Router node in the distributed system. It has the responsibility of routing the queries to the appropriate shard or shards.
#[repr(C)]
#[derive(Clone)]
pub struct Router {
    ///  HashMap:
    ///     key: shardId
    ///     value: Shard's Client
    shards: Arc<Mutex<HashMap<String, PostgresClient>>>,
    shard_manager: Arc<ShardManager>,
    ///  HashMap:
    ///     key: Hash
    ///     value: shardId
    comm_channels: Arc<RwLock<HashMap<String, Channel>>>,
    ip: Arc<str>,
    port: Arc<str>,
}

impl Router {
    /// Creates a new Router node with the given port and ip, connecting it to the shards specified in the configuration file.
    pub fn new(ip: &str, port: &str, config_path: Option<&str>) -> Self {
        Router::initialize_router_with_connections(ip, port, config_path)
    }

    /// Initializes the Router node with connections to the shards specified in the configuration file.
    fn initialize_router_with_connections(
        ip: &str,
        port: &str,
        config_path: Option<&str>,
    ) -> Router {
        let config = get_router_config(config_path);
        let shards: HashMap<String, PostgresClient> = HashMap::new();
        let comm_channels: HashMap<String, Channel> = HashMap::new();
        let shard_manager = ShardManager::new();

        let mut router = Router {
            shards: Arc::new(Mutex::new(shards)),
            shard_manager: Arc::new(shard_manager),
            comm_channels: Arc::new(RwLock::new(comm_channels)),
            ip: Arc::from(ip),
            port: Arc::from(port),
        };

        for shard in config.nodes {
            if (shard.ip == router.ip.as_ref()) && (shard.port == router.port.as_ref()) {
                continue;
            }
            router.configure_shard_connection_to(shard)
        }
        router
    }

    /// Configures the connection to a shard with the given ip and port.
    fn configure_shard_connection_to(&mut self, node: Node) {
        let node_ip = node.ip;
        let node_port = node.port;

        let shard_client = match Router::connect_to_node(&node_ip, &node_port) {
            Ok(shard_client) => shard_client,
            Err(_) => {
                println!("Failed to connect to port: {}", node_port);
                return;
            }
        };
        println!("Connected to ip {} and port: {}", node_ip, node_port);

        self.save_shard_client(node_port.to_string(), shard_client);
        self.set_health_connection(node_ip.as_str(), node_port.as_str());
    }

    /// Saves the shard client in the Router's shards HashMap with its corresponding shard id as key.
    fn save_shard_client(&mut self, shard_id: String, shard_client: PostgresClient) {
        let mut shards = self.shards.lock().unwrap();
        shards.insert(shard_id, shard_client);
    }

    /// Sets the health_connection to the shard with the given ip and port, initializing the communication with a handshake between the router and the shard.
    fn set_health_connection(&mut self, node_ip: &str, node_port: &str) {
        let health_connection = match Router::get_shard_channel(&node_ip, &node_port) {
            Ok(health_connection) => health_connection,
            Err(_) => {
                println!("Failed to create health-connection to port: {}", node_port);
                return;
            }
        };
        if self.send_init_connection_message(health_connection.clone(), node_port) {
            self.save_comm_channel(node_port.to_string(), health_connection);
        }
    }

    /// Saves the communication channel to the shard with the given shard id as key.
    fn save_comm_channel(&mut self, shard_id: String, channel: Channel) {
        let mut comm_channels = self.comm_channels.write().unwrap();
        comm_channels.insert(shard_id, channel);
    }

    /// Sends the InitConnection message to the shard with the given shard id, initializing the communication with a handshake between the router and the shard. The shard will respond with a MemoryUpdate message, which will be handled by the router updating the shard's memory size in the ShardManager.
    fn send_init_connection_message(
        &mut self,
        health_connection: Channel,
        node_port: &str,
    ) -> bool {
        // Send InitConnection Message to Shard and save shard to ShardManager
        let mut stream = health_connection.stream.as_ref().lock().unwrap();
        let update_message = Message::new(
            MessageType::InitConnection,
            None,
            Some(NodeInfo {
                ip: self.ip.as_ref().to_string(),
                port: self.port.as_ref().to_string(),
            }),
        );

        println!("Sending message to shard: {:?}", update_message);

        let message_string = update_message.to_string();
        stream.write_all(message_string.as_bytes()).unwrap();

        println!("Waiting for response from shard");

        let response: &mut [u8] = &mut [0; 1024];

        // Wait for timeout and read response
        stream
            .set_read_timeout(Some(std::time::Duration::new(10, 0)))
            .unwrap();

        match stream.read(response) {
            Ok(_) => {
                let response_string = String::from_utf8_lossy(response);
                let response_message = Message::from_string(&response_string).unwrap();
                println!("Response from shard: {:?}", response_message);
                self.handle_response(response_message, node_port)
            }
            Err(_) => {
                println!(
                    "{color_red}Shard {} did not respond{style_reset}",
                    node_port
                );
                false
            }
        }
    }

    /// Handles the responses from the shard from the health_connection channel.
    fn handle_response(&mut self, response_message: Message, node_port: &str) -> bool {
        match response_message.message_type {
            MessageType::Agreed => {
                println!(
                    "{color_bright_green}Shard {} accepted the connection{style_reset}",
                    node_port
                );
                let memory_size = response_message.payload.unwrap();
                println!("Memory size: {}", memory_size);
                self.save_shard_in_manager(memory_size, node_port.to_string());
                true
            }
            MessageType::MemoryUpdate => {
                let memory_size = response_message.payload.unwrap();
                println!(
                    "{color_bright_green}Shard {} updated its memory size to {}{style_reset}",
                    node_port, memory_size
                );
                self.update_shard_in_manager(memory_size, node_port.to_string());
                true
            }
            _ => {
                println!(
                    "{color_red}Shard {} denied the connection{style_reset}",
                    node_port
                );
                false
            }
        }
    }

    /// Adds a shard to the ShardManager with the given memory size and shard id.
    fn save_shard_in_manager(&mut self, memory_size: f64, shard_id: String) {
        let mut shard_manager = self.shard_manager.as_ref().clone();
        shard_manager.add_shard(memory_size, shard_id.clone());
        println!(
            "{color_bright_green}Shard {} added to ShardManager{style_reset}",
            shard_id
        );
    }

    /// Updates the shard in the ShardManager with the given memory size and shard id.
    fn update_shard_in_manager(&mut self, memory_size: f64, shard_id: String) {
        let mut shard_manager = self.shard_manager.as_ref().clone();
        shard_manager.update_shard_memory(memory_size, shard_id.clone());
        println!(
            "{color_bright_green}Shard {} updated in ShardManager{style_reset}",
            shard_id
        );
    }

    /// Connects to the node with the given ip and port, returning a Client.
    fn connect_to_node(ip: &str, port: &str) -> Result<PostgresClient, postgres::Error> {
        // get username dynamically
        let username = get_username_dinamically();

        match PostgresClient::connect(
            format!(
                "host={} port={} user={} dbname=template1",
                ip, port, username
            )
            .as_str(),
            NoTls,
        ) {
            Ok(shard_client) => Ok(shard_client),
            Err(e) => Err(e),
        }
    }

    /// Establishes a health connection with the node with the given ip and port, returning a Channel.
    fn get_shard_channel(node_ip: &str, node_port: &str) -> Result<Channel, io::Error> {
        let port = node_port.parse::<u64>().unwrap() + 1000;
        match TcpStream::connect(format!("{}:{}", node_ip, port)) {
            Ok(stream) => {
                println!(
                    "{color_bright_green}Health connection established with {}:{}{style_reset}",
                    node_ip, port
                );
                Ok(Channel {
                    stream: Arc::new(Mutex::new(stream)),
                })
            }
            Err(e) => {
                println!(
                    "{color_red}Error establishing health connection with {}:{}. Error: {:?}{style_reset}",
                    node_ip, port, e
                );
                Err(e)
            }
        }
    }

    /// Function that receives a query and checks for shards with corresponding data.
    /// If the query is an INSERT query, it will return the specific shard that the query should be sent to.
    /// If the query is not an INSERT query, it will return all shards.
    /// The second return value is a boolean that indicates if the shards need to update their memory after the query is executed. This will be true if the query affects the memory state of the system.
    fn get_shards_for_query(&mut self, query: &str) -> (Vec<String>, bool) {
        if query_is_insert(query) {
            println!("Query is INSERT");
            let shard = self.shard_manager.peek().unwrap();
            (vec![shard.clone()], true)
        } else {
            // Return all shards
            (self.shards.lock().unwrap().keys().cloned().collect(), query_affects_memory_state(query))
        }
    }
<<<<<<< HEAD

    /// Function that sends a message to the shard asking for a memory update. This must be called each time an insertion query is sent, and may be used to update the shard's memory size in the ShardManager in other circumstances.
    fn ask_for_memory_update(&mut self, shard_id: String) {
        // Get channel
        let self_clone = self.clone();
        let comm_channels = self_clone.comm_channels.read().unwrap();
        let shard_comm_channel = comm_channels.get(&shard_id).unwrap();
        let mut stream = shard_comm_channel.stream.as_ref().lock().unwrap();

        // Write message
        let message = Message::new(MessageType::AskMemoryUpdate, None, None);
        stream.write(message.to_string().as_bytes()).unwrap();
        let mut response: [u8; 1024] = [0; 1024];

        // Readn and handle message
        stream.read(&mut response).unwrap();
        let response_string = String::from_utf8_lossy(&response);
        let response_message = match Message::from_string(&response_string) {
            Ok(message) => message,
            Err(_) => {
                eprintln!("Failed to parse message from shard");
                // TODO-SHARD: handle this situation, should this try again? What happens if we can't update the shard's memory in the shard_manager?
                return;
            }
        };
        self.handle_response(response_message, shard_id.as_str());
    }
=======
>>>>>>> 398602b5
}

impl NodeRole for Router {
    fn send_query(&mut self, query: &str) -> bool {
        println!("Router send_query called with query: {:?}", query);

        let (shards, is_insert) = self.get_shards_for_query(query);

        if shards.len() == 0 {
            eprintln!("No shards found for the query");
            return false;
        }

        for shard_id in shards {
            self.send_query_to_shard(shard_id, query, is_insert);
        }
        true
    }
}

<<<<<<< HEAD
impl NetworkNode for Router {
    fn get_router_data(&self) -> (String, String) {
        (self.ip.as_ref().to_string(), self.port.as_ref().to_string())
    }
}

=======
// Communication with shards
>>>>>>> 398602b5
impl Router {

    fn get_stream(&self, shard_id: &str) -> Option<Arc<Mutex<TcpStream>>> {
        let comm_channels = match self.comm_channels.read() {
            Ok(comm_channels) => comm_channels,
            Err(_) => {
                eprintln!("Failed to get comm channels");
                return None;
            }
        };

        let shard_comm_channel = match comm_channels.get(&shard_id.to_string()) {
            Some(shard_comm_channel) => shard_comm_channel,
            None => {
                eprintln!("Failed to get comm channel for shard {}", shard_id);
                return None;
            }
        };

        Some(shard_comm_channel.stream.clone())
    }

    fn init_message_exchange(&mut self, message: Message, writable_stream: &mut MutexGuard<TcpStream>, shard_id: String) -> bool {
        writable_stream.write(message.to_string().as_bytes()).unwrap();
        let mut response: [u8; 1024] = [0; 1024];

        // Readn and handle message
        writable_stream.read(&mut response).unwrap();
        let response_string = String::from_utf8_lossy(&response);
        let response_message = match Message::from_string(&response_string) {
            Ok(message) => message,
            Err(_) => {
                eprintln!("Failed to parse message from shard");
                // TODO-SHARD: handle this situation, should this try again? What happens if we can't update the shard's memory in the shard_manager?
                return false;
            }
        };
        
        self.handle_response(response_message, shard_id.as_str())
    }

    /// Function that sends a message to the shard asking for a memory update. This must be called each time an insertion query is sent, and may be used to update the shard's memory size in the ShardManager in other circumstances.
    fn ask_for_memory_update(&mut self, shard_id: String) {
        let stream = match self.get_stream(shard_id.as_str()) {
            Some(stream) => stream,
            None => {
                eprintln!("Failed to get stream for shard {}", shard_id);
                return;
            }
        };

        let mut writable_stream = match stream.as_ref().try_lock() {
            Ok(writable_stream) => writable_stream,
            Err(_) => {
                eprintln!("Failed to get writable stream for shard {}", shard_id);
                return;
            }
        };

        // Write message
        let message = Message::new(MessageType::AskMemoryUpdate, None);
        self.init_message_exchange(message, &mut writable_stream, shard_id);
    }

    fn send_query_to_shard(&mut self, shard_id: String, query: &str, update: bool) {
        if let Some(shard) = self.clone().shards.lock().unwrap().get_mut(&shard_id) {
            let rows = match shard.query(query, &[]) {
                Ok(rows) => rows,
                Err(e) => {
                    eprintln!("Failed to send the query to the shard: {:?}", e);
                    return;
                }
            };

            if update {
                self.ask_for_memory_update(shard_id);
            }

            // TODO-SHARD: maybe this can be encapsulated inside another trait, with `.query` included

            for row in rows {
                let id: i32 = row.get(0);
                let name: &str = row.get(1);
                let position: &str = row.get(2);
                let salary: Decimal = row.get(3);
                println!(
                    "QUERY RESULT: id: {}, name: {}, position: {}, salary: {}",
                    id, name, position, salary
                );
            }
        } else {
            eprintln!("Shard {:?} not found", shard_id);
            return;
        }
    }
}<|MERGE_RESOLUTION|>--- conflicted
+++ resolved
@@ -1,12 +1,7 @@
 use postgres::{Client as PostgresClient, NoTls};
 extern crate users;
-<<<<<<< HEAD
 use crate::node::messages::message::{Message, MessageType, NodeInfo};
-use crate::utils::queries::query_is_insert;
-=======
-use crate::node::messages::message::{Message, MessageType};
 use crate::utils::queries::{query_affects_memory_state, query_is_insert};
->>>>>>> 398602b5
 
 use super::node::*;
 use super::shard_manager::ShardManager;
@@ -273,39 +268,12 @@
             (vec![shard.clone()], true)
         } else {
             // Return all shards
-            (self.shards.lock().unwrap().keys().cloned().collect(), query_affects_memory_state(query))
-        }
-    }
-<<<<<<< HEAD
-
-    /// Function that sends a message to the shard asking for a memory update. This must be called each time an insertion query is sent, and may be used to update the shard's memory size in the ShardManager in other circumstances.
-    fn ask_for_memory_update(&mut self, shard_id: String) {
-        // Get channel
-        let self_clone = self.clone();
-        let comm_channels = self_clone.comm_channels.read().unwrap();
-        let shard_comm_channel = comm_channels.get(&shard_id).unwrap();
-        let mut stream = shard_comm_channel.stream.as_ref().lock().unwrap();
-
-        // Write message
-        let message = Message::new(MessageType::AskMemoryUpdate, None, None);
-        stream.write(message.to_string().as_bytes()).unwrap();
-        let mut response: [u8; 1024] = [0; 1024];
-
-        // Readn and handle message
-        stream.read(&mut response).unwrap();
-        let response_string = String::from_utf8_lossy(&response);
-        let response_message = match Message::from_string(&response_string) {
-            Ok(message) => message,
-            Err(_) => {
-                eprintln!("Failed to parse message from shard");
-                // TODO-SHARD: handle this situation, should this try again? What happens if we can't update the shard's memory in the shard_manager?
-                return;
-            }
-        };
-        self.handle_response(response_message, shard_id.as_str());
-    }
-=======
->>>>>>> 398602b5
+            (
+                self.shards.lock().unwrap().keys().cloned().collect(),
+                query_affects_memory_state(query),
+            )
+        }
+    }
 }
 
 impl NodeRole for Router {
@@ -326,18 +294,14 @@
     }
 }
 
-<<<<<<< HEAD
 impl NetworkNode for Router {
     fn get_router_data(&self) -> (String, String) {
         (self.ip.as_ref().to_string(), self.port.as_ref().to_string())
     }
 }
 
-=======
 // Communication with shards
->>>>>>> 398602b5
 impl Router {
-
     fn get_stream(&self, shard_id: &str) -> Option<Arc<Mutex<TcpStream>>> {
         let comm_channels = match self.comm_channels.read() {
             Ok(comm_channels) => comm_channels,
@@ -358,8 +322,15 @@
         Some(shard_comm_channel.stream.clone())
     }
 
-    fn init_message_exchange(&mut self, message: Message, writable_stream: &mut MutexGuard<TcpStream>, shard_id: String) -> bool {
-        writable_stream.write(message.to_string().as_bytes()).unwrap();
+    fn init_message_exchange(
+        &mut self,
+        message: Message,
+        writable_stream: &mut MutexGuard<TcpStream>,
+        shard_id: String,
+    ) -> bool {
+        writable_stream
+            .write(message.to_string().as_bytes())
+            .unwrap();
         let mut response: [u8; 1024] = [0; 1024];
 
         // Readn and handle message
@@ -373,7 +344,7 @@
                 return false;
             }
         };
-        
+
         self.handle_response(response_message, shard_id.as_str())
     }
 
@@ -396,7 +367,7 @@
         };
 
         // Write message
-        let message = Message::new(MessageType::AskMemoryUpdate, None);
+        let message = Message::new(MessageType::AskMemoryUpdate, None, None);
         self.init_message_exchange(message, &mut writable_stream, shard_id);
     }
 
