--- conflicted
+++ resolved
@@ -274,13 +274,9 @@
 	elog(DEBUG1, "Retrieved base64 key: %s", responseKey);
 #endif
 
-<<<<<<< HEAD
 	key = palloc_object(KeyInfo);
-=======
-	key = palloc(sizeof(KeyInfo));
 	memset(key->name, 0, sizeof(key->name));
 	memcpy(key->name, key_name, strnlen(key_name, sizeof(key->name) - 1));
->>>>>>> e92fee76
 	key->data.len = pg_b64_decode(responseKey, strlen(responseKey), (char *) key->data.data, MAX_KEY_DATA_SIZE);
 
 	if (key->data.len > MAX_KEY_DATA_SIZE)
