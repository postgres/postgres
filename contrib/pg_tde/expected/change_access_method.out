--- conflicted
+++ resolved
@@ -151,19 +151,11 @@
      country_name    text unique not null,
      continent        text not null
 ) USING heap;
-<<<<<<< HEAD
 ERROR:  pg_tde.enforce_encryption is ON, only the tde_heap access method is allowed.
  
 ALTER TABLE country_table SET access method  heap;
 ERROR:  pg_tde.enforce_encryption is ON, only the tde_heap access method is allowed.
 ALTER TABLE country_table2 SET access method  tde_heap;
-=======
-psql:sql/change_access_method.inc:75: ERROR:  pg_tde.enforce_encryption is ON, only the tde_heap access method is allowed.
- 
-ALTER TABLE country_table SET access method  heap;
-psql:sql/change_access_method.inc:77: ERROR:  pg_tde.enforce_encryption is ON, only the tde_heap access method is allowed.
-ALTER TABLE country_table2 SET access method  :tde_am;
->>>>>>> e92fee76
 CREATE TABLE country_table3 (
      country_id        serial primary key,
      country_name    text unique not null,
