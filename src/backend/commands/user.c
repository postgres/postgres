/*-------------------------------------------------------------------------
 *
 * user.c
 *	  Commands for manipulating roles (formerly called users).
 *
 * Portions Copyright (c) 1996-2022, PostgreSQL Global Development Group
 * Portions Copyright (c) 1994, Regents of the University of California
 *
 * src/backend/commands/user.c
 *
 *-------------------------------------------------------------------------
 */
#include "postgres.h"

#include "access/genam.h"
#include "access/htup_details.h"
#include "access/table.h"
#include "access/xact.h"
#include "catalog/binary_upgrade.h"
#include "catalog/catalog.h"
#include "catalog/dependency.h"
#include "catalog/indexing.h"
#include "catalog/objectaccess.h"
#include "catalog/pg_auth_members.h"
#include "catalog/pg_authid.h"
#include "catalog/pg_database.h"
#include "catalog/pg_db_role_setting.h"
#include "commands/comment.h"
#include "commands/dbcommands.h"
#include "commands/defrem.h"
#include "commands/seclabel.h"
#include "commands/user.h"
#include "libpq/crypt.h"
#include "miscadmin.h"
#include "storage/lmgr.h"
#include "utils/acl.h"
#include "utils/builtins.h"
#include "utils/fmgroids.h"
#include "utils/syscache.h"
#include "utils/timestamp.h"

/* Potentially set by pg_upgrade_support functions */
Oid			binary_upgrade_next_pg_authid_oid = InvalidOid;


/* GUC parameter */
int			Password_encryption = PASSWORD_TYPE_SCRAM_SHA_256;

/* Hook to check passwords in CreateRole() and AlterRole() */
check_password_hook_type check_password_hook = NULL;

static void AddRoleMems(const char *rolename, Oid roleid,
						List *memberSpecs, List *memberIds,
						Oid grantorId, bool admin_opt, Oid dbid);
static void DelRoleMems(const char *rolename, Oid roleid,
						List *memberSpecs, List *memberIds,
						bool admin_opt, Oid dbid);


/* Check if current user has createrole privileges */
static bool
have_createrole_privilege(void)
{
	return has_createrole_privilege(GetUserId());
}


/*
 * CREATE ROLE
 */
Oid
CreateRole(ParseState *pstate, CreateRoleStmt *stmt)
{
	Relation	pg_authid_rel;
	TupleDesc	pg_authid_dsc;
	HeapTuple	tuple;
	Datum		new_record[Natts_pg_authid];
	bool		new_record_nulls[Natts_pg_authid];
	Oid			roleid;
	ListCell   *item;
	ListCell   *option;
	char	   *password = NULL;	/* user password */
	bool		issuper = false;	/* Make the user a superuser? */
	bool		inherit = true; /* Auto inherit privileges? */
	bool		createrole = false; /* Can this user create roles? */
	bool		createdb = false;	/* Can the user create databases? */
	bool		canlogin = false;	/* Can this user login? */
	bool		isreplication = false;	/* Is this a replication role? */
	bool		bypassrls = false;	/* Is this a row security enabled role? */
	int			connlimit = -1; /* maximum connections allowed */
	List	   *addroleto = NIL;	/* roles to make this a member of */
	List	   *rolemembers = NIL;	/* roles to be members of this role */
	List	   *adminmembers = NIL; /* roles to be admins of this role */
	char	   *validUntil = NULL;	/* time the login is valid until */
	Datum		validUntil_datum;	/* same, as timestamptz Datum */
	bool		validUntil_null;
	DefElem    *dpassword = NULL;
	DefElem    *dissuper = NULL;
	DefElem    *dinherit = NULL;
	DefElem    *dcreaterole = NULL;
	DefElem    *dcreatedb = NULL;
	DefElem    *dcanlogin = NULL;
	DefElem    *disreplication = NULL;
	DefElem    *dconnlimit = NULL;
	DefElem    *daddroleto = NULL;
	DefElem    *drolemembers = NULL;
	DefElem    *dadminmembers = NULL;
	DefElem    *dvalidUntil = NULL;
	DefElem    *dbypassRLS = NULL;

	/* The defaults can vary depending on the original statement type */
	switch (stmt->stmt_type)
	{
		case ROLESTMT_ROLE:
			break;
		case ROLESTMT_USER:
			canlogin = true;
			/* may eventually want inherit to default to false here */
			break;
		case ROLESTMT_GROUP:
			break;
	}

	/* Extract options from the statement node tree */
	foreach(option, stmt->options)
	{
		DefElem    *defel = (DefElem *) lfirst(option);

		if (strcmp(defel->defname, "password") == 0)
		{
			if (dpassword)
				errorConflictingDefElem(defel, pstate);
			dpassword = defel;
		}
		else if (strcmp(defel->defname, "sysid") == 0)
		{
			ereport(NOTICE,
					(errmsg("SYSID can no longer be specified")));
		}
		else if (strcmp(defel->defname, "superuser") == 0)
		{
			if (dissuper)
				errorConflictingDefElem(defel, pstate);
			dissuper = defel;
		}
		else if (strcmp(defel->defname, "inherit") == 0)
		{
			if (dinherit)
				errorConflictingDefElem(defel, pstate);
			dinherit = defel;
		}
		else if (strcmp(defel->defname, "createrole") == 0)
		{
			if (dcreaterole)
				errorConflictingDefElem(defel, pstate);
			dcreaterole = defel;
		}
		else if (strcmp(defel->defname, "createdb") == 0)
		{
			if (dcreatedb)
				errorConflictingDefElem(defel, pstate);
			dcreatedb = defel;
		}
		else if (strcmp(defel->defname, "canlogin") == 0)
		{
			if (dcanlogin)
				errorConflictingDefElem(defel, pstate);
			dcanlogin = defel;
		}
		else if (strcmp(defel->defname, "isreplication") == 0)
		{
			if (disreplication)
				errorConflictingDefElem(defel, pstate);
			disreplication = defel;
		}
		else if (strcmp(defel->defname, "connectionlimit") == 0)
		{
			if (dconnlimit)
				errorConflictingDefElem(defel, pstate);
			dconnlimit = defel;
		}
		else if (strcmp(defel->defname, "addroleto") == 0)
		{
			if (daddroleto)
				errorConflictingDefElem(defel, pstate);
			daddroleto = defel;
		}
		else if (strcmp(defel->defname, "rolemembers") == 0)
		{
			if (drolemembers)
				errorConflictingDefElem(defel, pstate);
			drolemembers = defel;
		}
		else if (strcmp(defel->defname, "adminmembers") == 0)
		{
			if (dadminmembers)
				errorConflictingDefElem(defel, pstate);
			dadminmembers = defel;
		}
		else if (strcmp(defel->defname, "validUntil") == 0)
		{
			if (dvalidUntil)
				errorConflictingDefElem(defel, pstate);
			dvalidUntil = defel;
		}
		else if (strcmp(defel->defname, "bypassrls") == 0)
		{
			if (dbypassRLS)
				errorConflictingDefElem(defel, pstate);
			dbypassRLS = defel;
		}
		else
			elog(ERROR, "option \"%s\" not recognized",
				 defel->defname);
	}

	if (dpassword && dpassword->arg)
		password = strVal(dpassword->arg);
	if (dissuper)
		issuper = boolVal(dissuper->arg);
	if (dinherit)
		inherit = boolVal(dinherit->arg);
	if (dcreaterole)
		createrole = boolVal(dcreaterole->arg);
	if (dcreatedb)
		createdb = boolVal(dcreatedb->arg);
	if (dcanlogin)
		canlogin = boolVal(dcanlogin->arg);
	if (disreplication)
		isreplication = boolVal(disreplication->arg);
	if (dconnlimit)
	{
		connlimit = intVal(dconnlimit->arg);
		if (connlimit < -1)
			ereport(ERROR,
					(errcode(ERRCODE_INVALID_PARAMETER_VALUE),
					 errmsg("invalid connection limit: %d", connlimit)));
	}
	if (daddroleto)
		addroleto = (List *) daddroleto->arg;
	if (drolemembers)
		rolemembers = (List *) drolemembers->arg;
	if (dadminmembers)
		adminmembers = (List *) dadminmembers->arg;
	if (dvalidUntil)
		validUntil = strVal(dvalidUntil->arg);
	if (dbypassRLS)
		bypassrls = boolVal(dbypassRLS->arg);

	/* Check some permissions first */
	if (issuper)
	{
		if (!superuser())
			ereport(ERROR,
					(errcode(ERRCODE_INSUFFICIENT_PRIVILEGE),
					 errmsg("must be superuser to create superusers")));
	}
	else if (isreplication)
	{
		if (!superuser())
			ereport(ERROR,
					(errcode(ERRCODE_INSUFFICIENT_PRIVILEGE),
					 errmsg("must be superuser to create replication users")));
	}
	else if (bypassrls)
	{
		if (!superuser())
			ereport(ERROR,
					(errcode(ERRCODE_INSUFFICIENT_PRIVILEGE),
					 errmsg("must be superuser to create bypassrls users")));
	}
	else
	{
		if (!have_createrole_privilege())
			ereport(ERROR,
					(errcode(ERRCODE_INSUFFICIENT_PRIVILEGE),
					 errmsg("permission denied to create role")));
	}

	/*
	 * Check that the user is not trying to create a role in the reserved
	 * "pg_" namespace.
	 */
	if (IsReservedName(stmt->role))
		ereport(ERROR,
				(errcode(ERRCODE_RESERVED_NAME),
				 errmsg("role name \"%s\" is reserved",
						stmt->role),
				 errdetail("Role names starting with \"pg_\" are reserved.")));

	/*
	 * If built with appropriate switch, whine when regression-testing
	 * conventions for role names are violated.
	 */
#ifdef ENFORCE_REGRESSION_TEST_NAME_RESTRICTIONS
	if (strncmp(stmt->role, "regress_", 8) != 0)
		elog(WARNING, "roles created by regression test cases should have names starting with \"regress_\"");
#endif

	/*
	 * Check the pg_authid relation to be certain the role doesn't already
	 * exist.
	 */
	pg_authid_rel = table_open(AuthIdRelationId, RowExclusiveLock);
	pg_authid_dsc = RelationGetDescr(pg_authid_rel);

	if (OidIsValid(get_role_oid(stmt->role, true)))
		ereport(ERROR,
				(errcode(ERRCODE_DUPLICATE_OBJECT),
				 errmsg("role \"%s\" already exists",
						stmt->role)));

	/* Convert validuntil to internal form */
	if (validUntil)
	{
		validUntil_datum = DirectFunctionCall3(timestamptz_in,
											   CStringGetDatum(validUntil),
											   ObjectIdGetDatum(InvalidOid),
											   Int32GetDatum(-1));
		validUntil_null = false;
	}
	else
	{
		validUntil_datum = (Datum) 0;
		validUntil_null = true;
	}

	/*
	 * Call the password checking hook if there is one defined
	 */
	if (check_password_hook && password)
		(*check_password_hook) (stmt->role,
								password,
								get_password_type(password),
								validUntil_datum,
								validUntil_null);

	/*
	 * Build a tuple to insert
	 */
	MemSet(new_record, 0, sizeof(new_record));
	MemSet(new_record_nulls, false, sizeof(new_record_nulls));

	new_record[Anum_pg_authid_rolname - 1] =
		DirectFunctionCall1(namein, CStringGetDatum(stmt->role));

	new_record[Anum_pg_authid_rolsuper - 1] = BoolGetDatum(issuper);
	new_record[Anum_pg_authid_rolinherit - 1] = BoolGetDatum(inherit);
	new_record[Anum_pg_authid_rolcreaterole - 1] = BoolGetDatum(createrole);
	new_record[Anum_pg_authid_rolcreatedb - 1] = BoolGetDatum(createdb);
	new_record[Anum_pg_authid_rolcanlogin - 1] = BoolGetDatum(canlogin);
	new_record[Anum_pg_authid_rolreplication - 1] = BoolGetDatum(isreplication);
	new_record[Anum_pg_authid_rolconnlimit - 1] = Int32GetDatum(connlimit);

	if (password)
	{
		char	   *shadow_pass;
		const char *logdetail = NULL;

		/*
		 * Don't allow an empty password. Libpq treats an empty password the
		 * same as no password at all, and won't even try to authenticate. But
		 * other clients might, so allowing it would be confusing. By clearing
		 * the password when an empty string is specified, the account is
		 * consistently locked for all clients.
		 *
		 * Note that this only covers passwords stored in the database itself.
		 * There are also checks in the authentication code, to forbid an
		 * empty password from being used with authentication methods that
		 * fetch the password from an external system, like LDAP or PAM.
		 */
		if (password[0] == '\0' ||
			plain_crypt_verify(stmt->role, password, "", &logdetail) == STATUS_OK)
		{
			ereport(NOTICE,
					(errmsg("empty string is not a valid password, clearing password")));
			new_record_nulls[Anum_pg_authid_rolpassword - 1] = true;
		}
		else
		{
			/* Encrypt the password to the requested format. */
			shadow_pass = encrypt_password(Password_encryption, stmt->role,
										   password);
			new_record[Anum_pg_authid_rolpassword - 1] =
				CStringGetTextDatum(shadow_pass);
		}
	}
	else
		new_record_nulls[Anum_pg_authid_rolpassword - 1] = true;

	new_record[Anum_pg_authid_rolvaliduntil - 1] = validUntil_datum;
	new_record_nulls[Anum_pg_authid_rolvaliduntil - 1] = validUntil_null;

	new_record[Anum_pg_authid_rolbypassrls - 1] = BoolGetDatum(bypassrls);

	/*
	 * pg_largeobject_metadata contains pg_authid.oid's, so we use the
	 * binary-upgrade override.
	 */
	if (IsBinaryUpgrade)
	{
		if (!OidIsValid(binary_upgrade_next_pg_authid_oid))
			ereport(ERROR,
					(errcode(ERRCODE_INVALID_PARAMETER_VALUE),
					 errmsg("pg_authid OID value not set when in binary upgrade mode")));

		roleid = binary_upgrade_next_pg_authid_oid;
		binary_upgrade_next_pg_authid_oid = InvalidOid;
	}
	else
	{
		roleid = GetNewOidWithIndex(pg_authid_rel, AuthIdOidIndexId,
									Anum_pg_authid_oid);
	}

	new_record[Anum_pg_authid_oid - 1] = ObjectIdGetDatum(roleid);

	tuple = heap_form_tuple(pg_authid_dsc, new_record, new_record_nulls);

	/*
	 * Insert new record in the pg_authid table
	 */
	CatalogTupleInsert(pg_authid_rel, tuple);

	/*
	 * Advance command counter so we can see new record; else tests in
	 * AddRoleMems may fail.
	 */
	if (addroleto || adminmembers || rolemembers)
		CommandCounterIncrement();

	/*
	 * Add the new role to the specified existing roles.
	 */
	if (addroleto)
	{
		RoleSpec   *thisrole = makeNode(RoleSpec);
		List	   *thisrole_list = list_make1(thisrole);
		List	   *thisrole_oidlist = list_make1_oid(roleid);

		thisrole->roletype = ROLESPEC_CSTRING;
		thisrole->rolename = stmt->role;
		thisrole->location = -1;

		foreach(item, addroleto)
		{
			RoleSpec   *oldrole = lfirst(item);
			HeapTuple	oldroletup = get_rolespec_tuple(oldrole);
			Form_pg_authid oldroleform = (Form_pg_authid) GETSTRUCT(oldroletup);
			Oid			oldroleid = oldroleform->oid;
			char	   *oldrolename = NameStr(oldroleform->rolname);

			AddRoleMems(oldrolename, oldroleid,
						thisrole_list,
						thisrole_oidlist,
						GetUserId(), false, InvalidOid);

			ReleaseSysCache(oldroletup);
		}
	}

	/*
	 * Add the specified members to this new role. adminmembers get the admin
	 * option, rolemembers don't.
	 */
	AddRoleMems(stmt->role, roleid,
				adminmembers, roleSpecsToIds(adminmembers),
				GetUserId(), true, InvalidOid);
	AddRoleMems(stmt->role, roleid,
				rolemembers, roleSpecsToIds(rolemembers),
				GetUserId(), false, InvalidOid);

	/* Post creation hook for new role */
	InvokeObjectPostCreateHook(AuthIdRelationId, roleid, 0);

	/*
	 * Close pg_authid, but keep lock till commit.
	 */
	table_close(pg_authid_rel, NoLock);

	return roleid;
}


/*
 * ALTER ROLE
 *
 * Note: the rolemembers option accepted here is intended to support the
 * backwards-compatible ALTER GROUP syntax.  Although it will work to say
 * "ALTER ROLE role ROLE rolenames", we don't document it.
 */
Oid
AlterRole(ParseState *pstate, AlterRoleStmt *stmt)
{
	Datum		new_record[Natts_pg_authid];
	bool		new_record_nulls[Natts_pg_authid];
	bool		new_record_repl[Natts_pg_authid];
	Relation	pg_authid_rel;
	TupleDesc	pg_authid_dsc;
	HeapTuple	tuple,
				new_tuple;
	Form_pg_authid authform;
	ListCell   *option;
	char	   *rolename;
	char	   *password = NULL;	/* user password */
	int			connlimit = -1; /* maximum connections allowed */
	char	   *validUntil = NULL;	/* time the login is valid until */
	Datum		validUntil_datum;	/* same, as timestamptz Datum */
	bool		validUntil_null;
	DefElem    *dpassword = NULL;
	DefElem    *dissuper = NULL;
	DefElem    *dinherit = NULL;
	DefElem    *dcreaterole = NULL;
	DefElem    *dcreatedb = NULL;
	DefElem    *dcanlogin = NULL;
	DefElem    *disreplication = NULL;
	DefElem    *dconnlimit = NULL;
	DefElem    *drolemembers = NULL;
	DefElem    *dvalidUntil = NULL;
	DefElem    *dbypassRLS = NULL;
	Oid			roleid;

	check_rolespec_name(stmt->role,
						"Cannot alter reserved roles.");

	/* Extract options from the statement node tree */
	foreach(option, stmt->options)
	{
		DefElem    *defel = (DefElem *) lfirst(option);

		if (strcmp(defel->defname, "password") == 0)
		{
			if (dpassword)
				errorConflictingDefElem(defel, pstate);
			dpassword = defel;
		}
		else if (strcmp(defel->defname, "superuser") == 0)
		{
			if (dissuper)
				errorConflictingDefElem(defel, pstate);
			dissuper = defel;
		}
		else if (strcmp(defel->defname, "inherit") == 0)
		{
			if (dinherit)
				errorConflictingDefElem(defel, pstate);
			dinherit = defel;
		}
		else if (strcmp(defel->defname, "createrole") == 0)
		{
			if (dcreaterole)
				errorConflictingDefElem(defel, pstate);
			dcreaterole = defel;
		}
		else if (strcmp(defel->defname, "createdb") == 0)
		{
			if (dcreatedb)
				errorConflictingDefElem(defel, pstate);
			dcreatedb = defel;
		}
		else if (strcmp(defel->defname, "canlogin") == 0)
		{
			if (dcanlogin)
				errorConflictingDefElem(defel, pstate);
			dcanlogin = defel;
		}
		else if (strcmp(defel->defname, "isreplication") == 0)
		{
			if (disreplication)
				errorConflictingDefElem(defel, pstate);
			disreplication = defel;
		}
		else if (strcmp(defel->defname, "connectionlimit") == 0)
		{
			if (dconnlimit)
				errorConflictingDefElem(defel, pstate);
			dconnlimit = defel;
		}
		else if (strcmp(defel->defname, "rolemembers") == 0 &&
				 stmt->action != 0)
		{
			if (drolemembers)
				errorConflictingDefElem(defel, pstate);
			drolemembers = defel;
		}
		else if (strcmp(defel->defname, "validUntil") == 0)
		{
			if (dvalidUntil)
				errorConflictingDefElem(defel, pstate);
			dvalidUntil = defel;
		}
		else if (strcmp(defel->defname, "bypassrls") == 0)
		{
			if (dbypassRLS)
				errorConflictingDefElem(defel, pstate);
			dbypassRLS = defel;
		}
		else
			elog(ERROR, "option \"%s\" not recognized",
				 defel->defname);
	}

	if (dpassword && dpassword->arg)
		password = strVal(dpassword->arg);
	if (dconnlimit)
	{
		connlimit = intVal(dconnlimit->arg);
		if (connlimit < -1)
			ereport(ERROR,
					(errcode(ERRCODE_INVALID_PARAMETER_VALUE),
					 errmsg("invalid connection limit: %d", connlimit)));
	}
	if (dvalidUntil)
		validUntil = strVal(dvalidUntil->arg);

	/*
	 * Scan the pg_authid relation to be certain the user exists.
	 */
	pg_authid_rel = table_open(AuthIdRelationId, RowExclusiveLock);
	pg_authid_dsc = RelationGetDescr(pg_authid_rel);

	tuple = get_rolespec_tuple(stmt->role);
	authform = (Form_pg_authid) GETSTRUCT(tuple);
	rolename = pstrdup(NameStr(authform->rolname));
	roleid = authform->oid;

	/*
	 * To mess with a superuser or replication role in any way you gotta be
	 * superuser.  We also insist on superuser to change the BYPASSRLS
	 * property.  Otherwise, if you don't have createrole, you're only allowed
	 * to change your own password.
	 */
	if (authform->rolsuper || dissuper)
	{
		if (!superuser())
			ereport(ERROR,
					(errcode(ERRCODE_INSUFFICIENT_PRIVILEGE),
					 errmsg("must be superuser to alter superuser roles or change superuser attribute")));
	}
	else if (authform->rolreplication || disreplication)
	{
		if (!superuser())
			ereport(ERROR,
					(errcode(ERRCODE_INSUFFICIENT_PRIVILEGE),
					 errmsg("must be superuser to alter replication roles or change replication attribute")));
	}
	else if (dbypassRLS)
	{
		if (!superuser())
			ereport(ERROR,
					(errcode(ERRCODE_INSUFFICIENT_PRIVILEGE),
					 errmsg("must be superuser to change bypassrls attribute")));
	}
	else if (!have_createrole_privilege())
	{
		/* check the rest */
		if (dinherit || dcreaterole || dcreatedb || dcanlogin || dconnlimit ||
			drolemembers || dvalidUntil || !dpassword || roleid != GetUserId())
			ereport(ERROR,
					(errcode(ERRCODE_INSUFFICIENT_PRIVILEGE),
					 errmsg("permission denied")));
	}

	/* Convert validuntil to internal form */
	if (dvalidUntil)
	{
		validUntil_datum = DirectFunctionCall3(timestamptz_in,
											   CStringGetDatum(validUntil),
											   ObjectIdGetDatum(InvalidOid),
											   Int32GetDatum(-1));
		validUntil_null = false;
	}
	else
	{
		/* fetch existing setting in case hook needs it */
		validUntil_datum = SysCacheGetAttr(AUTHNAME, tuple,
										   Anum_pg_authid_rolvaliduntil,
										   &validUntil_null);
	}

	/*
	 * Call the password checking hook if there is one defined
	 */
	if (check_password_hook && password)
		(*check_password_hook) (rolename,
								password,
								get_password_type(password),
								validUntil_datum,
								validUntil_null);

	/*
	 * Build an updated tuple, perusing the information just obtained
	 */
	MemSet(new_record, 0, sizeof(new_record));
	MemSet(new_record_nulls, false, sizeof(new_record_nulls));
	MemSet(new_record_repl, false, sizeof(new_record_repl));

	/*
	 * issuper/createrole/etc
	 */
	if (dissuper)
	{
		new_record[Anum_pg_authid_rolsuper - 1] = BoolGetDatum(boolVal(dissuper->arg));
		new_record_repl[Anum_pg_authid_rolsuper - 1] = true;
	}

	if (dinherit)
	{
		new_record[Anum_pg_authid_rolinherit - 1] = BoolGetDatum(boolVal(dinherit->arg));
		new_record_repl[Anum_pg_authid_rolinherit - 1] = true;
	}

	if (dcreaterole)
	{
		new_record[Anum_pg_authid_rolcreaterole - 1] = BoolGetDatum(boolVal(dcreaterole->arg));
		new_record_repl[Anum_pg_authid_rolcreaterole - 1] = true;
	}

	if (dcreatedb)
	{
		new_record[Anum_pg_authid_rolcreatedb - 1] = BoolGetDatum(boolVal(dcreatedb->arg));
		new_record_repl[Anum_pg_authid_rolcreatedb - 1] = true;
	}

	if (dcanlogin)
	{
		new_record[Anum_pg_authid_rolcanlogin - 1] = BoolGetDatum(boolVal(dcanlogin->arg));
		new_record_repl[Anum_pg_authid_rolcanlogin - 1] = true;
	}

	if (disreplication)
	{
		new_record[Anum_pg_authid_rolreplication - 1] = BoolGetDatum(boolVal(disreplication->arg));
		new_record_repl[Anum_pg_authid_rolreplication - 1] = true;
	}

	if (dconnlimit)
	{
		new_record[Anum_pg_authid_rolconnlimit - 1] = Int32GetDatum(connlimit);
		new_record_repl[Anum_pg_authid_rolconnlimit - 1] = true;
	}

	/* password */
	if (password)
	{
		char	   *shadow_pass;
		const char *logdetail = NULL;

		/* Like in CREATE USER, don't allow an empty password. */
		if (password[0] == '\0' ||
			plain_crypt_verify(rolename, password, "", &logdetail) == STATUS_OK)
		{
			ereport(NOTICE,
					(errmsg("empty string is not a valid password, clearing password")));
			new_record_nulls[Anum_pg_authid_rolpassword - 1] = true;
		}
		else
		{
			/* Encrypt the password to the requested format. */
			shadow_pass = encrypt_password(Password_encryption, rolename,
										   password);
			new_record[Anum_pg_authid_rolpassword - 1] =
				CStringGetTextDatum(shadow_pass);
		}
		new_record_repl[Anum_pg_authid_rolpassword - 1] = true;
	}

	/* unset password */
	if (dpassword && dpassword->arg == NULL)
	{
		new_record_repl[Anum_pg_authid_rolpassword - 1] = true;
		new_record_nulls[Anum_pg_authid_rolpassword - 1] = true;
	}

	/* valid until */
	new_record[Anum_pg_authid_rolvaliduntil - 1] = validUntil_datum;
	new_record_nulls[Anum_pg_authid_rolvaliduntil - 1] = validUntil_null;
	new_record_repl[Anum_pg_authid_rolvaliduntil - 1] = true;

	if (dbypassRLS)
	{
		new_record[Anum_pg_authid_rolbypassrls - 1] = BoolGetDatum(boolVal(dbypassRLS->arg));
		new_record_repl[Anum_pg_authid_rolbypassrls - 1] = true;
	}

	new_tuple = heap_modify_tuple(tuple, pg_authid_dsc, new_record,
								  new_record_nulls, new_record_repl);
	CatalogTupleUpdate(pg_authid_rel, &tuple->t_self, new_tuple);

	InvokeObjectPostAlterHook(AuthIdRelationId, roleid, 0);

	ReleaseSysCache(tuple);
	heap_freetuple(new_tuple);

	/*
	 * Advance command counter so we can see new record; else tests in
	 * AddRoleMems may fail.
	 */
	if (drolemembers)
	{
		List	   *rolemembers	= (List *) drolemembers->arg;

		CommandCounterIncrement();

<<<<<<< HEAD
	if (stmt->action == +1)		/* add members to role */
		AddRoleMems(rolename, roleid,
					rolemembers, roleSpecsToIds(rolemembers),
					GetUserId(), false, InvalidOid);
	else if (stmt->action == -1)	/* drop members from role */
		DelRoleMems(rolename, roleid,
					rolemembers, roleSpecsToIds(rolemembers),
					false, InvalidOid);
=======
		if (stmt->action == +1)		/* add members to role */
			AddRoleMems(rolename, roleid,
						rolemembers, roleSpecsToIds(rolemembers),
						GetUserId(), false);
		else if (stmt->action == -1)	/* drop members from role */
			DelRoleMems(rolename, roleid,
						rolemembers, roleSpecsToIds(rolemembers),
						false);
	}
>>>>>>> 1fabec7d

	/*
	 * Close pg_authid, but keep lock till commit.
	 */
	table_close(pg_authid_rel, NoLock);

	return roleid;
}


/*
 * ALTER ROLE ... SET
 */
Oid
AlterRoleSet(AlterRoleSetStmt *stmt)
{
	HeapTuple	roletuple;
	Form_pg_authid roleform;
	Oid			databaseid = InvalidOid;
	Oid			roleid = InvalidOid;

	if (stmt->role)
	{
		check_rolespec_name(stmt->role,
							"Cannot alter reserved roles.");

		roletuple = get_rolespec_tuple(stmt->role);
		roleform = (Form_pg_authid) GETSTRUCT(roletuple);
		roleid = roleform->oid;

		/*
		 * Obtain a lock on the role and make sure it didn't go away in the
		 * meantime.
		 */
		shdepLockAndCheckObject(AuthIdRelationId, roleid);

		/*
		 * To mess with a superuser you gotta be superuser; else you need
		 * createrole, or just want to change your own settings
		 */
		if (roleform->rolsuper)
		{
			if (!superuser())
				ereport(ERROR,
						(errcode(ERRCODE_INSUFFICIENT_PRIVILEGE),
						 errmsg("must be superuser to alter superusers")));
		}
		else
		{
			if (!have_createrole_privilege() && roleid != GetUserId())
				ereport(ERROR,
						(errcode(ERRCODE_INSUFFICIENT_PRIVILEGE),
						 errmsg("permission denied")));
		}

		ReleaseSysCache(roletuple);
	}

	/* look up and lock the database, if specified */
	if (stmt->database != NULL)
	{
		databaseid = get_database_oid(stmt->database, false);
		shdepLockAndCheckObject(DatabaseRelationId, databaseid);

		if (!stmt->role)
		{
			/*
			 * If no role is specified, then this is effectively the same as
			 * ALTER DATABASE ... SET, so use the same permission check.
			 */
			if (!pg_database_ownercheck(databaseid, GetUserId()))
				aclcheck_error(ACLCHECK_NOT_OWNER, OBJECT_DATABASE,
							   stmt->database);
		}
	}

	if (!stmt->role && !stmt->database)
	{
		/* Must be superuser to alter settings globally. */
		if (!superuser())
			ereport(ERROR,
					(errcode(ERRCODE_INSUFFICIENT_PRIVILEGE),
					 errmsg("must be superuser to alter settings globally")));
	}

	AlterSetting(databaseid, roleid, stmt->setstmt);

	return roleid;
}


/*
 * DROP ROLE
 */
void
DropRole(DropRoleStmt *stmt)
{
	Relation	pg_authid_rel,
				pg_auth_members_rel;
	ListCell   *item;

	if (!have_createrole_privilege())
		ereport(ERROR,
				(errcode(ERRCODE_INSUFFICIENT_PRIVILEGE),
				 errmsg("permission denied to drop role")));

	/*
	 * Scan the pg_authid relation to find the Oid of the role(s) to be
	 * deleted.
	 */
	pg_authid_rel = table_open(AuthIdRelationId, RowExclusiveLock);
	pg_auth_members_rel = table_open(AuthMemRelationId, RowExclusiveLock);

	foreach(item, stmt->roles)
	{
		RoleSpec   *rolspec = lfirst(item);
		char	   *role;
		HeapTuple	tuple,
					tmp_tuple;
		Form_pg_authid roleform;
		ScanKeyData scankey;
		char	   *detail;
		char	   *detail_log;
		SysScanDesc sscan;
		Oid			roleid;

		if (rolspec->roletype != ROLESPEC_CSTRING)
			ereport(ERROR,
					(errcode(ERRCODE_INVALID_PARAMETER_VALUE),
					 errmsg("cannot use special role specifier in DROP ROLE")));
		role = rolspec->rolename;

		tuple = SearchSysCache1(AUTHNAME, PointerGetDatum(role));
		if (!HeapTupleIsValid(tuple))
		{
			if (!stmt->missing_ok)
			{
				ereport(ERROR,
						(errcode(ERRCODE_UNDEFINED_OBJECT),
						 errmsg("role \"%s\" does not exist", role)));
			}
			else
			{
				ereport(NOTICE,
						(errmsg("role \"%s\" does not exist, skipping",
								role)));
			}

			continue;
		}

		roleform = (Form_pg_authid) GETSTRUCT(tuple);
		roleid = roleform->oid;

		if (roleid == GetUserId())
			ereport(ERROR,
					(errcode(ERRCODE_OBJECT_IN_USE),
					 errmsg("current user cannot be dropped")));
		if (roleid == GetOuterUserId())
			ereport(ERROR,
					(errcode(ERRCODE_OBJECT_IN_USE),
					 errmsg("current user cannot be dropped")));
		if (roleid == GetSessionUserId())
			ereport(ERROR,
					(errcode(ERRCODE_OBJECT_IN_USE),
					 errmsg("session user cannot be dropped")));

		/*
		 * For safety's sake, we allow createrole holders to drop ordinary
		 * roles but not superuser roles.  This is mainly to avoid the
		 * scenario where you accidentally drop the last superuser.
		 */
		if (roleform->rolsuper && !superuser())
			ereport(ERROR,
					(errcode(ERRCODE_INSUFFICIENT_PRIVILEGE),
					 errmsg("must be superuser to drop superusers")));

		/* DROP hook for the role being removed */
		InvokeObjectDropHook(AuthIdRelationId, roleid, 0);

		/*
		 * Lock the role, so nobody can add dependencies to her while we drop
		 * her.  We keep the lock until the end of transaction.
		 */
		LockSharedObject(AuthIdRelationId, roleid, 0, AccessExclusiveLock);

		/* Check for pg_shdepend entries depending on this role */
		if (checkSharedDependencies(AuthIdRelationId, roleid,
									&detail, &detail_log))
			ereport(ERROR,
					(errcode(ERRCODE_DEPENDENT_OBJECTS_STILL_EXIST),
					 errmsg("role \"%s\" cannot be dropped because some objects depend on it",
							role),
					 errdetail_internal("%s", detail),
					 errdetail_log("%s", detail_log)));

		/*
		 * Remove the role from the pg_authid table
		 */
		CatalogTupleDelete(pg_authid_rel, &tuple->t_self);

		ReleaseSysCache(tuple);

		/*
		 * Remove role from the pg_auth_members table.  We have to remove all
		 * tuples that show it as either a role or a member.
		 *
		 * XXX what about grantor entries?	Maybe we should do one heap scan.
		 */
		ScanKeyInit(&scankey,
					Anum_pg_auth_members_roleid,
					BTEqualStrategyNumber, F_OIDEQ,
					ObjectIdGetDatum(roleid));

		sscan = systable_beginscan(pg_auth_members_rel, AuthMemRoleMemDbIndexId,
								   true, NULL, 1, &scankey);

		while (HeapTupleIsValid(tmp_tuple = systable_getnext(sscan)))
		{
			CatalogTupleDelete(pg_auth_members_rel, &tmp_tuple->t_self);
		}

		systable_endscan(sscan);

		ScanKeyInit(&scankey,
					Anum_pg_auth_members_member,
					BTEqualStrategyNumber, F_OIDEQ,
					ObjectIdGetDatum(roleid));

		sscan = systable_beginscan(pg_auth_members_rel, AuthMemMemRoleDbIndexId,
								   true, NULL, 1, &scankey);

		while (HeapTupleIsValid(tmp_tuple = systable_getnext(sscan)))
		{
			CatalogTupleDelete(pg_auth_members_rel, &tmp_tuple->t_self);
		}

		systable_endscan(sscan);

		/*
		 * Remove any comments or security labels on this role.
		 */
		DeleteSharedComments(roleid, AuthIdRelationId);
		DeleteSharedSecurityLabel(roleid, AuthIdRelationId);

		/*
		 * Remove settings for this role.
		 */
		DropSetting(InvalidOid, roleid);

		/*
		 * Advance command counter so that later iterations of this loop will
		 * see the changes already made.  This is essential if, for example,
		 * we are trying to drop both a role and one of its direct members ---
		 * we'll get an error if we try to delete the linking pg_auth_members
		 * tuple twice.  (We do not need a CCI between the two delete loops
		 * above, because it's not allowed for a role to directly contain
		 * itself.)
		 */
		CommandCounterIncrement();
	}

	/*
	 * Now we can clean up; but keep locks until commit.
	 */
	table_close(pg_auth_members_rel, NoLock);
	table_close(pg_authid_rel, NoLock);
}

/*
 * Rename role
 */
ObjectAddress
RenameRole(const char *oldname, const char *newname)
{
	HeapTuple	oldtuple,
				newtuple;
	TupleDesc	dsc;
	Relation	rel;
	Datum		datum;
	bool		isnull;
	Datum		repl_val[Natts_pg_authid];
	bool		repl_null[Natts_pg_authid];
	bool		repl_repl[Natts_pg_authid];
	int			i;
	Oid			roleid;
	ObjectAddress address;
	Form_pg_authid authform;

	rel = table_open(AuthIdRelationId, RowExclusiveLock);
	dsc = RelationGetDescr(rel);

	oldtuple = SearchSysCache1(AUTHNAME, CStringGetDatum(oldname));
	if (!HeapTupleIsValid(oldtuple))
		ereport(ERROR,
				(errcode(ERRCODE_UNDEFINED_OBJECT),
				 errmsg("role \"%s\" does not exist", oldname)));

	/*
	 * XXX Client applications probably store the session user somewhere, so
	 * renaming it could cause confusion.  On the other hand, there may not be
	 * an actual problem besides a little confusion, so think about this and
	 * decide.  Same for SET ROLE ... we don't restrict renaming the current
	 * effective userid, though.
	 */

	authform = (Form_pg_authid) GETSTRUCT(oldtuple);
	roleid = authform->oid;

	if (roleid == GetSessionUserId())
		ereport(ERROR,
				(errcode(ERRCODE_FEATURE_NOT_SUPPORTED),
				 errmsg("session user cannot be renamed")));
	if (roleid == GetOuterUserId())
		ereport(ERROR,
				(errcode(ERRCODE_FEATURE_NOT_SUPPORTED),
				 errmsg("current user cannot be renamed")));

	/*
	 * Check that the user is not trying to rename a system role and not
	 * trying to rename a role into the reserved "pg_" namespace.
	 */
	if (IsReservedName(NameStr(authform->rolname)))
		ereport(ERROR,
				(errcode(ERRCODE_RESERVED_NAME),
				 errmsg("role name \"%s\" is reserved",
						NameStr(authform->rolname)),
				 errdetail("Role names starting with \"pg_\" are reserved.")));

	if (IsReservedName(newname))
		ereport(ERROR,
				(errcode(ERRCODE_RESERVED_NAME),
				 errmsg("role name \"%s\" is reserved",
						newname),
				 errdetail("Role names starting with \"pg_\" are reserved.")));

	/*
	 * If built with appropriate switch, whine when regression-testing
	 * conventions for role names are violated.
	 */
#ifdef ENFORCE_REGRESSION_TEST_NAME_RESTRICTIONS
	if (strncmp(newname, "regress_", 8) != 0)
		elog(WARNING, "roles created by regression test cases should have names starting with \"regress_\"");
#endif

	/* make sure the new name doesn't exist */
	if (SearchSysCacheExists1(AUTHNAME, CStringGetDatum(newname)))
		ereport(ERROR,
				(errcode(ERRCODE_DUPLICATE_OBJECT),
				 errmsg("role \"%s\" already exists", newname)));

	/*
	 * createrole is enough privilege unless you want to mess with a superuser
	 */
	if (((Form_pg_authid) GETSTRUCT(oldtuple))->rolsuper)
	{
		if (!superuser())
			ereport(ERROR,
					(errcode(ERRCODE_INSUFFICIENT_PRIVILEGE),
					 errmsg("must be superuser to rename superusers")));
	}
	else
	{
		if (!have_createrole_privilege())
			ereport(ERROR,
					(errcode(ERRCODE_INSUFFICIENT_PRIVILEGE),
					 errmsg("permission denied to rename role")));
	}

	/* OK, construct the modified tuple */
	for (i = 0; i < Natts_pg_authid; i++)
		repl_repl[i] = false;

	repl_repl[Anum_pg_authid_rolname - 1] = true;
	repl_val[Anum_pg_authid_rolname - 1] = DirectFunctionCall1(namein,
															   CStringGetDatum(newname));
	repl_null[Anum_pg_authid_rolname - 1] = false;

	datum = heap_getattr(oldtuple, Anum_pg_authid_rolpassword, dsc, &isnull);

	if (!isnull && get_password_type(TextDatumGetCString(datum)) == PASSWORD_TYPE_MD5)
	{
		/* MD5 uses the username as salt, so just clear it on a rename */
		repl_repl[Anum_pg_authid_rolpassword - 1] = true;
		repl_null[Anum_pg_authid_rolpassword - 1] = true;

		ereport(NOTICE,
				(errmsg("MD5 password cleared because of role rename")));
	}

	newtuple = heap_modify_tuple(oldtuple, dsc, repl_val, repl_null, repl_repl);
	CatalogTupleUpdate(rel, &oldtuple->t_self, newtuple);

	InvokeObjectPostAlterHook(AuthIdRelationId, roleid, 0);

	ObjectAddressSet(address, AuthIdRelationId, roleid);

	ReleaseSysCache(oldtuple);

	/*
	 * Close pg_authid, but keep lock till commit.
	 */
	table_close(rel, NoLock);

	return address;
}

/*
 * GrantRoleStmt
 *
 * Grant/Revoke roles to/from roles
 */
void
GrantRole(GrantRoleStmt *stmt)
{
	Relation	pg_authid_rel;
	Oid			grantor;
	List	   *grantee_ids;
	ListCell   *item;
	Oid dbid;

	/* Determine if this grant/revoke is database-specific */
	if (stmt->database == NULL) {
		dbid = InvalidOid;
	} else if (strcmp(stmt->database, "") == 0) {
		dbid = MyDatabaseId;
	} else {
		dbid = get_database_oid(stmt->database, false);
	}


	if (stmt->grantor)
		grantor = get_rolespec_oid(stmt->grantor, false);
	else
		grantor = GetUserId();

	grantee_ids = roleSpecsToIds(stmt->grantee_roles);

	/* AccessShareLock is enough since we aren't modifying pg_authid */
	pg_authid_rel = table_open(AuthIdRelationId, AccessShareLock);

	/*
	 * Step through all of the granted roles and add/remove entries for the
	 * grantees, or, if admin_opt is set, then just add/remove the admin
	 * option.
	 *
	 * Note: Permissions checking is done by AddRoleMems/DelRoleMems
	 */
	foreach(item, stmt->granted_roles)
	{
		AccessPriv *priv = (AccessPriv *) lfirst(item);
		char	   *rolename = priv->priv_name;
		Oid			roleid;

		/* Must reject priv(columns) and ALL PRIVILEGES(columns) */
		if (rolename == NULL || priv->cols != NIL)
			ereport(ERROR,
					(errcode(ERRCODE_INVALID_GRANT_OPERATION),
					 errmsg("column names cannot be included in GRANT/REVOKE ROLE")));

		roleid = get_role_oid(rolename, false);
		if (stmt->is_grant)
			AddRoleMems(rolename, roleid,
						stmt->grantee_roles, grantee_ids,
						grantor, stmt->admin_opt, dbid);
		else
			DelRoleMems(rolename, roleid,
						stmt->grantee_roles, grantee_ids,
						stmt->admin_opt, dbid);
	}

	/*
	 * Close pg_authid, but keep lock till commit.
	 */
	table_close(pg_authid_rel, NoLock);
}

/*
 * DropOwnedObjects
 *
 * Drop the objects owned by a given list of roles.
 */
void
DropOwnedObjects(DropOwnedStmt *stmt)
{
	List	   *role_ids = roleSpecsToIds(stmt->roles);
	ListCell   *cell;

	/* Check privileges */
	foreach(cell, role_ids)
	{
		Oid			roleid = lfirst_oid(cell);

		if (!has_privs_of_role(GetUserId(), roleid))
			ereport(ERROR,
					(errcode(ERRCODE_INSUFFICIENT_PRIVILEGE),
					 errmsg("permission denied to drop objects")));
	}

	/* Ok, do it */
	shdepDropOwned(role_ids, stmt->behavior);
}

/*
 * ReassignOwnedObjects
 *
 * Give the objects owned by a given list of roles away to another user.
 */
void
ReassignOwnedObjects(ReassignOwnedStmt *stmt)
{
	List	   *role_ids = roleSpecsToIds(stmt->roles);
	ListCell   *cell;
	Oid			newrole;

	/* Check privileges */
	foreach(cell, role_ids)
	{
		Oid			roleid = lfirst_oid(cell);

		if (!has_privs_of_role(GetUserId(), roleid))
			ereport(ERROR,
					(errcode(ERRCODE_INSUFFICIENT_PRIVILEGE),
					 errmsg("permission denied to reassign objects")));
	}

	/* Must have privileges on the receiving side too */
	newrole = get_rolespec_oid(stmt->newrole, false);

	if (!has_privs_of_role(GetUserId(), newrole))
		ereport(ERROR,
				(errcode(ERRCODE_INSUFFICIENT_PRIVILEGE),
				 errmsg("permission denied to reassign objects")));

	/* Ok, do it */
	shdepReassignOwned(role_ids, newrole);
}

/*
 * roleSpecsToIds
 *
 * Given a list of RoleSpecs, generate a list of role OIDs in the same order.
 *
 * ROLESPEC_PUBLIC is not allowed.
 */
List *
roleSpecsToIds(List *memberNames)
{
	List	   *result = NIL;
	ListCell   *l;

	foreach(l, memberNames)
	{
		RoleSpec   *rolespec = lfirst_node(RoleSpec, l);
		Oid			roleid;

		roleid = get_rolespec_oid(rolespec, false);
		result = lappend_oid(result, roleid);
	}
	return result;
}

/*
 * AddRoleMems -- Add given members to the specified role
 *
 * rolename: name of role to add to (used only for error messages)
 * roleid: OID of role to add to
 * memberSpecs: list of RoleSpec of roles to add (used only for error messages)
 * memberIds: OIDs of roles to add
 * grantorId: who is granting the membership
 * admin_opt: granting admin option?
 */
static void
AddRoleMems(const char *rolename, Oid roleid,
			List *memberSpecs, List *memberIds,
			Oid grantorId, bool admin_opt, Oid dbid)
{
	Relation	pg_authmem_rel;
	TupleDesc	pg_authmem_dsc;
	ListCell   *specitem;
	ListCell   *iditem;

	Assert(list_length(memberSpecs) == list_length(memberIds));

	/* Skip permission check if nothing to do */
	if (!memberIds)
		return;

	/*
	 * Check permissions: must have createrole or admin option on the role to
	 * be changed.  To mess with a superuser role, you gotta be superuser.
	 */
	if (superuser_arg(roleid))
	{
		if (!superuser())
			ereport(ERROR,
					(errcode(ERRCODE_INSUFFICIENT_PRIVILEGE),
					 errmsg("must be superuser to alter superusers")));
	}
	else
	{
		if (!have_createrole_privilege() &&
			!is_admin_of_role(grantorId, roleid, dbid))
			ereport(ERROR,
					(errcode(ERRCODE_INSUFFICIENT_PRIVILEGE),
					 errmsg("must have admin option on role \"%s\"",
							rolename)));
	}

	/*
	 * The charter of pg_database_owner is to have exactly one, implicit,
	 * situation-dependent member.  There's no technical need for this
	 * restriction.  (One could lift it and take the further step of making
	 * pg_database_ownercheck() equivalent to has_privs_of_role(roleid,
	 * ROLE_PG_DATABASE_OWNER), in which case explicit, situation-independent
	 * members could act as the owner of any database.)
	 */
	if (roleid == ROLE_PG_DATABASE_OWNER)
		ereport(ERROR,
				errmsg("role \"%s\" cannot have explicit members", rolename));

	/*
	 * The role membership grantor of record has little significance at
	 * present.  Nonetheless, inasmuch as users might look to it for a crude
	 * audit trail, let only superusers impute the grant to a third party.
	 *
	 * Before lifting this restriction, give the member == role case of
	 * is_admin_of_role() a fresh look.  Ensure that the current role cannot
	 * use an explicit grantor specification to take advantage of the session
	 * user's self-admin right.
	 */
	if (grantorId != GetUserId() && !superuser())
		ereport(ERROR,
				(errcode(ERRCODE_INSUFFICIENT_PRIVILEGE),
				 errmsg("must be superuser to set grantor")));

	pg_authmem_rel = table_open(AuthMemRelationId, RowExclusiveLock);
	pg_authmem_dsc = RelationGetDescr(pg_authmem_rel);

	forboth(specitem, memberSpecs, iditem, memberIds)
	{
		RoleSpec   *memberRole = lfirst_node(RoleSpec, specitem);
		Oid			memberid = lfirst_oid(iditem);
		HeapTuple	authmem_tuple;
		HeapTuple	tuple;
		Datum		new_record[Natts_pg_auth_members];
		bool		new_record_nulls[Natts_pg_auth_members];
		bool		new_record_repl[Natts_pg_auth_members];

		/*
		 * pg_database_owner is never a role member.  Lifting this restriction
		 * would require a policy decision about membership loops.  One could
		 * prevent loops, which would include making "ALTER DATABASE x OWNER
		 * TO proposed_datdba" fail if is_member_of_role(pg_database_owner,
		 * proposed_datdba).  Hence, gaining a membership could reduce what a
		 * role could do.  Alternately, one could allow these memberships to
		 * complete loops.  A role could then have actual WITH ADMIN OPTION on
		 * itself, prompting a decision about is_admin_of_role() treatment of
		 * the case.
		 *
		 * Lifting this restriction also has policy implications for ownership
		 * of shared objects (databases and tablespaces).  We allow such
		 * ownership, but we might find cause to ban it in the future.
		 * Designing such a ban would more troublesome if the design had to
		 * address pg_database_owner being a member of role FOO that owns a
		 * shared object.  (The effect of such ownership is that any owner of
		 * another database can act as the owner of affected shared objects.)
		 */
		if (memberid == ROLE_PG_DATABASE_OWNER)
			ereport(ERROR,
					errmsg("role \"%s\" cannot be a member of any role",
						   get_rolespec_name(memberRole)));

		/*
		 * Refuse creation of membership loops, including the trivial case
		 * where a role is made a member of itself.  We do this by checking to
		 * see if the target role is already a member of the proposed member
		 * role.  We have to ignore possible superuserness, however, else we
		 * could never grant membership in a superuser-privileged role.
		 */
		if (is_member_of_role_nosuper(roleid, memberid))
			ereport(ERROR,
					(errcode(ERRCODE_INVALID_GRANT_OPERATION),
					 errmsg("role \"%s\" is a member of role \"%s\"",
							rolename, get_rolespec_name(memberRole))));

		/*
		 * Check if entry for this role/member already exists; if so, give
		 * warning unless we are adding admin option.
		 */
		authmem_tuple = SearchSysCache3(AUTHMEMROLEMEMDB,
										ObjectIdGetDatum(roleid),
										ObjectIdGetDatum(memberid),
										ObjectIdGetDatum(dbid));
		if (HeapTupleIsValid(authmem_tuple) &&
			(!admin_opt ||
			 ((Form_pg_auth_members) GETSTRUCT(authmem_tuple))->admin_option))
		{
			if (dbid == InvalidOid) {
				ereport(NOTICE,
						(errmsg("role \"%s\" is already a member of role \"%s\"",
								get_rolespec_name(memberRole), rolename)));
			} else {
				ereport(NOTICE,
						(errmsg("role \"%s\" is already a member of role \"%s\" in database \"%s\"",
								get_rolespec_name(memberRole), rolename, get_database_name(dbid))));
			}
			ReleaseSysCache(authmem_tuple);
			continue;
		}

		/* Build a tuple to insert or update */
		MemSet(new_record, 0, sizeof(new_record));
		MemSet(new_record_nulls, false, sizeof(new_record_nulls));
		MemSet(new_record_repl, false, sizeof(new_record_repl));

		new_record[Anum_pg_auth_members_roleid - 1] = ObjectIdGetDatum(roleid);
		new_record[Anum_pg_auth_members_member - 1] = ObjectIdGetDatum(memberid);
		new_record[Anum_pg_auth_members_grantor - 1] = ObjectIdGetDatum(grantorId);
		new_record[Anum_pg_auth_members_admin_option - 1] = BoolGetDatum(admin_opt);
		new_record[Anum_pg_auth_members_dbid - 1] = ObjectIdGetDatum(dbid);

		if (HeapTupleIsValid(authmem_tuple))
		{
			new_record_repl[Anum_pg_auth_members_grantor - 1] = true;
			new_record_repl[Anum_pg_auth_members_admin_option - 1] = true;
			tuple = heap_modify_tuple(authmem_tuple, pg_authmem_dsc,
									  new_record,
									  new_record_nulls, new_record_repl);
			CatalogTupleUpdate(pg_authmem_rel, &tuple->t_self, tuple);
			ReleaseSysCache(authmem_tuple);
		}
		else
		{
			tuple = heap_form_tuple(pg_authmem_dsc,
									new_record, new_record_nulls);
			CatalogTupleInsert(pg_authmem_rel, tuple);
		}

		/* CCI after each change, in case there are duplicates in list */
		CommandCounterIncrement();
	}

	/*
	 * Close pg_authmem, but keep lock till commit.
	 */
	table_close(pg_authmem_rel, NoLock);
}

/*
 * DelRoleMems -- Remove given members from the specified role
 *
 * rolename: name of role to del from (used only for error messages)
 * roleid: OID of role to del from
 * memberSpecs: list of RoleSpec of roles to del (used only for error messages)
 * memberIds: OIDs of roles to del
 * admin_opt: remove admin option only?
 */
static void
DelRoleMems(const char *rolename, Oid roleid,
			List *memberSpecs, List *memberIds,
			bool admin_opt, Oid dbid)
{
	Relation	pg_authmem_rel;
	TupleDesc	pg_authmem_dsc;
	ListCell   *specitem;
	ListCell   *iditem;

	Assert(list_length(memberSpecs) == list_length(memberIds));

	/* Skip permission check if nothing to do */
	if (!memberIds)
		return;

	/*
	 * Check permissions: must have createrole or admin option on the role to
	 * be changed.  To mess with a superuser role, you gotta be superuser.
	 */
	if (superuser_arg(roleid))
	{
		if (!superuser())
			ereport(ERROR,
					(errcode(ERRCODE_INSUFFICIENT_PRIVILEGE),
					 errmsg("must be superuser to alter superusers")));
	}
	else
	{
		if (!have_createrole_privilege() &&
			!is_admin_of_role(GetUserId(), roleid, dbid))
			ereport(ERROR,
					(errcode(ERRCODE_INSUFFICIENT_PRIVILEGE),
					 errmsg("must have admin option on role \"%s\"",
							rolename)));
	}

	pg_authmem_rel = table_open(AuthMemRelationId, RowExclusiveLock);
	pg_authmem_dsc = RelationGetDescr(pg_authmem_rel);

	forboth(specitem, memberSpecs, iditem, memberIds)
	{
		RoleSpec   *memberRole = lfirst(specitem);
		Oid			memberid = lfirst_oid(iditem);
		HeapTuple	authmem_tuple;

		/*
		 * Find entry for this role/member
		 */
		authmem_tuple = SearchSysCache3(AUTHMEMROLEMEMDB,
										ObjectIdGetDatum(roleid),
										ObjectIdGetDatum(memberid),
										ObjectIdGetDatum(dbid));
		if (!HeapTupleIsValid(authmem_tuple))
		{
			if (dbid == InvalidOid){
				ereport(WARNING,
						(errmsg("role \"%s\" is not a member of role \"%s\"",
								get_rolespec_name(memberRole), rolename)));
			} else {
				ereport(WARNING,
						(errmsg("role \"%s\" is not a member of role \"%s\" in database \"%s\"",
								get_rolespec_name(memberRole), rolename, get_database_name(dbid))));
			}
			continue;
		}

		if (!admin_opt)
		{
			/* Remove the entry altogether */
			CatalogTupleDelete(pg_authmem_rel, &authmem_tuple->t_self);
		}
		else
		{
			/* Just turn off the admin option */
			HeapTuple	tuple;
			Datum		new_record[Natts_pg_auth_members];
			bool		new_record_nulls[Natts_pg_auth_members];
			bool		new_record_repl[Natts_pg_auth_members];

			/* Build a tuple to update with */
			MemSet(new_record, 0, sizeof(new_record));
			MemSet(new_record_nulls, false, sizeof(new_record_nulls));
			MemSet(new_record_repl, false, sizeof(new_record_repl));

			new_record[Anum_pg_auth_members_admin_option - 1] = BoolGetDatum(false);
			new_record_repl[Anum_pg_auth_members_admin_option - 1] = true;

			tuple = heap_modify_tuple(authmem_tuple, pg_authmem_dsc,
									  new_record,
									  new_record_nulls, new_record_repl);
			CatalogTupleUpdate(pg_authmem_rel, &tuple->t_self, tuple);
		}

		ReleaseSysCache(authmem_tuple);

		/* CCI after each change, in case there are duplicates in list */
		CommandCounterIncrement();
	}

	/*
	 * Close pg_authmem, but keep lock till commit.
	 */
	table_close(pg_authmem_rel, NoLock);
}

/*
 * DropDatabaseSpecificRoles
 *
 * Delete pg_auth_members entries corresponding to a database that's being
 * dropped.
 */
void
DropDatabaseSpecificRoles(Oid databaseId)
{
	Relation	pg_authmem_rel;
	ScanKeyData key[1];
	SysScanDesc scan;
	HeapTuple	tup;

	pg_authmem_rel = table_open(AuthMemRelationId, RowExclusiveLock);

	/*
	 * First, delete all the entries that have the database Oid in the dbid
	 * field.
	 */
	ScanKeyInit(&key[0],
				Anum_pg_auth_members_dbid,
				BTEqualStrategyNumber, F_OIDEQ,
				ObjectIdGetDatum(databaseId));
	/* We leave the other index fields unspecified */

	scan = systable_beginscan(pg_authmem_rel, AuthMemDbMemRoleIndexId, true,
							  NULL, 1, key);

	while (HeapTupleIsValid(tup = systable_getnext(scan)))
	{
		CatalogTupleDelete(pg_authmem_rel, &tup->t_self);
	}

	systable_endscan(scan);

	table_close(pg_authmem_rel, RowExclusiveLock);
}<|MERGE_RESOLUTION|>--- conflicted
+++ resolved
@@ -802,26 +802,15 @@
 
 		CommandCounterIncrement();
 
-<<<<<<< HEAD
-	if (stmt->action == +1)		/* add members to role */
-		AddRoleMems(rolename, roleid,
-					rolemembers, roleSpecsToIds(rolemembers),
-					GetUserId(), false, InvalidOid);
-	else if (stmt->action == -1)	/* drop members from role */
-		DelRoleMems(rolename, roleid,
-					rolemembers, roleSpecsToIds(rolemembers),
-					false, InvalidOid);
-=======
 		if (stmt->action == +1)		/* add members to role */
 			AddRoleMems(rolename, roleid,
 						rolemembers, roleSpecsToIds(rolemembers),
-						GetUserId(), false);
+						GetUserId(), false, InvalidOid);
 		else if (stmt->action == -1)	/* drop members from role */
 			DelRoleMems(rolename, roleid,
 						rolemembers, roleSpecsToIds(rolemembers),
-						false);
-	}
->>>>>>> 1fabec7d
+						false, InvalidOid);
+	}
 
 	/*
 	 * Close pg_authid, but keep lock till commit.
