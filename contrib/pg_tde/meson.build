
curldep = dependency('libcurl')

pg_tde_sources = files(
        'src/pg_tde.c',
        'src/transam/pg_tde_xact_handler.c',
        'src/access/pg_tde_tdemap.c',
        'src/access/pg_tde_xlog.c',
        'src/access/pg_tde_xlog_encrypt.c',

        'src/encryption/enc_tde.c',
        'src/encryption/enc_aes.c',

        'src/keyring/keyring_curl.c',
        'src/keyring/keyring_file.c',
        'src/keyring/keyring_vault.c',
        'src/keyring/keyring_kmip.c',
        'src/keyring/keyring_kmip_ereport.c',
        'src/keyring/keyring_api.c',

        'src/smgr/pg_tde_smgr.c',

        'src/catalog/tde_keyring.c',
        'src/catalog/tde_keyring_parse_opts.c',
        'src/catalog/tde_principal_key.c',
        'src/common/pg_tde_shmem.c',
        'src/common/pg_tde_utils.c',
        'src/pg_tde_defs.c',
        'src/pg_tde_event_capture.c',
        'src/pg_tde_guc.c',
        'src/pg_tde.c',
)

incdir = include_directories('src/include', '.', 'src/libkmip/libkmip/include/')

kmip = static_library(
  'kmip',
  files( 
        'src/libkmip/libkmip/src/kmip.c',
        'src/libkmip/libkmip/src/kmip_bio.c',
        'src/libkmip/libkmip/src/kmip_locate.c',
        'src/libkmip/libkmip/src/kmip_memset.c'
        ),
  c_args: [ '-w' ], # This is a 3rd party, disable warnings completely
  include_directories: incdir
)

deps_update = {'dependencies': contrib_mod_args.get('dependencies') + [curldep]}

mod_args = contrib_mod_args + deps_update

pg_tde = shared_module('pg_tde',
  pg_tde_sources,
  c_pch: pch_postgres_h,
  kwargs: mod_args,
  include_directories: incdir,
  link_whole: [kmip]
)
contrib_targets += pg_tde

ldflags = []
if host_system == 'darwin'
  # On MacOS Shared Libraries and Loadable Modules are different things,
  # so we need to pass an extra flag to the linker.
  ldflags += '-bundle'
endif

install_data(
  'pg_tde.control',
  'pg_tde--1.0-rc.sql',
  kwargs: contrib_data_args,
)

# toast_descrypt needs to be the first test when running with pg_tde
# preinstalled and default_principal_key needs to run after key_provider.
sql_tests = [
      'toast_decrypt',
      'access_control',
      'alter_index',
      'cache_alloc',
      'change_access_method',
      'insert_update_delete',
      'key_provider',
      'keyprovider_dependency',
      'kmip_test',
      'pg_tde_is_encrypted',
      'relocate',
<<<<<<< HEAD
      'subtransaction',
      'tablespace',
      'vault_v2_test',
      'default_principal_key',
=======
      'recreate_storage',
>>>>>>> e92fee76
]

tap_tests = [
      't/001_basic.pl',
      't/002_rotate_key.pl',
      't/003_remote_config.pl',
      't/004_file_config.pl',
      't/005_multiple_extensions.pl',
      't/006_remote_vault_config.pl',
<<<<<<< HEAD
      't/007_tde_heap.pl',
      't/008_key_rotate_tablespace.pl',
      't/009_wal_encrypt.pl',
      't/010_change_key_provider.pl',
=======
      't/007_access_control.pl',
      't/009_key_rotate_tablespace.pl',
      't/010_wal_encrypt.pl',
    ]

if get_variable('percona_ext', false)
  sql_tests += [
      'toast_decrypt',
      'toast_extended_storage',
      'move_large_tuples',
      'non_sorted_off_compact',
      'update_compare_indexes',
      'update',
      'pg_tde_is_encrypted',
      'test_issue_153_fix',
      'multi_insert',
      'keyprovider_dependency',
      'delete_key_provider',
      'trigger_on_view',
      'change_access_method',
      'insert_update_delete',
      'tablespace',
      'vault_v2_test',
      'kmip_test',
      'alter_index',
      'merge_join',
      'no_provider_error',
  ]

  tap_tests += [
      't/008_tde_heap.pl',
  ]
endif

sql_tests += [
    'default_principal_key',
>>>>>>> e92fee76
]

tests += {
  'name': 'pg_tde',
  'sd': meson.current_source_dir(),
  'bd': meson.current_build_dir(),
  'regress': {
    'sql': sql_tests,
    'regress_args': ['--temp-config', files('pg_tde.conf')],
    'runningcheck': false,
  },
  'tap': {
    'tests': tap_tests  },
}

# TODO: do not duplicate
tde_decrypt_sources = files(
   'src/access/pg_tde_tdemap.c',
   'src/access/pg_tde_xlog_encrypt.c',
   'src/catalog/tde_keyring.c',
   'src/catalog/tde_keyring_parse_opts.c',
   'src/catalog/tde_principal_key.c',
   'src/common/pg_tde_utils.c',
   'src/encryption/enc_aes.c',
   'src/encryption/enc_tde.c',
   'src/keyring/keyring_api.c',
   'src/keyring/keyring_curl.c',
   'src/keyring/keyring_file.c',
   'src/keyring/keyring_vault.c',
   'src/keyring/keyring_kmip.c',
   'src/keyring/keyring_kmip_ereport.c',
 )

pg_tde_inc = incdir

pg_tde_frontend = static_library('pg_tde_frontend',
  tde_decrypt_sources,
  c_pch: pch_postgres_h,
  c_args: ['-DFRONTEND'],
  kwargs: mod_args,
  include_directories: incdir,
  link_whole: [kmip]
)

pg_tde_alter_key_provider_sources = files(
  'src/pg_tde_alter_key_provider.c',
)

pg_tde_alter_key_provider = executable('pg_tde_alter_key_provider',
  pg_tde_alter_key_provider_sources,
  dependencies: [frontend_code, lz4, zstd],
  c_args: ['-DFRONTEND'], # needed for xlogreader et al
  kwargs: default_bin_args,
  include_directories: [postgres_inc, pg_tde_inc],
  link_with: [pg_tde_frontend]
)
contrib_targets += pg_tde_alter_key_provider<|MERGE_RESOLUTION|>--- conflicted
+++ resolved
@@ -85,14 +85,11 @@
       'kmip_test',
       'pg_tde_is_encrypted',
       'relocate',
-<<<<<<< HEAD
+      'recreate_storage',
       'subtransaction',
       'tablespace',
       'vault_v2_test',
       'default_principal_key',
-=======
-      'recreate_storage',
->>>>>>> e92fee76
 ]
 
 tap_tests = [
@@ -102,49 +99,10 @@
       't/004_file_config.pl',
       't/005_multiple_extensions.pl',
       't/006_remote_vault_config.pl',
-<<<<<<< HEAD
       't/007_tde_heap.pl',
       't/008_key_rotate_tablespace.pl',
       't/009_wal_encrypt.pl',
       't/010_change_key_provider.pl',
-=======
-      't/007_access_control.pl',
-      't/009_key_rotate_tablespace.pl',
-      't/010_wal_encrypt.pl',
-    ]
-
-if get_variable('percona_ext', false)
-  sql_tests += [
-      'toast_decrypt',
-      'toast_extended_storage',
-      'move_large_tuples',
-      'non_sorted_off_compact',
-      'update_compare_indexes',
-      'update',
-      'pg_tde_is_encrypted',
-      'test_issue_153_fix',
-      'multi_insert',
-      'keyprovider_dependency',
-      'delete_key_provider',
-      'trigger_on_view',
-      'change_access_method',
-      'insert_update_delete',
-      'tablespace',
-      'vault_v2_test',
-      'kmip_test',
-      'alter_index',
-      'merge_join',
-      'no_provider_error',
-  ]
-
-  tap_tests += [
-      't/008_tde_heap.pl',
-  ]
-endif
-
-sql_tests += [
-    'default_principal_key',
->>>>>>> e92fee76
 ]
 
 tests += {
@@ -189,16 +147,16 @@
   link_whole: [kmip]
 )
 
-pg_tde_alter_key_provider_sources = files(
-  'src/pg_tde_alter_key_provider.c',
+pg_tde_change_key_provider_sources = files(
+  'src/pg_tde_change_key_provider.c',
 )
 
-pg_tde_alter_key_provider = executable('pg_tde_alter_key_provider',
-  pg_tde_alter_key_provider_sources,
+pg_tde_change_key_provider = executable('pg_tde_change_key_provider',
+  pg_tde_change_key_provider_sources,
   dependencies: [frontend_code, lz4, zstd],
   c_args: ['-DFRONTEND'], # needed for xlogreader et al
   kwargs: default_bin_args,
   include_directories: [postgres_inc, pg_tde_inc],
   link_with: [pg_tde_frontend]
 )
-contrib_targets += pg_tde_alter_key_provider+contrib_targets += pg_tde_change_key_provider