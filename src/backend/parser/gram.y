%{

/*#define YYDEBUG 1*/
/*-------------------------------------------------------------------------
 *
 * gram.y
 *	  POSTGRESQL BISON rules/actions
 *
 * Portions Copyright (c) 1996-2022, PostgreSQL Global Development Group
 * Portions Copyright (c) 1994, Regents of the University of California
 *
 *
 * IDENTIFICATION
 *	  src/backend/parser/gram.y
 *
 * HISTORY
 *	  AUTHOR			DATE			MAJOR EVENT
 *	  Andrew Yu			Sept, 1994		POSTQUEL to SQL conversion
 *	  Andrew Yu			Oct, 1994		lispy code conversion
 *
 * NOTES
 *	  CAPITALS are used to represent terminal symbols.
 *	  non-capitals are used to represent non-terminals.
 *
 *	  In general, nothing in this file should initiate database accesses
 *	  nor depend on changeable state (such as SET variables).  If you do
 *	  database accesses, your code will fail when we have aborted the
 *	  current transaction and are just parsing commands to find the next
 *	  ROLLBACK or COMMIT.  If you make use of SET variables, then you
 *	  will do the wrong thing in multi-query strings like this:
 *			SET constraint_exclusion TO off; SELECT * FROM foo;
 *	  because the entire string is parsed by gram.y before the SET gets
 *	  executed.  Anything that depends on the database or changeable state
 *	  should be handled during parse analysis so that it happens at the
 *	  right time not the wrong time.
 *
 * WARNINGS
 *	  If you use a list, make sure the datum is a node so that the printing
 *	  routines work.
 *
 *	  Sometimes we assign constants to makeStrings. Make sure we don't free
 *	  those.
 *
 *-------------------------------------------------------------------------
 */
#include "postgres.h"

#include <ctype.h>
#include <limits.h>

#include "access/tableam.h"
#include "catalog/index.h"
#include "catalog/namespace.h"
#include "catalog/pg_am.h"
#include "catalog/pg_trigger.h"
#include "commands/defrem.h"
#include "commands/trigger.h"
#include "nodes/makefuncs.h"
#include "nodes/nodeFuncs.h"
#include "parser/gramparse.h"
#include "parser/parser.h"
#include "storage/lmgr.h"
#include "utils/date.h"
#include "utils/datetime.h"
#include "utils/numeric.h"
#include "utils/xml.h"


/*
 * Location tracking support --- simpler than bison's default, since we only
 * want to track the start position not the end position of each nonterminal.
 */
#define YYLLOC_DEFAULT(Current, Rhs, N) \
	do { \
		if ((N) > 0) \
			(Current) = (Rhs)[1]; \
		else \
			(Current) = (-1); \
	} while (0)

/*
 * The above macro assigns -1 (unknown) as the parse location of any
 * nonterminal that was reduced from an empty rule, or whose leftmost
 * component was reduced from an empty rule.  This is problematic
 * for nonterminals defined like
 *		OptFooList: / * EMPTY * / { ... } | OptFooList Foo { ... } ;
 * because we'll set -1 as the location during the first reduction and then
 * copy it during each subsequent reduction, leaving us with -1 for the
 * location even when the list is not empty.  To fix that, do this in the
 * action for the nonempty rule(s):
 *		if (@$ < 0) @$ = @2;
 * (Although we have many nonterminals that follow this pattern, we only
 * bother with fixing @$ like this when the nonterminal's parse location
 * is actually referenced in some rule.)
 *
 * A cleaner answer would be to make YYLLOC_DEFAULT scan all the Rhs
 * locations until it's found one that's not -1.  Then we'd get a correct
 * location for any nonterminal that isn't entirely empty.  But this way
 * would add overhead to every rule reduction, and so far there's not been
 * a compelling reason to pay that overhead.
 */

/*
 * Bison doesn't allocate anything that needs to live across parser calls,
 * so we can easily have it use palloc instead of malloc.  This prevents
 * memory leaks if we error out during parsing.  Note this only works with
 * bison >= 2.0.  However, in bison 1.875 the default is to use alloca()
 * if possible, so there's not really much problem anyhow, at least if
 * you're building with gcc.
 */
#define YYMALLOC palloc
#define YYFREE   pfree

/* Private struct for the result of privilege_target production */
typedef struct PrivTarget
{
	GrantTargetType targtype;
	ObjectType	objtype;
	List	   *objs;
} PrivTarget;

/* Private struct for the result of import_qualification production */
typedef struct ImportQual
{
	ImportForeignSchemaType type;
	List	   *table_names;
} ImportQual;

/* Private struct for the result of opt_select_limit production */
typedef struct SelectLimit
{
	Node *limitOffset;
	Node *limitCount;
	LimitOption limitOption;
} SelectLimit;

/* Private struct for the result of group_clause production */
typedef struct GroupClause
{
	bool	distinct;
	List   *list;
} GroupClause;

/* Private structs for the result of key_actions and key_action productions */
typedef struct KeyAction
{
	char action;
	List *cols;
} KeyAction;

typedef struct KeyActions
{
	KeyAction *updateAction;
	KeyAction *deleteAction;
} KeyActions;

/* ConstraintAttributeSpec yields an integer bitmask of these flags: */
#define CAS_NOT_DEFERRABLE			0x01
#define CAS_DEFERRABLE				0x02
#define CAS_INITIALLY_IMMEDIATE		0x04
#define CAS_INITIALLY_DEFERRED		0x08
#define CAS_NOT_VALID				0x10
#define CAS_NO_INHERIT				0x20


#define parser_yyerror(msg)  scanner_yyerror(msg, yyscanner)
#define parser_errposition(pos)  scanner_errposition(pos, yyscanner)

static void base_yyerror(YYLTYPE *yylloc, core_yyscan_t yyscanner,
						 const char *msg);
static RawStmt *makeRawStmt(Node *stmt, int stmt_location);
static void updateRawStmtEnd(RawStmt *rs, int end_location);
static Node *makeColumnRef(char *colname, List *indirection,
						   int location, core_yyscan_t yyscanner);
static Node *makeTypeCast(Node *arg, TypeName *typename, int location);
static Node *makeStringConst(char *str, int location);
static Node *makeStringConstCast(char *str, int location, TypeName *typename);
static Node *makeIntConst(int val, int location);
static Node *makeFloatConst(char *str, int location);
static Node *makeBoolAConst(bool state, int location);
static Node *makeBitStringConst(char *str, int location);
static Node *makeNullAConst(int location);
static Node *makeAConst(Node *v, int location);
static RoleSpec *makeRoleSpec(RoleSpecType type, int location);
static void check_qualified_name(List *names, core_yyscan_t yyscanner);
static List *check_func_name(List *names, core_yyscan_t yyscanner);
static List *check_indirection(List *indirection, core_yyscan_t yyscanner);
static List *extractArgTypes(List *parameters);
static List *extractAggrArgTypes(List *aggrargs);
static List *makeOrderedSetArgs(List *directargs, List *orderedargs,
								core_yyscan_t yyscanner);
static void insertSelectOptions(SelectStmt *stmt,
								List *sortClause, List *lockingClause,
								SelectLimit *limitClause,
								WithClause *withClause,
								core_yyscan_t yyscanner);
static Node *makeSetOp(SetOperation op, bool all, Node *larg, Node *rarg);
static Node *doNegate(Node *n, int location);
static void doNegateFloat(Float *v);
static Node *makeAndExpr(Node *lexpr, Node *rexpr, int location);
static Node *makeOrExpr(Node *lexpr, Node *rexpr, int location);
static Node *makeNotExpr(Node *expr, int location);
static Node *makeAArrayExpr(List *elements, int location);
static Node *makeSQLValueFunction(SQLValueFunctionOp op, int32 typmod,
								  int location);
static Node *makeXmlExpr(XmlExprOp op, char *name, List *named_args,
						 List *args, int location);
static List *mergeTableFuncParameters(List *func_args, List *columns);
static TypeName *TableFuncTypeName(List *columns);
static RangeVar *makeRangeVarFromAnyName(List *names, int position, core_yyscan_t yyscanner);
static RangeVar *makeRangeVarFromQualifiedName(char *name, List *rels,
											   int location,
											   core_yyscan_t yyscanner);
static void SplitColQualList(List *qualList,
							 List **constraintList, CollateClause **collClause,
							 core_yyscan_t yyscanner);
static void processCASbits(int cas_bits, int location, const char *constrType,
			   bool *deferrable, bool *initdeferred, bool *not_valid,
			   bool *no_inherit, core_yyscan_t yyscanner);
static void preprocess_pubobj_list(List *pubobjspec_list,
								   core_yyscan_t yyscanner);
static Node *makeRecursiveViewSelect(char *relname, List *aliases, Node *query);

%}

%pure-parser
%expect 0
%name-prefix="base_yy"
%locations

%parse-param {core_yyscan_t yyscanner}
%lex-param   {core_yyscan_t yyscanner}

%union
{
	core_YYSTYPE		core_yystype;
	/* these fields must match core_YYSTYPE: */
	int					ival;
	char				*str;
	const char			*keyword;

	char				chr;
	bool				boolean;
	JoinType			jtype;
	DropBehavior		dbehavior;
	OnCommitAction		oncommit;
	List				*list;
	Node				*node;
	ObjectType			objtype;
	TypeName			*typnam;
	FunctionParameter   *fun_param;
	FunctionParameterMode fun_param_mode;
	ObjectWithArgs		*objwithargs;
	DefElem				*defelt;
	SortBy				*sortby;
	WindowDef			*windef;
	JoinExpr			*jexpr;
	IndexElem			*ielem;
	StatsElem			*selem;
	Alias				*alias;
	RangeVar			*range;
	IntoClause			*into;
	WithClause			*with;
	InferClause			*infer;
	OnConflictClause	*onconflict;
	A_Indices			*aind;
	ResTarget			*target;
	struct PrivTarget	*privtarget;
	AccessPriv			*accesspriv;
	struct ImportQual	*importqual;
	InsertStmt			*istmt;
	VariableSetStmt		*vsetstmt;
	PartitionElem		*partelem;
	PartitionSpec		*partspec;
	PartitionBoundSpec	*partboundspec;
	RoleSpec			*rolespec;
	PublicationObjSpec	*publicationobjectspec;
	struct SelectLimit	*selectlimit;
	SetQuantifier	 setquantifier;
	struct GroupClause  *groupclause;
	struct KeyActions	*keyactions;
	struct KeyAction	*keyaction;
}

%type <node>	stmt toplevel_stmt schema_stmt routine_body_stmt
		AlterEventTrigStmt AlterCollationStmt
		AlterDatabaseStmt AlterDatabaseSetStmt AlterDomainStmt AlterEnumStmt
		AlterFdwStmt AlterForeignServerStmt AlterGroupStmt
		AlterObjectDependsStmt AlterObjectSchemaStmt AlterOwnerStmt
		AlterOperatorStmt AlterTypeStmt AlterSeqStmt AlterSystemStmt AlterTableStmt
		AlterTblSpcStmt AlterExtensionStmt AlterExtensionContentsStmt
		AlterCompositeTypeStmt AlterUserMappingStmt
		AlterRoleStmt AlterRoleSetStmt AlterPolicyStmt AlterStatsStmt
		AlterDefaultPrivilegesStmt DefACLAction
		AnalyzeStmt CallStmt ClosePortalStmt ClusterStmt CommentStmt
		ConstraintsSetStmt CopyStmt CreateAsStmt CreateCastStmt
		CreateDomainStmt CreateExtensionStmt CreateGroupStmt CreateOpClassStmt
		CreateOpFamilyStmt AlterOpFamilyStmt CreatePLangStmt
		CreateSchemaStmt CreateSeqStmt CreateStmt CreateStatsStmt CreateTableSpaceStmt
		CreateFdwStmt CreateForeignServerStmt CreateForeignTableStmt
		CreateAssertionStmt CreateTransformStmt CreateTrigStmt CreateEventTrigStmt
		CreateUserStmt CreateUserMappingStmt CreateRoleStmt CreatePolicyStmt
		CreatedbStmt DeclareCursorStmt DefineStmt DeleteStmt DiscardStmt DoStmt
		DropOpClassStmt DropOpFamilyStmt DropStmt
		DropCastStmt DropRoleStmt
		DropdbStmt DropTableSpaceStmt
		DropTransformStmt
		DropUserMappingStmt ExplainStmt FetchStmt
		GrantStmt GrantRoleStmt ImportForeignSchemaStmt IndexStmt InsertStmt
		ListenStmt LoadStmt LockStmt NotifyStmt ExplainableStmt PreparableStmt
		CreateFunctionStmt AlterFunctionStmt ReindexStmt RemoveAggrStmt
		RemoveFuncStmt RemoveOperStmt RenameStmt ReturnStmt RevokeStmt RevokeRoleStmt
		RuleActionStmt RuleActionStmtOrEmpty RuleStmt
		SecLabelStmt SelectStmt TransactionStmt TransactionStmtLegacy TruncateStmt
		UnlistenStmt UpdateStmt VacuumStmt
		VariableResetStmt VariableSetStmt VariableShowStmt
		ViewStmt CheckPointStmt CreateConversionStmt
		DeallocateStmt PrepareStmt ExecuteStmt
		DropOwnedStmt ReassignOwnedStmt
		AlterTSConfigurationStmt AlterTSDictionaryStmt
		CreateMatViewStmt RefreshMatViewStmt CreateAmStmt
		CreatePublicationStmt AlterPublicationStmt
		CreateSubscriptionStmt AlterSubscriptionStmt DropSubscriptionStmt

%type <node>	select_no_parens select_with_parens select_clause
				simple_select values_clause
				PLpgSQL_Expr PLAssignStmt

%type <node>	alter_column_default opclass_item opclass_drop alter_using
%type <ival>	add_drop opt_asc_desc opt_nulls_order

%type <node>	alter_table_cmd alter_type_cmd opt_collate_clause
	   replica_identity partition_cmd index_partition_cmd
%type <list>	alter_table_cmds alter_type_cmds
%type <list>    alter_identity_column_option_list
%type <defelt>  alter_identity_column_option

%type <dbehavior>	opt_drop_behavior

%type <list>	createdb_opt_list createdb_opt_items copy_opt_list
				transaction_mode_list
				create_extension_opt_list alter_extension_opt_list
%type <defelt>	createdb_opt_item copy_opt_item
				transaction_mode_item
				create_extension_opt_item alter_extension_opt_item

%type <ival>	opt_lock lock_type cast_context
%type <str>		utility_option_name
%type <defelt>	utility_option_elem
%type <list>	utility_option_list
%type <node>	utility_option_arg
%type <defelt>	drop_option
%type <boolean>	opt_or_replace opt_no
				opt_grant_grant_option opt_grant_admin_option
				opt_nowait opt_if_exists opt_with_data
				opt_transaction_chain
%type <ival>	opt_nowait_or_skip

%type <list>	OptRoleList AlterOptRoleList
%type <defelt>	CreateOptRoleElem AlterOptRoleElem

%type <str>		opt_type
%type <str>		foreign_server_version opt_foreign_server_version
%type <str>		opt_in_database opt_grant_in_database

%type <str>		OptSchemaName
%type <list>	OptSchemaEltList

%type <chr>		am_type

%type <boolean> TriggerForSpec TriggerForType
%type <ival>	TriggerActionTime
%type <list>	TriggerEvents TriggerOneEvent
%type <node>	TriggerFuncArg
%type <node>	TriggerWhen
%type <str>		TransitionRelName
%type <boolean>	TransitionRowOrTable TransitionOldOrNew
%type <node>	TriggerTransition

%type <list>	event_trigger_when_list event_trigger_value_list
%type <defelt>	event_trigger_when_item
%type <chr>		enable_trigger

%type <str>		copy_file_name
				access_method_clause attr_name
				table_access_method_clause name cursor_name file_name
				opt_index_name cluster_index_specification

%type <list>	func_name handler_name qual_Op qual_all_Op subquery_Op
				opt_class opt_inline_handler opt_validator validator_clause
				opt_collate

%type <range>	qualified_name insert_target OptConstrFromTable

%type <str>		all_Op MathOp

%type <str>		row_security_cmd RowSecurityDefaultForCmd
%type <boolean> RowSecurityDefaultPermissive
%type <node>	RowSecurityOptionalWithCheck RowSecurityOptionalExpr
%type <list>	RowSecurityDefaultToRole RowSecurityOptionalToRole

%type <str>		iso_level opt_encoding
%type <rolespec> grantee
%type <list>	grantee_list
%type <accesspriv> privilege
%type <list>	privileges privilege_list
%type <privtarget> privilege_target
%type <objwithargs> function_with_argtypes aggregate_with_argtypes operator_with_argtypes
%type <list>	function_with_argtypes_list aggregate_with_argtypes_list operator_with_argtypes_list
%type <ival>	defacl_privilege_target
%type <defelt>	DefACLOption
%type <list>	DefACLOptionList
%type <ival>	import_qualification_type
%type <importqual> import_qualification
%type <node>	vacuum_relation
%type <selectlimit> opt_select_limit select_limit limit_clause

%type <list>	parse_toplevel stmtmulti routine_body_stmt_list
				OptTableElementList TableElementList OptInherit definition
				OptTypedTableElementList TypedTableElementList
				reloptions opt_reloptions
				OptWith opt_definition func_args func_args_list
				func_args_with_defaults func_args_with_defaults_list
				aggr_args aggr_args_list
				func_as createfunc_opt_list opt_createfunc_opt_list alterfunc_opt_list
				old_aggr_definition old_aggr_list
				oper_argtypes RuleActionList RuleActionMulti
				opt_column_list columnList opt_name_list
				sort_clause opt_sort_clause sortby_list index_params stats_params
				opt_include opt_c_include index_including_params
				name_list role_list from_clause from_list opt_array_bounds
				qualified_name_list any_name any_name_list type_name_list
				any_operator expr_list attrs
				distinct_clause opt_distinct_clause
				target_list opt_target_list insert_column_list set_target_list
				set_clause_list set_clause
				def_list operator_def_list indirection opt_indirection
				reloption_list TriggerFuncArgs opclass_item_list opclass_drop_list
				opclass_purpose opt_opfamily transaction_mode_list_or_empty
				OptTableFuncElementList TableFuncElementList opt_type_modifiers
				prep_type_clause
				execute_param_clause using_clause returning_clause
				opt_enum_val_list enum_val_list table_func_column_list
				create_generic_options alter_generic_options
				relation_expr_list dostmt_opt_list
				transform_element_list transform_type_list
				TriggerTransitions TriggerReferencing
				vacuum_relation_list opt_vacuum_relation_list
				drop_option_list pub_obj_list

%type <node>	opt_routine_body
%type <groupclause> group_clause
%type <list>	group_by_list
%type <node>	group_by_item empty_grouping_set rollup_clause cube_clause
%type <node>	grouping_sets_clause

%type <list>	opt_fdw_options fdw_options
%type <defelt>	fdw_option

%type <range>	OptTempTableName
%type <into>	into_clause create_as_target create_mv_target

%type <defelt>	createfunc_opt_item common_func_opt_item dostmt_opt_item
%type <fun_param> func_arg func_arg_with_default table_func_column aggr_arg
%type <fun_param_mode> arg_class
%type <typnam>	func_return func_type

%type <boolean>  opt_trusted opt_restart_seqs
%type <ival>	 OptTemp
%type <ival>	 OptNoLog
%type <oncommit> OnCommitOption

%type <ival>	for_locking_strength
%type <node>	for_locking_item
%type <list>	for_locking_clause opt_for_locking_clause for_locking_items
%type <list>	locked_rels_list
%type <setquantifier> set_quantifier

%type <node>	join_qual
%type <jtype>	join_type

%type <list>	extract_list overlay_list position_list
%type <list>	substr_list trim_list
%type <list>	opt_interval interval_second
%type <str>		unicode_normal_form

%type <boolean> opt_instead
%type <boolean> opt_unique opt_concurrently opt_verbose opt_full
%type <boolean> opt_freeze opt_analyze opt_default opt_recheck
%type <defelt>	opt_binary copy_delimiter

%type <boolean> copy_from opt_program

%type <ival>	event cursor_options opt_hold opt_set_data
%type <objtype>	object_type_any_name object_type_name object_type_name_on_any_name
				drop_type_name

%type <node>	fetch_args select_limit_value
				offset_clause select_offset_value
				select_fetch_first_value I_or_F_const
%type <ival>	row_or_rows first_or_next

%type <list>	OptSeqOptList SeqOptList OptParenthesizedSeqOptList
%type <defelt>	SeqOptElem

%type <istmt>	insert_rest
%type <infer>	opt_conf_expr
%type <onconflict> opt_on_conflict

%type <vsetstmt> generic_set set_rest set_rest_more generic_reset reset_rest
				 SetResetClause FunctionSetResetClause

%type <node>	TableElement TypedTableElement ConstraintElem TableFuncElement
%type <node>	columnDef columnOptions
%type <defelt>	def_elem reloption_elem old_aggr_elem operator_def_elem
%type <node>	def_arg columnElem where_clause where_or_current_clause
				a_expr b_expr c_expr AexprConst indirection_el opt_slice_bound
				columnref in_expr having_clause func_table xmltable array_expr
				OptWhereClause operator_def_arg
%type <list>	rowsfrom_item rowsfrom_list opt_col_def_list
%type <boolean> opt_ordinality
%type <list>	ExclusionConstraintList ExclusionConstraintElem
%type <list>	func_arg_list func_arg_list_opt
%type <node>	func_arg_expr
%type <list>	row explicit_row implicit_row type_list array_expr_list
%type <node>	case_expr case_arg when_clause case_default
%type <list>	when_clause_list
%type <node>	opt_search_clause opt_cycle_clause
%type <ival>	sub_type opt_materialized
%type <node>	NumericOnly
%type <list>	NumericOnly_list
%type <alias>	alias_clause opt_alias_clause opt_alias_clause_for_join_using
%type <list>	func_alias_clause
%type <sortby>	sortby
%type <ielem>	index_elem index_elem_options
%type <selem>	stats_param
%type <node>	table_ref
%type <jexpr>	joined_table
%type <range>	relation_expr
%type <range>	extended_relation_expr
%type <range>	relation_expr_opt_alias
%type <node>	tablesample_clause opt_repeatable_clause
%type <target>	target_el set_target insert_column_item

%type <str>		generic_option_name
%type <node>	generic_option_arg
%type <defelt>	generic_option_elem alter_generic_option_elem
%type <list>	generic_option_list alter_generic_option_list

%type <ival>	reindex_target_type reindex_target_multitable

%type <node>	copy_generic_opt_arg copy_generic_opt_arg_list_item
%type <defelt>	copy_generic_opt_elem
%type <list>	copy_generic_opt_list copy_generic_opt_arg_list
%type <list>	copy_options

%type <typnam>	Typename SimpleTypename ConstTypename
				GenericType Numeric opt_float
				Character ConstCharacter
				CharacterWithLength CharacterWithoutLength
				ConstDatetime ConstInterval
				Bit ConstBit BitWithLength BitWithoutLength
%type <str>		character
%type <str>		extract_arg
%type <boolean> opt_varying opt_timezone opt_no_inherit

%type <ival>	Iconst SignedIconst
%type <str>		Sconst comment_text notify_payload
%type <str>		RoleId opt_boolean_or_string
%type <list>	var_list
%type <str>		ColId ColLabel BareColLabel
%type <str>		NonReservedWord NonReservedWord_or_Sconst
%type <str>		var_name type_function_name param_name
%type <str>		createdb_opt_name plassign_target
%type <node>	var_value zone_value
%type <rolespec> auth_ident RoleSpec opt_granted_by
%type <publicationobjectspec> PublicationObjSpec

%type <keyword> unreserved_keyword type_func_name_keyword
%type <keyword> col_name_keyword reserved_keyword
%type <keyword> bare_label_keyword

%type <node>	TableConstraint TableLikeClause
%type <ival>	TableLikeOptionList TableLikeOption
%type <str>		column_compression opt_column_compression
%type <list>	ColQualList
%type <node>	ColConstraint ColConstraintElem ConstraintAttr
%type <ival>	key_match
%type <keyaction> key_delete key_update key_action
%type <keyactions> key_actions
%type <ival>	ConstraintAttributeSpec ConstraintAttributeElem
%type <str>		ExistingIndex

%type <list>	constraints_set_list
%type <boolean> constraints_set_mode
%type <str>		OptTableSpace OptConsTableSpace
%type <rolespec> OptTableSpaceOwner
%type <ival>	opt_check_option

%type <str>		opt_provider security_label

%type <target>	xml_attribute_el
%type <list>	xml_attribute_list xml_attributes
%type <node>	xml_root_version opt_xml_root_standalone
%type <node>	xmlexists_argument
%type <ival>	document_or_content
%type <boolean> xml_whitespace_option
%type <list>	xmltable_column_list xmltable_column_option_list
%type <node>	xmltable_column_el
%type <defelt>	xmltable_column_option_el
%type <list>	xml_namespace_list
%type <target>	xml_namespace_el

%type <node>	func_application func_expr_common_subexpr
%type <node>	func_expr func_expr_windowless
%type <node>	common_table_expr
%type <with>	with_clause opt_with_clause
%type <list>	cte_list

%type <list>	within_group_clause
%type <node>	filter_clause
%type <list>	window_clause window_definition_list opt_partition_clause
%type <windef>	window_definition over_clause window_specification
				opt_frame_clause frame_extent frame_bound
%type <ival>	opt_window_exclusion_clause
%type <str>		opt_existing_window_name
%type <boolean> opt_if_not_exists
%type <ival>	generated_when override_kind
%type <partspec>	PartitionSpec OptPartitionSpec
%type <partelem>	part_elem
%type <list>		part_params
%type <partboundspec> PartitionBoundSpec
%type <list>		hash_partbound
%type <defelt>		hash_partbound_elem


/*
 * Non-keyword token types.  These are hard-wired into the "flex" lexer.
 * They must be listed first so that their numeric codes do not depend on
 * the set of keywords.  PL/pgSQL depends on this so that it can share the
 * same lexer.  If you add/change tokens here, fix PL/pgSQL to match!
 *
 * UIDENT and USCONST are reduced to IDENT and SCONST in parser.c, so that
 * they need no productions here; but we must assign token codes to them.
 *
 * DOT_DOT is unused in the core SQL grammar, and so will always provoke
 * parse errors.  It is needed by PL/pgSQL.
 */
%token <str>	IDENT UIDENT FCONST SCONST USCONST BCONST XCONST Op
%token <ival>	ICONST PARAM
%token			TYPECAST DOT_DOT COLON_EQUALS EQUALS_GREATER
%token			LESS_EQUALS GREATER_EQUALS NOT_EQUALS

/*
 * If you want to make any keyword changes, update the keyword table in
 * src/include/parser/kwlist.h and add new keywords to the appropriate one
 * of the reserved-or-not-so-reserved keyword lists, below; search
 * this file for "Keyword category lists".
 */

/* ordinary key words in alphabetical order */
%token <keyword> ABORT_P ABSOLUTE_P ACCESS ACTION ADD_P ADMIN AFTER
	AGGREGATE ALL ALSO ALTER ALWAYS ANALYSE ANALYZE AND ANY ARRAY AS ASC
	ASENSITIVE ASSERTION ASSIGNMENT ASYMMETRIC ATOMIC AT ATTACH ATTRIBUTE AUTHORIZATION

	BACKWARD BEFORE BEGIN_P BETWEEN BIGINT BINARY BIT
	BOOLEAN_P BOTH BREADTH BY

	CACHE CALL CALLED CASCADE CASCADED CASE CAST CATALOG_P CHAIN CHAR_P
	CHARACTER CHARACTERISTICS CHECK CHECKPOINT CLASS CLOSE
	CLUSTER COALESCE COLLATE COLLATION COLUMN COLUMNS COMMENT COMMENTS COMMIT
	COMMITTED COMPRESSION CONCURRENTLY CONFIGURATION CONFLICT
	CONNECTION CONSTRAINT CONSTRAINTS CONTENT_P CONTINUE_P CONVERSION_P COPY
	COST CREATE CROSS CSV CUBE CURRENT_P
	CURRENT_CATALOG CURRENT_DATE CURRENT_ROLE CURRENT_SCHEMA
	CURRENT_TIME CURRENT_TIMESTAMP CURRENT_USER CURSOR CYCLE

	DATA_P DATABASE DAY_P DEALLOCATE DEC DECIMAL_P DECLARE DEFAULT DEFAULTS
	DEFERRABLE DEFERRED DEFINER DELETE_P DELIMITER DELIMITERS DEPENDS DEPTH DESC
	DETACH DICTIONARY DISABLE_P DISCARD DISTINCT DO DOCUMENT_P DOMAIN_P
	DOUBLE_P DROP

	EACH ELSE ENABLE_P ENCODING ENCRYPTED END_P ENUM_P ESCAPE EVENT EXCEPT
	EXCLUDE EXCLUDING EXCLUSIVE EXECUTE EXISTS EXPLAIN EXPRESSION
	EXTENSION EXTERNAL EXTRACT

	FALSE_P FAMILY FETCH FILTER FINALIZE FIRST_P FLOAT_P FOLLOWING FOR
	FORCE FOREIGN FORWARD FREEZE FROM FULL FUNCTION FUNCTIONS

	GENERATED GLOBAL GRANT GRANTED GREATEST GROUP_P GROUPING GROUPS

	HANDLER HAVING HEADER_P HOLD HOUR_P

	IDENTITY_P IF_P ILIKE IMMEDIATE IMMUTABLE IMPLICIT_P IMPORT_P IN_P INCLUDE
	INCLUDING INCREMENT INDEX INDEXES INHERIT INHERITS INITIALLY INLINE_P
	INNER_P INOUT INPUT_P INSENSITIVE INSERT INSTEAD INT_P INTEGER
	INTERSECT INTERVAL INTO INVOKER IS ISNULL ISOLATION

	JOIN

	KEY

	LABEL LANGUAGE LARGE_P LAST_P LATERAL_P
	LEADING LEAKPROOF LEAST LEFT LEVEL LIKE LIMIT LISTEN LOAD LOCAL
	LOCALTIME LOCALTIMESTAMP LOCATION LOCK_P LOCKED LOGGED

	MAPPING MATCH MATERIALIZED MAXVALUE METHOD MINUTE_P MINVALUE MODE MONTH_P MOVE

	NAME_P NAMES NATIONAL NATURAL NCHAR NEW NEXT NFC NFD NFKC NFKD NO NONE
	NORMALIZE NORMALIZED
	NOT NOTHING NOTIFY NOTNULL NOWAIT NULL_P NULLIF
	NULLS_P NUMERIC

	OBJECT_P OF OFF OFFSET OIDS OLD ON ONLY OPERATOR OPTION OPTIONS OR
	ORDER ORDINALITY OTHERS OUT_P OUTER_P
	OVER OVERLAPS OVERLAY OVERRIDING OWNED OWNER

	PARALLEL PARSER PARTIAL PARTITION PASSING PASSWORD PLACING PLANS POLICY
	POSITION PRECEDING PRECISION PRESERVE PREPARE PREPARED PRIMARY
	PRIOR PRIVILEGES PROCEDURAL PROCEDURE PROCEDURES PROGRAM PUBLICATION

	QUOTE

	RANGE READ REAL REASSIGN RECHECK RECURSIVE REF REFERENCES REFERENCING
	REFRESH REINDEX RELATIVE_P RELEASE RENAME REPEATABLE REPLACE REPLICA
	RESET RESTART RESTRICT RETURN RETURNING RETURNS REVOKE RIGHT ROLE ROLLBACK ROLLUP
	ROUTINE ROUTINES ROW ROWS RULE

	SAVEPOINT SCHEMA SCHEMAS SCROLL SEARCH SECOND_P SECURITY SELECT SEQUENCE SEQUENCES
	SERIALIZABLE SERVER SESSION SESSION_USER SET SETS SETOF SHARE SHOW
	SIMILAR SIMPLE SKIP SMALLINT SNAPSHOT SOME SQL_P STABLE STANDALONE_P
	START STATEMENT STATISTICS STDIN STDOUT STORAGE STORED STRICT_P STRIP_P
	SUBSCRIPTION SUBSTRING SUPPORT SYMMETRIC SYSID SYSTEM_P

	TABLE TABLES TABLESAMPLE TABLESPACE TEMP TEMPLATE TEMPORARY TEXT_P THEN
	TIES TIME TIMESTAMP TO TRAILING TRANSACTION TRANSFORM
	TREAT TRIGGER TRIM TRUE_P
	TRUNCATE TRUSTED TYPE_P TYPES_P

	UESCAPE UNBOUNDED UNCOMMITTED UNENCRYPTED UNION UNIQUE UNKNOWN
	UNLISTEN UNLOGGED UNTIL UPDATE USER USING

	VACUUM VALID VALIDATE VALIDATOR VALUE_P VALUES VARCHAR VARIADIC VARYING
	VERBOSE VERSION_P VIEW VIEWS VOLATILE

	WHEN WHERE WHITESPACE_P WINDOW WITH WITHIN WITHOUT WORK WRAPPER WRITE

	XML_P XMLATTRIBUTES XMLCONCAT XMLELEMENT XMLEXISTS XMLFOREST XMLNAMESPACES
	XMLPARSE XMLPI XMLROOT XMLSERIALIZE XMLTABLE

	YEAR_P YES_P

	ZONE

/*
 * The grammar thinks these are keywords, but they are not in the kwlist.h
 * list and so can never be entered directly.  The filter in parser.c
 * creates these tokens when required (based on looking one token ahead).
 *
 * NOT_LA exists so that productions such as NOT LIKE can be given the same
 * precedence as LIKE; otherwise they'd effectively have the same precedence
 * as NOT, at least with respect to their left-hand subexpression.
 * NULLS_LA and WITH_LA are needed to make the grammar LALR(1).
 */
%token		NOT_LA NULLS_LA WITH_LA

/*
 * The grammar likewise thinks these tokens are keywords, but they are never
 * generated by the scanner.  Rather, they can be injected by parser.c as
 * the initial token of the string (using the lookahead-token mechanism
 * implemented there).  This provides a way to tell the grammar to parse
 * something other than the usual list of SQL commands.
 */
%token		MODE_TYPE_NAME
%token		MODE_PLPGSQL_EXPR
%token		MODE_PLPGSQL_ASSIGN1
%token		MODE_PLPGSQL_ASSIGN2
%token		MODE_PLPGSQL_ASSIGN3


/* Precedence: lowest to highest */
%nonassoc	SET				/* see relation_expr_opt_alias */
%left		UNION EXCEPT
%left		INTERSECT
%left		OR
%left		AND
%right		NOT
%nonassoc	IS ISNULL NOTNULL	/* IS sets precedence for IS NULL, etc */
%nonassoc	'<' '>' '=' LESS_EQUALS GREATER_EQUALS NOT_EQUALS
%nonassoc	BETWEEN IN_P LIKE ILIKE SIMILAR NOT_LA
%nonassoc	ESCAPE			/* ESCAPE must be just above LIKE/ILIKE/SIMILAR */
/*
 * To support target_el without AS, it used to be necessary to assign IDENT an
 * explicit precedence just less than Op.  While that's not really necessary
 * since we removed postfix operators, it's still helpful to do so because
 * there are some other unreserved keywords that need precedence assignments.
 * If those keywords have the same precedence as IDENT then they clearly act
 * the same as non-keywords, reducing the risk of unwanted precedence effects.
 *
 * We need to do this for PARTITION, RANGE, ROWS, and GROUPS to support
 * opt_existing_window_name (see comment there).
 *
 * The frame_bound productions UNBOUNDED PRECEDING and UNBOUNDED FOLLOWING
 * are even messier: since UNBOUNDED is an unreserved keyword (per spec!),
 * there is no principled way to distinguish these from the productions
 * a_expr PRECEDING/FOLLOWING.  We hack this up by giving UNBOUNDED slightly
 * lower precedence than PRECEDING and FOLLOWING.  At present this doesn't
 * appear to cause UNBOUNDED to be treated differently from other unreserved
 * keywords anywhere else in the grammar, but it's definitely risky.  We can
 * blame any funny behavior of UNBOUNDED on the SQL standard, though.
 *
 * To support CUBE and ROLLUP in GROUP BY without reserving them, we give them
 * an explicit priority lower than '(', so that a rule with CUBE '(' will shift
 * rather than reducing a conflicting rule that takes CUBE as a function name.
 * Using the same precedence as IDENT seems right for the reasons given above.
 */
%nonassoc	UNBOUNDED		/* ideally would have same precedence as IDENT */
%nonassoc	IDENT PARTITION RANGE ROWS GROUPS PRECEDING FOLLOWING CUBE ROLLUP
%left		Op OPERATOR		/* multi-character ops and user-defined operators */
%left		'+' '-'
%left		'*' '/' '%'
%left		'^'
/* Unary Operators */
%left		AT				/* sets precedence for AT TIME ZONE */
%left		COLLATE
%right		UMINUS
%left		'[' ']'
%left		'(' ')'
%left		TYPECAST
%left		'.'
/*
 * These might seem to be low-precedence, but actually they are not part
 * of the arithmetic hierarchy at all in their use as JOIN operators.
 * We make them high-precedence to support their use as function names.
 * They wouldn't be given a precedence at all, were it not that we need
 * left-associativity among the JOIN rules themselves.
 */
%left		JOIN CROSS LEFT FULL RIGHT INNER_P NATURAL

%%

/*
 *	The target production for the whole parse.
 *
 * Ordinarily we parse a list of statements, but if we see one of the
 * special MODE_XXX symbols as first token, we parse something else.
 * The options here correspond to enum RawParseMode, which see for details.
 */
parse_toplevel:
			stmtmulti
			{
				pg_yyget_extra(yyscanner)->parsetree = $1;
			}
			| MODE_TYPE_NAME Typename
			{
				pg_yyget_extra(yyscanner)->parsetree = list_make1($2);
			}
			| MODE_PLPGSQL_EXPR PLpgSQL_Expr
			{
				pg_yyget_extra(yyscanner)->parsetree =
					list_make1(makeRawStmt($2, 0));
			}
			| MODE_PLPGSQL_ASSIGN1 PLAssignStmt
			{
				PLAssignStmt *n = (PLAssignStmt *) $2;
				n->nnames = 1;
				pg_yyget_extra(yyscanner)->parsetree =
					list_make1(makeRawStmt((Node *) n, 0));
			}
			| MODE_PLPGSQL_ASSIGN2 PLAssignStmt
			{
				PLAssignStmt *n = (PLAssignStmt *) $2;
				n->nnames = 2;
				pg_yyget_extra(yyscanner)->parsetree =
					list_make1(makeRawStmt((Node *) n, 0));
			}
			| MODE_PLPGSQL_ASSIGN3 PLAssignStmt
			{
				PLAssignStmt *n = (PLAssignStmt *) $2;
				n->nnames = 3;
				pg_yyget_extra(yyscanner)->parsetree =
					list_make1(makeRawStmt((Node *) n, 0));
			}
		;

/*
 * At top level, we wrap each stmt with a RawStmt node carrying start location
 * and length of the stmt's text.  Notice that the start loc/len are driven
 * entirely from semicolon locations (@2).  It would seem natural to use
 * @1 or @3 to get the true start location of a stmt, but that doesn't work
 * for statements that can start with empty nonterminals (opt_with_clause is
 * the main offender here); as noted in the comments for YYLLOC_DEFAULT,
 * we'd get -1 for the location in such cases.
 * We also take care to discard empty statements entirely.
 */
stmtmulti:	stmtmulti ';' toplevel_stmt
				{
					if ($1 != NIL)
					{
						/* update length of previous stmt */
						updateRawStmtEnd(llast_node(RawStmt, $1), @2);
					}
					if ($3 != NULL)
						$$ = lappend($1, makeRawStmt($3, @2 + 1));
					else
						$$ = $1;
				}
			| toplevel_stmt
				{
					if ($1 != NULL)
						$$ = list_make1(makeRawStmt($1, 0));
					else
						$$ = NIL;
				}
		;

/*
 * toplevel_stmt includes BEGIN and END.  stmt does not include them, because
 * those words have different meanings in function bodys.
 */
toplevel_stmt:
			stmt
			| TransactionStmtLegacy
		;

stmt:
			AlterEventTrigStmt
			| AlterCollationStmt
			| AlterDatabaseStmt
			| AlterDatabaseSetStmt
			| AlterDefaultPrivilegesStmt
			| AlterDomainStmt
			| AlterEnumStmt
			| AlterExtensionStmt
			| AlterExtensionContentsStmt
			| AlterFdwStmt
			| AlterForeignServerStmt
			| AlterFunctionStmt
			| AlterGroupStmt
			| AlterObjectDependsStmt
			| AlterObjectSchemaStmt
			| AlterOwnerStmt
			| AlterOperatorStmt
			| AlterTypeStmt
			| AlterPolicyStmt
			| AlterSeqStmt
			| AlterSystemStmt
			| AlterTableStmt
			| AlterTblSpcStmt
			| AlterCompositeTypeStmt
			| AlterPublicationStmt
			| AlterRoleSetStmt
			| AlterRoleStmt
			| AlterSubscriptionStmt
			| AlterStatsStmt
			| AlterTSConfigurationStmt
			| AlterTSDictionaryStmt
			| AlterUserMappingStmt
			| AnalyzeStmt
			| CallStmt
			| CheckPointStmt
			| ClosePortalStmt
			| ClusterStmt
			| CommentStmt
			| ConstraintsSetStmt
			| CopyStmt
			| CreateAmStmt
			| CreateAsStmt
			| CreateAssertionStmt
			| CreateCastStmt
			| CreateConversionStmt
			| CreateDomainStmt
			| CreateExtensionStmt
			| CreateFdwStmt
			| CreateForeignServerStmt
			| CreateForeignTableStmt
			| CreateFunctionStmt
			| CreateGroupStmt
			| CreateMatViewStmt
			| CreateOpClassStmt
			| CreateOpFamilyStmt
			| CreatePublicationStmt
			| AlterOpFamilyStmt
			| CreatePolicyStmt
			| CreatePLangStmt
			| CreateSchemaStmt
			| CreateSeqStmt
			| CreateStmt
			| CreateSubscriptionStmt
			| CreateStatsStmt
			| CreateTableSpaceStmt
			| CreateTransformStmt
			| CreateTrigStmt
			| CreateEventTrigStmt
			| CreateRoleStmt
			| CreateUserStmt
			| CreateUserMappingStmt
			| CreatedbStmt
			| DeallocateStmt
			| DeclareCursorStmt
			| DefineStmt
			| DeleteStmt
			| DiscardStmt
			| DoStmt
			| DropCastStmt
			| DropOpClassStmt
			| DropOpFamilyStmt
			| DropOwnedStmt
			| DropStmt
			| DropSubscriptionStmt
			| DropTableSpaceStmt
			| DropTransformStmt
			| DropRoleStmt
			| DropUserMappingStmt
			| DropdbStmt
			| ExecuteStmt
			| ExplainStmt
			| FetchStmt
			| GrantStmt
			| GrantRoleStmt
			| ImportForeignSchemaStmt
			| IndexStmt
			| InsertStmt
			| ListenStmt
			| RefreshMatViewStmt
			| LoadStmt
			| LockStmt
			| NotifyStmt
			| PrepareStmt
			| ReassignOwnedStmt
			| ReindexStmt
			| RemoveAggrStmt
			| RemoveFuncStmt
			| RemoveOperStmt
			| RenameStmt
			| RevokeStmt
			| RevokeRoleStmt
			| RuleStmt
			| SecLabelStmt
			| SelectStmt
			| TransactionStmt
			| TruncateStmt
			| UnlistenStmt
			| UpdateStmt
			| VacuumStmt
			| VariableResetStmt
			| VariableSetStmt
			| VariableShowStmt
			| ViewStmt
			| /*EMPTY*/
				{ $$ = NULL; }
		;

/*****************************************************************************
 *
 * CALL statement
 *
 *****************************************************************************/

CallStmt:	CALL func_application
				{
					CallStmt *n = makeNode(CallStmt);
					n->funccall = castNode(FuncCall, $2);
					$$ = (Node *)n;
				}
		;

/*****************************************************************************
 *
 * Create a new Postgres DBMS role
 *
 *****************************************************************************/

CreateRoleStmt:
			CREATE ROLE RoleId opt_with OptRoleList
				{
					CreateRoleStmt *n = makeNode(CreateRoleStmt);
					n->stmt_type = ROLESTMT_ROLE;
					n->role = $3;
					n->options = $5;
					$$ = (Node *)n;
				}
		;


opt_with:	WITH
			| WITH_LA
			| /*EMPTY*/
		;

/*
 * Options for CREATE ROLE and ALTER ROLE (also used by CREATE/ALTER USER
 * for backwards compatibility).  Note: the only option required by SQL99
 * is "WITH ADMIN name".
 */
OptRoleList:
			OptRoleList CreateOptRoleElem			{ $$ = lappend($1, $2); }
			| /* EMPTY */							{ $$ = NIL; }
		;

AlterOptRoleList:
			AlterOptRoleList AlterOptRoleElem		{ $$ = lappend($1, $2); }
			| /* EMPTY */							{ $$ = NIL; }
		;

AlterOptRoleElem:
			PASSWORD Sconst
				{
					$$ = makeDefElem("password",
									 (Node *)makeString($2), @1);
				}
			| PASSWORD NULL_P
				{
					$$ = makeDefElem("password", NULL, @1);
				}
			| ENCRYPTED PASSWORD Sconst
				{
					/*
					 * These days, passwords are always stored in encrypted
					 * form, so there is no difference between PASSWORD and
					 * ENCRYPTED PASSWORD.
					 */
					$$ = makeDefElem("password",
									 (Node *)makeString($3), @1);
				}
			| UNENCRYPTED PASSWORD Sconst
				{
					ereport(ERROR,
							(errcode(ERRCODE_FEATURE_NOT_SUPPORTED),
							 errmsg("UNENCRYPTED PASSWORD is no longer supported"),
							 errhint("Remove UNENCRYPTED to store the password in encrypted form instead."),
							 parser_errposition(@1)));
				}
			| INHERIT
				{
					$$ = makeDefElem("inherit", (Node *)makeBoolean(true), @1);
				}
			| CONNECTION LIMIT SignedIconst
				{
					$$ = makeDefElem("connectionlimit", (Node *)makeInteger($3), @1);
				}
			| VALID UNTIL Sconst
				{
					$$ = makeDefElem("validUntil", (Node *)makeString($3), @1);
				}
		/*	Supported but not documented for roles, for use by ALTER GROUP. */
			| USER role_list
				{
					$$ = makeDefElem("rolemembers", (Node *)$2, @1);
				}
			| IDENT
				{
					/*
					 * We handle identifiers that aren't parser keywords with
					 * the following special-case codes, to avoid bloating the
					 * size of the main parser.
					 */
					if (strcmp($1, "superuser") == 0)
						$$ = makeDefElem("superuser", (Node *)makeBoolean(true), @1);
					else if (strcmp($1, "nosuperuser") == 0)
						$$ = makeDefElem("superuser", (Node *)makeBoolean(false), @1);
					else if (strcmp($1, "createrole") == 0)
						$$ = makeDefElem("createrole", (Node *)makeBoolean(true), @1);
					else if (strcmp($1, "nocreaterole") == 0)
						$$ = makeDefElem("createrole", (Node *)makeBoolean(false), @1);
					else if (strcmp($1, "replication") == 0)
						$$ = makeDefElem("isreplication", (Node *)makeBoolean(true), @1);
					else if (strcmp($1, "noreplication") == 0)
						$$ = makeDefElem("isreplication", (Node *)makeBoolean(false), @1);
					else if (strcmp($1, "createdb") == 0)
						$$ = makeDefElem("createdb", (Node *)makeBoolean(true), @1);
					else if (strcmp($1, "nocreatedb") == 0)
						$$ = makeDefElem("createdb", (Node *)makeBoolean(false), @1);
					else if (strcmp($1, "login") == 0)
						$$ = makeDefElem("canlogin", (Node *)makeBoolean(true), @1);
					else if (strcmp($1, "nologin") == 0)
						$$ = makeDefElem("canlogin", (Node *)makeBoolean(false), @1);
					else if (strcmp($1, "bypassrls") == 0)
						$$ = makeDefElem("bypassrls", (Node *)makeBoolean(true), @1);
					else if (strcmp($1, "nobypassrls") == 0)
						$$ = makeDefElem("bypassrls", (Node *)makeBoolean(false), @1);
					else if (strcmp($1, "noinherit") == 0)
					{
						/*
						 * Note that INHERIT is a keyword, so it's handled by main parser, but
						 * NOINHERIT is handled here.
						 */
						$$ = makeDefElem("inherit", (Node *)makeBoolean(false), @1);
					}
					else
						ereport(ERROR,
								(errcode(ERRCODE_SYNTAX_ERROR),
								 errmsg("unrecognized role option \"%s\"", $1),
									 parser_errposition(@1)));
				}
		;

CreateOptRoleElem:
			AlterOptRoleElem			{ $$ = $1; }
			/* The following are not supported by ALTER ROLE/USER/GROUP */
			| SYSID Iconst
				{
					$$ = makeDefElem("sysid", (Node *)makeInteger($2), @1);
				}
			| ADMIN role_list
				{
					$$ = makeDefElem("adminmembers", (Node *)$2, @1);
				}
			| ROLE role_list
				{
					$$ = makeDefElem("rolemembers", (Node *)$2, @1);
				}
			| IN_P ROLE role_list
				{
					$$ = makeDefElem("addroleto", (Node *)$3, @1);
				}
			| IN_P GROUP_P role_list
				{
					$$ = makeDefElem("addroleto", (Node *)$3, @1);
				}
		;


/*****************************************************************************
 *
 * Create a new Postgres DBMS user (role with implied login ability)
 *
 *****************************************************************************/

CreateUserStmt:
			CREATE USER RoleId opt_with OptRoleList
				{
					CreateRoleStmt *n = makeNode(CreateRoleStmt);
					n->stmt_type = ROLESTMT_USER;
					n->role = $3;
					n->options = $5;
					$$ = (Node *)n;
				}
		;


/*****************************************************************************
 *
 * Alter a postgresql DBMS role
 *
 *****************************************************************************/

AlterRoleStmt:
			ALTER ROLE RoleSpec opt_with AlterOptRoleList
				 {
					AlterRoleStmt *n = makeNode(AlterRoleStmt);
					n->role = $3;
					n->action = +1;	/* add, if there are members */
					n->options = $5;
					$$ = (Node *)n;
				 }
			| ALTER USER RoleSpec opt_with AlterOptRoleList
				 {
					AlterRoleStmt *n = makeNode(AlterRoleStmt);
					n->role = $3;
					n->action = +1;	/* add, if there are members */
					n->options = $5;
					$$ = (Node *)n;
				 }
		;

opt_in_database:
			   /* EMPTY */					{ $$ = NULL; }
			| IN_P DATABASE name	{ $$ = $3; }
		;

AlterRoleSetStmt:
			ALTER ROLE RoleSpec opt_in_database SetResetClause
				{
					AlterRoleSetStmt *n = makeNode(AlterRoleSetStmt);
					n->role = $3;
					n->database = $4;
					n->setstmt = $5;
					$$ = (Node *)n;
				}
			| ALTER ROLE ALL opt_in_database SetResetClause
				{
					AlterRoleSetStmt *n = makeNode(AlterRoleSetStmt);
					n->role = NULL;
					n->database = $4;
					n->setstmt = $5;
					$$ = (Node *)n;
				}
			| ALTER USER RoleSpec opt_in_database SetResetClause
				{
					AlterRoleSetStmt *n = makeNode(AlterRoleSetStmt);
					n->role = $3;
					n->database = $4;
					n->setstmt = $5;
					$$ = (Node *)n;
				}
			| ALTER USER ALL opt_in_database SetResetClause
				{
					AlterRoleSetStmt *n = makeNode(AlterRoleSetStmt);
					n->role = NULL;
					n->database = $4;
					n->setstmt = $5;
					$$ = (Node *)n;
				}
		;


/*****************************************************************************
 *
 * Drop a postgresql DBMS role
 *
 * XXX Ideally this would have CASCADE/RESTRICT options, but a role
 * might own objects in multiple databases, and there is presently no way to
 * implement cascading to other databases.  So we always behave as RESTRICT.
 *****************************************************************************/

DropRoleStmt:
			DROP ROLE role_list
				{
					DropRoleStmt *n = makeNode(DropRoleStmt);
					n->missing_ok = false;
					n->roles = $3;
					$$ = (Node *)n;
				}
			| DROP ROLE IF_P EXISTS role_list
				{
					DropRoleStmt *n = makeNode(DropRoleStmt);
					n->missing_ok = true;
					n->roles = $5;
					$$ = (Node *)n;
				}
			| DROP USER role_list
				{
					DropRoleStmt *n = makeNode(DropRoleStmt);
					n->missing_ok = false;
					n->roles = $3;
					$$ = (Node *)n;
				}
			| DROP USER IF_P EXISTS role_list
				{
					DropRoleStmt *n = makeNode(DropRoleStmt);
					n->roles = $5;
					n->missing_ok = true;
					$$ = (Node *)n;
				}
			| DROP GROUP_P role_list
				{
					DropRoleStmt *n = makeNode(DropRoleStmt);
					n->missing_ok = false;
					n->roles = $3;
					$$ = (Node *)n;
				}
			| DROP GROUP_P IF_P EXISTS role_list
				{
					DropRoleStmt *n = makeNode(DropRoleStmt);
					n->missing_ok = true;
					n->roles = $5;
					$$ = (Node *)n;
				}
			;


/*****************************************************************************
 *
 * Create a postgresql group (role without login ability)
 *
 *****************************************************************************/

CreateGroupStmt:
			CREATE GROUP_P RoleId opt_with OptRoleList
				{
					CreateRoleStmt *n = makeNode(CreateRoleStmt);
					n->stmt_type = ROLESTMT_GROUP;
					n->role = $3;
					n->options = $5;
					$$ = (Node *)n;
				}
		;


/*****************************************************************************
 *
 * Alter a postgresql group
 *
 *****************************************************************************/

AlterGroupStmt:
			ALTER GROUP_P RoleSpec add_drop USER role_list
				{
					AlterRoleStmt *n = makeNode(AlterRoleStmt);
					n->role = $3;
					n->action = $4;
					n->options = list_make1(makeDefElem("rolemembers",
														(Node *)$6, @6));
					$$ = (Node *)n;
				}
		;

add_drop:	ADD_P									{ $$ = +1; }
			| DROP									{ $$ = -1; }
		;


/*****************************************************************************
 *
 * Manipulate a schema
 *
 *****************************************************************************/

CreateSchemaStmt:
			CREATE SCHEMA OptSchemaName AUTHORIZATION RoleSpec OptSchemaEltList
				{
					CreateSchemaStmt *n = makeNode(CreateSchemaStmt);
					/* One can omit the schema name or the authorization id. */
					n->schemaname = $3;
					n->authrole = $5;
					n->schemaElts = $6;
					n->if_not_exists = false;
					$$ = (Node *)n;
				}
			| CREATE SCHEMA ColId OptSchemaEltList
				{
					CreateSchemaStmt *n = makeNode(CreateSchemaStmt);
					/* ...but not both */
					n->schemaname = $3;
					n->authrole = NULL;
					n->schemaElts = $4;
					n->if_not_exists = false;
					$$ = (Node *)n;
				}
			| CREATE SCHEMA IF_P NOT EXISTS OptSchemaName AUTHORIZATION RoleSpec OptSchemaEltList
				{
					CreateSchemaStmt *n = makeNode(CreateSchemaStmt);
					/* schema name can be omitted here, too */
					n->schemaname = $6;
					n->authrole = $8;
					if ($9 != NIL)
						ereport(ERROR,
								(errcode(ERRCODE_FEATURE_NOT_SUPPORTED),
								 errmsg("CREATE SCHEMA IF NOT EXISTS cannot include schema elements"),
								 parser_errposition(@9)));
					n->schemaElts = $9;
					n->if_not_exists = true;
					$$ = (Node *)n;
				}
			| CREATE SCHEMA IF_P NOT EXISTS ColId OptSchemaEltList
				{
					CreateSchemaStmt *n = makeNode(CreateSchemaStmt);
					/* ...but not here */
					n->schemaname = $6;
					n->authrole = NULL;
					if ($7 != NIL)
						ereport(ERROR,
								(errcode(ERRCODE_FEATURE_NOT_SUPPORTED),
								 errmsg("CREATE SCHEMA IF NOT EXISTS cannot include schema elements"),
								 parser_errposition(@7)));
					n->schemaElts = $7;
					n->if_not_exists = true;
					$$ = (Node *)n;
				}
		;

OptSchemaName:
			ColId									{ $$ = $1; }
			| /* EMPTY */							{ $$ = NULL; }
		;

OptSchemaEltList:
			OptSchemaEltList schema_stmt
				{
					if (@$ < 0)			/* see comments for YYLLOC_DEFAULT */
						@$ = @2;
					$$ = lappend($1, $2);
				}
			| /* EMPTY */
				{ $$ = NIL; }
		;

/*
 *	schema_stmt are the ones that can show up inside a CREATE SCHEMA
 *	statement (in addition to by themselves).
 */
schema_stmt:
			CreateStmt
			| IndexStmt
			| CreateSeqStmt
			| CreateTrigStmt
			| GrantStmt
			| ViewStmt
		;


/*****************************************************************************
 *
 * Set PG internal variable
 *	  SET name TO 'var_value'
 * Include SQL syntax (thomas 1997-10-22):
 *	  SET TIME ZONE 'var_value'
 *
 *****************************************************************************/

VariableSetStmt:
			SET set_rest
				{
					VariableSetStmt *n = $2;
					n->is_local = false;
					$$ = (Node *) n;
				}
			| SET LOCAL set_rest
				{
					VariableSetStmt *n = $3;
					n->is_local = true;
					$$ = (Node *) n;
				}
			| SET SESSION set_rest
				{
					VariableSetStmt *n = $3;
					n->is_local = false;
					$$ = (Node *) n;
				}
		;

set_rest:
			TRANSACTION transaction_mode_list
				{
					VariableSetStmt *n = makeNode(VariableSetStmt);
					n->kind = VAR_SET_MULTI;
					n->name = "TRANSACTION";
					n->args = $2;
					$$ = n;
				}
			| SESSION CHARACTERISTICS AS TRANSACTION transaction_mode_list
				{
					VariableSetStmt *n = makeNode(VariableSetStmt);
					n->kind = VAR_SET_MULTI;
					n->name = "SESSION CHARACTERISTICS";
					n->args = $5;
					$$ = n;
				}
			| set_rest_more
			;

generic_set:
			var_name TO var_list
				{
					VariableSetStmt *n = makeNode(VariableSetStmt);
					n->kind = VAR_SET_VALUE;
					n->name = $1;
					n->args = $3;
					$$ = n;
				}
			| var_name '=' var_list
				{
					VariableSetStmt *n = makeNode(VariableSetStmt);
					n->kind = VAR_SET_VALUE;
					n->name = $1;
					n->args = $3;
					$$ = n;
				}
			| var_name TO DEFAULT
				{
					VariableSetStmt *n = makeNode(VariableSetStmt);
					n->kind = VAR_SET_DEFAULT;
					n->name = $1;
					$$ = n;
				}
			| var_name '=' DEFAULT
				{
					VariableSetStmt *n = makeNode(VariableSetStmt);
					n->kind = VAR_SET_DEFAULT;
					n->name = $1;
					$$ = n;
				}
		;

set_rest_more:	/* Generic SET syntaxes: */
			generic_set							{$$ = $1;}
			| var_name FROM CURRENT_P
				{
					VariableSetStmt *n = makeNode(VariableSetStmt);
					n->kind = VAR_SET_CURRENT;
					n->name = $1;
					$$ = n;
				}
			/* Special syntaxes mandated by SQL standard: */
			| TIME ZONE zone_value
				{
					VariableSetStmt *n = makeNode(VariableSetStmt);
					n->kind = VAR_SET_VALUE;
					n->name = "timezone";
					if ($3 != NULL)
						n->args = list_make1($3);
					else
						n->kind = VAR_SET_DEFAULT;
					$$ = n;
				}
			| CATALOG_P Sconst
				{
					ereport(ERROR,
							(errcode(ERRCODE_FEATURE_NOT_SUPPORTED),
							 errmsg("current database cannot be changed"),
							 parser_errposition(@2)));
					$$ = NULL; /*not reached*/
				}
			| SCHEMA Sconst
				{
					VariableSetStmt *n = makeNode(VariableSetStmt);
					n->kind = VAR_SET_VALUE;
					n->name = "search_path";
					n->args = list_make1(makeStringConst($2, @2));
					$$ = n;
				}
			| NAMES opt_encoding
				{
					VariableSetStmt *n = makeNode(VariableSetStmt);
					n->kind = VAR_SET_VALUE;
					n->name = "client_encoding";
					if ($2 != NULL)
						n->args = list_make1(makeStringConst($2, @2));
					else
						n->kind = VAR_SET_DEFAULT;
					$$ = n;
				}
			| ROLE NonReservedWord_or_Sconst
				{
					VariableSetStmt *n = makeNode(VariableSetStmt);
					n->kind = VAR_SET_VALUE;
					n->name = "role";
					n->args = list_make1(makeStringConst($2, @2));
					$$ = n;
				}
			| SESSION AUTHORIZATION NonReservedWord_or_Sconst
				{
					VariableSetStmt *n = makeNode(VariableSetStmt);
					n->kind = VAR_SET_VALUE;
					n->name = "session_authorization";
					n->args = list_make1(makeStringConst($3, @3));
					$$ = n;
				}
			| SESSION AUTHORIZATION DEFAULT
				{
					VariableSetStmt *n = makeNode(VariableSetStmt);
					n->kind = VAR_SET_DEFAULT;
					n->name = "session_authorization";
					$$ = n;
				}
			| XML_P OPTION document_or_content
				{
					VariableSetStmt *n = makeNode(VariableSetStmt);
					n->kind = VAR_SET_VALUE;
					n->name = "xmloption";
					n->args = list_make1(makeStringConst($3 == XMLOPTION_DOCUMENT ? "DOCUMENT" : "CONTENT", @3));
					$$ = n;
				}
			/* Special syntaxes invented by PostgreSQL: */
			| TRANSACTION SNAPSHOT Sconst
				{
					VariableSetStmt *n = makeNode(VariableSetStmt);
					n->kind = VAR_SET_MULTI;
					n->name = "TRANSACTION SNAPSHOT";
					n->args = list_make1(makeStringConst($3, @3));
					$$ = n;
				}
		;

var_name:	ColId								{ $$ = $1; }
			| var_name '.' ColId
				{ $$ = psprintf("%s.%s", $1, $3); }
		;

var_list:	var_value								{ $$ = list_make1($1); }
			| var_list ',' var_value				{ $$ = lappend($1, $3); }
		;

var_value:	opt_boolean_or_string
				{ $$ = makeStringConst($1, @1); }
			| NumericOnly
				{ $$ = makeAConst($1, @1); }
		;

iso_level:	READ UNCOMMITTED						{ $$ = "read uncommitted"; }
			| READ COMMITTED						{ $$ = "read committed"; }
			| REPEATABLE READ						{ $$ = "repeatable read"; }
			| SERIALIZABLE							{ $$ = "serializable"; }
		;

opt_boolean_or_string:
			TRUE_P									{ $$ = "true"; }
			| FALSE_P								{ $$ = "false"; }
			| ON									{ $$ = "on"; }
			/*
			 * OFF is also accepted as a boolean value, but is handled by
			 * the NonReservedWord rule.  The action for booleans and strings
			 * is the same, so we don't need to distinguish them here.
			 */
			| NonReservedWord_or_Sconst				{ $$ = $1; }
		;

/* Timezone values can be:
 * - a string such as 'pst8pdt'
 * - an identifier such as "pst8pdt"
 * - an integer or floating point number
 * - a time interval per SQL99
 * ColId gives reduce/reduce errors against ConstInterval and LOCAL,
 * so use IDENT (meaning we reject anything that is a key word).
 */
zone_value:
			Sconst
				{
					$$ = makeStringConst($1, @1);
				}
			| IDENT
				{
					$$ = makeStringConst($1, @1);
				}
			| ConstInterval Sconst opt_interval
				{
					TypeName *t = $1;
					if ($3 != NIL)
					{
						A_Const *n = (A_Const *) linitial($3);
						if ((n->val.ival.ival & ~(INTERVAL_MASK(HOUR) | INTERVAL_MASK(MINUTE))) != 0)
							ereport(ERROR,
									(errcode(ERRCODE_SYNTAX_ERROR),
									 errmsg("time zone interval must be HOUR or HOUR TO MINUTE"),
									 parser_errposition(@3)));
					}
					t->typmods = $3;
					$$ = makeStringConstCast($2, @2, t);
				}
			| ConstInterval '(' Iconst ')' Sconst
				{
					TypeName *t = $1;
					t->typmods = list_make2(makeIntConst(INTERVAL_FULL_RANGE, -1),
											makeIntConst($3, @3));
					$$ = makeStringConstCast($5, @5, t);
				}
			| NumericOnly							{ $$ = makeAConst($1, @1); }
			| DEFAULT								{ $$ = NULL; }
			| LOCAL									{ $$ = NULL; }
		;

opt_encoding:
			Sconst									{ $$ = $1; }
			| DEFAULT								{ $$ = NULL; }
			| /*EMPTY*/								{ $$ = NULL; }
		;

NonReservedWord_or_Sconst:
			NonReservedWord							{ $$ = $1; }
			| Sconst								{ $$ = $1; }
		;

VariableResetStmt:
			RESET reset_rest						{ $$ = (Node *) $2; }
		;

reset_rest:
			generic_reset							{ $$ = $1; }
			| TIME ZONE
				{
					VariableSetStmt *n = makeNode(VariableSetStmt);
					n->kind = VAR_RESET;
					n->name = "timezone";
					$$ = n;
				}
			| TRANSACTION ISOLATION LEVEL
				{
					VariableSetStmt *n = makeNode(VariableSetStmt);
					n->kind = VAR_RESET;
					n->name = "transaction_isolation";
					$$ = n;
				}
			| SESSION AUTHORIZATION
				{
					VariableSetStmt *n = makeNode(VariableSetStmt);
					n->kind = VAR_RESET;
					n->name = "session_authorization";
					$$ = n;
				}
		;

generic_reset:
			var_name
				{
					VariableSetStmt *n = makeNode(VariableSetStmt);
					n->kind = VAR_RESET;
					n->name = $1;
					$$ = n;
				}
			| ALL
				{
					VariableSetStmt *n = makeNode(VariableSetStmt);
					n->kind = VAR_RESET_ALL;
					$$ = n;
				}
		;

/* SetResetClause allows SET or RESET without LOCAL */
SetResetClause:
			SET set_rest					{ $$ = $2; }
			| VariableResetStmt				{ $$ = (VariableSetStmt *) $1; }
		;

/* SetResetClause allows SET or RESET without LOCAL */
FunctionSetResetClause:
			SET set_rest_more				{ $$ = $2; }
			| VariableResetStmt				{ $$ = (VariableSetStmt *) $1; }
		;


VariableShowStmt:
			SHOW var_name
				{
					VariableShowStmt *n = makeNode(VariableShowStmt);
					n->name = $2;
					$$ = (Node *) n;
				}
			| SHOW TIME ZONE
				{
					VariableShowStmt *n = makeNode(VariableShowStmt);
					n->name = "timezone";
					$$ = (Node *) n;
				}
			| SHOW TRANSACTION ISOLATION LEVEL
				{
					VariableShowStmt *n = makeNode(VariableShowStmt);
					n->name = "transaction_isolation";
					$$ = (Node *) n;
				}
			| SHOW SESSION AUTHORIZATION
				{
					VariableShowStmt *n = makeNode(VariableShowStmt);
					n->name = "session_authorization";
					$$ = (Node *) n;
				}
			| SHOW ALL
				{
					VariableShowStmt *n = makeNode(VariableShowStmt);
					n->name = "all";
					$$ = (Node *) n;
				}
		;


ConstraintsSetStmt:
			SET CONSTRAINTS constraints_set_list constraints_set_mode
				{
					ConstraintsSetStmt *n = makeNode(ConstraintsSetStmt);
					n->constraints = $3;
					n->deferred = $4;
					$$ = (Node *) n;
				}
		;

constraints_set_list:
			ALL										{ $$ = NIL; }
			| qualified_name_list					{ $$ = $1; }
		;

constraints_set_mode:
			DEFERRED								{ $$ = true; }
			| IMMEDIATE								{ $$ = false; }
		;


/*
 * Checkpoint statement
 */
CheckPointStmt:
			CHECKPOINT
				{
					CheckPointStmt *n = makeNode(CheckPointStmt);
					$$ = (Node *)n;
				}
		;


/*****************************************************************************
 *
 * DISCARD { ALL | TEMP | PLANS | SEQUENCES }
 *
 *****************************************************************************/

DiscardStmt:
			DISCARD ALL
				{
					DiscardStmt *n = makeNode(DiscardStmt);
					n->target = DISCARD_ALL;
					$$ = (Node *) n;
				}
			| DISCARD TEMP
				{
					DiscardStmt *n = makeNode(DiscardStmt);
					n->target = DISCARD_TEMP;
					$$ = (Node *) n;
				}
			| DISCARD TEMPORARY
				{
					DiscardStmt *n = makeNode(DiscardStmt);
					n->target = DISCARD_TEMP;
					$$ = (Node *) n;
				}
			| DISCARD PLANS
				{
					DiscardStmt *n = makeNode(DiscardStmt);
					n->target = DISCARD_PLANS;
					$$ = (Node *) n;
				}
			| DISCARD SEQUENCES
				{
					DiscardStmt *n = makeNode(DiscardStmt);
					n->target = DISCARD_SEQUENCES;
					$$ = (Node *) n;
				}

		;


/*****************************************************************************
 *
 *	ALTER [ TABLE | INDEX | SEQUENCE | VIEW | MATERIALIZED VIEW | FOREIGN TABLE ] variations
 *
 * Note: we accept all subcommands for each of the variants, and sort
 * out what's really legal at execution time.
 *****************************************************************************/

AlterTableStmt:
			ALTER TABLE relation_expr alter_table_cmds
				{
					AlterTableStmt *n = makeNode(AlterTableStmt);
					n->relation = $3;
					n->cmds = $4;
					n->objtype = OBJECT_TABLE;
					n->missing_ok = false;
					$$ = (Node *)n;
				}
		|	ALTER TABLE IF_P EXISTS relation_expr alter_table_cmds
				{
					AlterTableStmt *n = makeNode(AlterTableStmt);
					n->relation = $5;
					n->cmds = $6;
					n->objtype = OBJECT_TABLE;
					n->missing_ok = true;
					$$ = (Node *)n;
				}
		|	ALTER TABLE relation_expr partition_cmd
				{
					AlterTableStmt *n = makeNode(AlterTableStmt);
					n->relation = $3;
					n->cmds = list_make1($4);
					n->objtype = OBJECT_TABLE;
					n->missing_ok = false;
					$$ = (Node *)n;
				}
		|	ALTER TABLE IF_P EXISTS relation_expr partition_cmd
				{
					AlterTableStmt *n = makeNode(AlterTableStmt);
					n->relation = $5;
					n->cmds = list_make1($6);
					n->objtype = OBJECT_TABLE;
					n->missing_ok = true;
					$$ = (Node *)n;
				}
		|	ALTER TABLE ALL IN_P TABLESPACE name SET TABLESPACE name opt_nowait
				{
					AlterTableMoveAllStmt *n =
						makeNode(AlterTableMoveAllStmt);
					n->orig_tablespacename = $6;
					n->objtype = OBJECT_TABLE;
					n->roles = NIL;
					n->new_tablespacename = $9;
					n->nowait = $10;
					$$ = (Node *)n;
				}
		|	ALTER TABLE ALL IN_P TABLESPACE name OWNED BY role_list SET TABLESPACE name opt_nowait
				{
					AlterTableMoveAllStmt *n =
						makeNode(AlterTableMoveAllStmt);
					n->orig_tablespacename = $6;
					n->objtype = OBJECT_TABLE;
					n->roles = $9;
					n->new_tablespacename = $12;
					n->nowait = $13;
					$$ = (Node *)n;
				}
		|	ALTER INDEX qualified_name alter_table_cmds
				{
					AlterTableStmt *n = makeNode(AlterTableStmt);
					n->relation = $3;
					n->cmds = $4;
					n->objtype = OBJECT_INDEX;
					n->missing_ok = false;
					$$ = (Node *)n;
				}
		|	ALTER INDEX IF_P EXISTS qualified_name alter_table_cmds
				{
					AlterTableStmt *n = makeNode(AlterTableStmt);
					n->relation = $5;
					n->cmds = $6;
					n->objtype = OBJECT_INDEX;
					n->missing_ok = true;
					$$ = (Node *)n;
				}
		|	ALTER INDEX qualified_name index_partition_cmd
				{
					AlterTableStmt *n = makeNode(AlterTableStmt);
					n->relation = $3;
					n->cmds = list_make1($4);
					n->objtype = OBJECT_INDEX;
					n->missing_ok = false;
					$$ = (Node *)n;
				}
		|	ALTER INDEX ALL IN_P TABLESPACE name SET TABLESPACE name opt_nowait
				{
					AlterTableMoveAllStmt *n =
						makeNode(AlterTableMoveAllStmt);
					n->orig_tablespacename = $6;
					n->objtype = OBJECT_INDEX;
					n->roles = NIL;
					n->new_tablespacename = $9;
					n->nowait = $10;
					$$ = (Node *)n;
				}
		|	ALTER INDEX ALL IN_P TABLESPACE name OWNED BY role_list SET TABLESPACE name opt_nowait
				{
					AlterTableMoveAllStmt *n =
						makeNode(AlterTableMoveAllStmt);
					n->orig_tablespacename = $6;
					n->objtype = OBJECT_INDEX;
					n->roles = $9;
					n->new_tablespacename = $12;
					n->nowait = $13;
					$$ = (Node *)n;
				}
		|	ALTER SEQUENCE qualified_name alter_table_cmds
				{
					AlterTableStmt *n = makeNode(AlterTableStmt);
					n->relation = $3;
					n->cmds = $4;
					n->objtype = OBJECT_SEQUENCE;
					n->missing_ok = false;
					$$ = (Node *)n;
				}
		|	ALTER SEQUENCE IF_P EXISTS qualified_name alter_table_cmds
				{
					AlterTableStmt *n = makeNode(AlterTableStmt);
					n->relation = $5;
					n->cmds = $6;
					n->objtype = OBJECT_SEQUENCE;
					n->missing_ok = true;
					$$ = (Node *)n;
				}
		|	ALTER VIEW qualified_name alter_table_cmds
				{
					AlterTableStmt *n = makeNode(AlterTableStmt);
					n->relation = $3;
					n->cmds = $4;
					n->objtype = OBJECT_VIEW;
					n->missing_ok = false;
					$$ = (Node *)n;
				}
		|	ALTER VIEW IF_P EXISTS qualified_name alter_table_cmds
				{
					AlterTableStmt *n = makeNode(AlterTableStmt);
					n->relation = $5;
					n->cmds = $6;
					n->objtype = OBJECT_VIEW;
					n->missing_ok = true;
					$$ = (Node *)n;
				}
		|	ALTER MATERIALIZED VIEW qualified_name alter_table_cmds
				{
					AlterTableStmt *n = makeNode(AlterTableStmt);
					n->relation = $4;
					n->cmds = $5;
					n->objtype = OBJECT_MATVIEW;
					n->missing_ok = false;
					$$ = (Node *)n;
				}
		|	ALTER MATERIALIZED VIEW IF_P EXISTS qualified_name alter_table_cmds
				{
					AlterTableStmt *n = makeNode(AlterTableStmt);
					n->relation = $6;
					n->cmds = $7;
					n->objtype = OBJECT_MATVIEW;
					n->missing_ok = true;
					$$ = (Node *)n;
				}
		|	ALTER MATERIALIZED VIEW ALL IN_P TABLESPACE name SET TABLESPACE name opt_nowait
				{
					AlterTableMoveAllStmt *n =
						makeNode(AlterTableMoveAllStmt);
					n->orig_tablespacename = $7;
					n->objtype = OBJECT_MATVIEW;
					n->roles = NIL;
					n->new_tablespacename = $10;
					n->nowait = $11;
					$$ = (Node *)n;
				}
		|	ALTER MATERIALIZED VIEW ALL IN_P TABLESPACE name OWNED BY role_list SET TABLESPACE name opt_nowait
				{
					AlterTableMoveAllStmt *n =
						makeNode(AlterTableMoveAllStmt);
					n->orig_tablespacename = $7;
					n->objtype = OBJECT_MATVIEW;
					n->roles = $10;
					n->new_tablespacename = $13;
					n->nowait = $14;
					$$ = (Node *)n;
				}
		|	ALTER FOREIGN TABLE relation_expr alter_table_cmds
				{
					AlterTableStmt *n = makeNode(AlterTableStmt);
					n->relation = $4;
					n->cmds = $5;
					n->objtype = OBJECT_FOREIGN_TABLE;
					n->missing_ok = false;
					$$ = (Node *)n;
				}
		|	ALTER FOREIGN TABLE IF_P EXISTS relation_expr alter_table_cmds
				{
					AlterTableStmt *n = makeNode(AlterTableStmt);
					n->relation = $6;
					n->cmds = $7;
					n->objtype = OBJECT_FOREIGN_TABLE;
					n->missing_ok = true;
					$$ = (Node *)n;
				}
		;

alter_table_cmds:
			alter_table_cmd							{ $$ = list_make1($1); }
			| alter_table_cmds ',' alter_table_cmd	{ $$ = lappend($1, $3); }
		;

partition_cmd:
			/* ALTER TABLE <name> ATTACH PARTITION <table_name> FOR VALUES */
			ATTACH PARTITION qualified_name PartitionBoundSpec
				{
					AlterTableCmd *n = makeNode(AlterTableCmd);
					PartitionCmd *cmd = makeNode(PartitionCmd);

					n->subtype = AT_AttachPartition;
					cmd->name = $3;
					cmd->bound = $4;
					cmd->concurrent = false;
					n->def = (Node *) cmd;

					$$ = (Node *) n;
				}
			/* ALTER TABLE <name> DETACH PARTITION <partition_name> [CONCURRENTLY] */
			| DETACH PARTITION qualified_name opt_concurrently
				{
					AlterTableCmd *n = makeNode(AlterTableCmd);
					PartitionCmd *cmd = makeNode(PartitionCmd);

					n->subtype = AT_DetachPartition;
					cmd->name = $3;
					cmd->bound = NULL;
					cmd->concurrent = $4;
					n->def = (Node *) cmd;

					$$ = (Node *) n;
				}
			| DETACH PARTITION qualified_name FINALIZE
				{
					AlterTableCmd *n = makeNode(AlterTableCmd);
					PartitionCmd *cmd = makeNode(PartitionCmd);

					n->subtype = AT_DetachPartitionFinalize;
					cmd->name = $3;
					cmd->bound = NULL;
					cmd->concurrent = false;
					n->def = (Node *) cmd;
					$$ = (Node *) n;
				}
		;

index_partition_cmd:
			/* ALTER INDEX <name> ATTACH PARTITION <index_name> */
			ATTACH PARTITION qualified_name
				{
					AlterTableCmd *n = makeNode(AlterTableCmd);
					PartitionCmd *cmd = makeNode(PartitionCmd);

					n->subtype = AT_AttachPartition;
					cmd->name = $3;
					cmd->bound = NULL;
					cmd->concurrent = false;
					n->def = (Node *) cmd;

					$$ = (Node *) n;
				}
		;

alter_table_cmd:
			/* ALTER TABLE <name> ADD <coldef> */
			ADD_P columnDef
				{
					AlterTableCmd *n = makeNode(AlterTableCmd);
					n->subtype = AT_AddColumn;
					n->def = $2;
					n->missing_ok = false;
					$$ = (Node *)n;
				}
			/* ALTER TABLE <name> ADD IF NOT EXISTS <coldef> */
			| ADD_P IF_P NOT EXISTS columnDef
				{
					AlterTableCmd *n = makeNode(AlterTableCmd);
					n->subtype = AT_AddColumn;
					n->def = $5;
					n->missing_ok = true;
					$$ = (Node *)n;
				}
			/* ALTER TABLE <name> ADD COLUMN <coldef> */
			| ADD_P COLUMN columnDef
				{
					AlterTableCmd *n = makeNode(AlterTableCmd);
					n->subtype = AT_AddColumn;
					n->def = $3;
					n->missing_ok = false;
					$$ = (Node *)n;
				}
			/* ALTER TABLE <name> ADD COLUMN IF NOT EXISTS <coldef> */
			| ADD_P COLUMN IF_P NOT EXISTS columnDef
				{
					AlterTableCmd *n = makeNode(AlterTableCmd);
					n->subtype = AT_AddColumn;
					n->def = $6;
					n->missing_ok = true;
					$$ = (Node *)n;
				}
			/* ALTER TABLE <name> ALTER [COLUMN] <colname> {SET DEFAULT <expr>|DROP DEFAULT} */
			| ALTER opt_column ColId alter_column_default
				{
					AlterTableCmd *n = makeNode(AlterTableCmd);
					n->subtype = AT_ColumnDefault;
					n->name = $3;
					n->def = $4;
					$$ = (Node *)n;
				}
			/* ALTER TABLE <name> ALTER [COLUMN] <colname> DROP NOT NULL */
			| ALTER opt_column ColId DROP NOT NULL_P
				{
					AlterTableCmd *n = makeNode(AlterTableCmd);
					n->subtype = AT_DropNotNull;
					n->name = $3;
					$$ = (Node *)n;
				}
			/* ALTER TABLE <name> ALTER [COLUMN] <colname> SET NOT NULL */
			| ALTER opt_column ColId SET NOT NULL_P
				{
					AlterTableCmd *n = makeNode(AlterTableCmd);
					n->subtype = AT_SetNotNull;
					n->name = $3;
					$$ = (Node *)n;
				}
			/* ALTER TABLE <name> ALTER [COLUMN] <colname> DROP EXPRESSION */
			| ALTER opt_column ColId DROP EXPRESSION
				{
					AlterTableCmd *n = makeNode(AlterTableCmd);
					n->subtype = AT_DropExpression;
					n->name = $3;
					$$ = (Node *)n;
				}
			/* ALTER TABLE <name> ALTER [COLUMN] <colname> DROP EXPRESSION IF EXISTS */
			| ALTER opt_column ColId DROP EXPRESSION IF_P EXISTS
				{
					AlterTableCmd *n = makeNode(AlterTableCmd);
					n->subtype = AT_DropExpression;
					n->name = $3;
					n->missing_ok = true;
					$$ = (Node *)n;
				}
			/* ALTER TABLE <name> ALTER [COLUMN] <colname> SET STATISTICS <SignedIconst> */
			| ALTER opt_column ColId SET STATISTICS SignedIconst
				{
					AlterTableCmd *n = makeNode(AlterTableCmd);
					n->subtype = AT_SetStatistics;
					n->name = $3;
					n->def = (Node *) makeInteger($6);
					$$ = (Node *)n;
				}
			/* ALTER TABLE <name> ALTER [COLUMN] <colnum> SET STATISTICS <SignedIconst> */
			| ALTER opt_column Iconst SET STATISTICS SignedIconst
				{
					AlterTableCmd *n = makeNode(AlterTableCmd);

					if ($3 <= 0 || $3 > PG_INT16_MAX)
						ereport(ERROR,
								(errcode(ERRCODE_INVALID_PARAMETER_VALUE),
								 errmsg("column number must be in range from 1 to %d", PG_INT16_MAX),
								 parser_errposition(@3)));

					n->subtype = AT_SetStatistics;
					n->num = (int16) $3;
					n->def = (Node *) makeInteger($6);
					$$ = (Node *)n;
				}
			/* ALTER TABLE <name> ALTER [COLUMN] <colname> SET ( column_parameter = value [, ... ] ) */
			| ALTER opt_column ColId SET reloptions
				{
					AlterTableCmd *n = makeNode(AlterTableCmd);
					n->subtype = AT_SetOptions;
					n->name = $3;
					n->def = (Node *) $5;
					$$ = (Node *)n;
				}
			/* ALTER TABLE <name> ALTER [COLUMN] <colname> RESET ( column_parameter [, ... ] ) */
			| ALTER opt_column ColId RESET reloptions
				{
					AlterTableCmd *n = makeNode(AlterTableCmd);
					n->subtype = AT_ResetOptions;
					n->name = $3;
					n->def = (Node *) $5;
					$$ = (Node *)n;
				}
			/* ALTER TABLE <name> ALTER [COLUMN] <colname> SET STORAGE <storagemode> */
			| ALTER opt_column ColId SET STORAGE ColId
				{
					AlterTableCmd *n = makeNode(AlterTableCmd);
					n->subtype = AT_SetStorage;
					n->name = $3;
					n->def = (Node *) makeString($6);
					$$ = (Node *)n;
				}
			/* ALTER TABLE <name> ALTER [COLUMN] <colname> SET COMPRESSION <cm> */
			| ALTER opt_column ColId SET column_compression
				{
					AlterTableCmd *n = makeNode(AlterTableCmd);
					n->subtype = AT_SetCompression;
					n->name = $3;
					n->def = (Node *) makeString($5);
					$$ = (Node *)n;
				}
			/* ALTER TABLE <name> ALTER [COLUMN] <colname> ADD GENERATED ... AS IDENTITY ... */
			| ALTER opt_column ColId ADD_P GENERATED generated_when AS IDENTITY_P OptParenthesizedSeqOptList
				{
					AlterTableCmd *n = makeNode(AlterTableCmd);
					Constraint *c = makeNode(Constraint);

					c->contype = CONSTR_IDENTITY;
					c->generated_when = $6;
					c->options = $9;
					c->location = @5;

					n->subtype = AT_AddIdentity;
					n->name = $3;
					n->def = (Node *) c;

					$$ = (Node *)n;
				}
			/* ALTER TABLE <name> ALTER [COLUMN] <colname> SET <sequence options>/RESET */
			| ALTER opt_column ColId alter_identity_column_option_list
				{
					AlterTableCmd *n = makeNode(AlterTableCmd);
					n->subtype = AT_SetIdentity;
					n->name = $3;
					n->def = (Node *) $4;
					$$ = (Node *)n;
				}
			/* ALTER TABLE <name> ALTER [COLUMN] <colname> DROP IDENTITY */
			| ALTER opt_column ColId DROP IDENTITY_P
				{
					AlterTableCmd *n = makeNode(AlterTableCmd);
					n->subtype = AT_DropIdentity;
					n->name = $3;
					n->missing_ok = false;
					$$ = (Node *)n;
				}
			/* ALTER TABLE <name> ALTER [COLUMN] <colname> DROP IDENTITY IF EXISTS */
			| ALTER opt_column ColId DROP IDENTITY_P IF_P EXISTS
				{
					AlterTableCmd *n = makeNode(AlterTableCmd);
					n->subtype = AT_DropIdentity;
					n->name = $3;
					n->missing_ok = true;
					$$ = (Node *)n;
				}
			/* ALTER TABLE <name> DROP [COLUMN] IF EXISTS <colname> [RESTRICT|CASCADE] */
			| DROP opt_column IF_P EXISTS ColId opt_drop_behavior
				{
					AlterTableCmd *n = makeNode(AlterTableCmd);
					n->subtype = AT_DropColumn;
					n->name = $5;
					n->behavior = $6;
					n->missing_ok = true;
					$$ = (Node *)n;
				}
			/* ALTER TABLE <name> DROP [COLUMN] <colname> [RESTRICT|CASCADE] */
			| DROP opt_column ColId opt_drop_behavior
				{
					AlterTableCmd *n = makeNode(AlterTableCmd);
					n->subtype = AT_DropColumn;
					n->name = $3;
					n->behavior = $4;
					n->missing_ok = false;
					$$ = (Node *)n;
				}
			/*
			 * ALTER TABLE <name> ALTER [COLUMN] <colname> [SET DATA] TYPE <typename>
			 *		[ USING <expression> ]
			 */
			| ALTER opt_column ColId opt_set_data TYPE_P Typename opt_collate_clause alter_using
				{
					AlterTableCmd *n = makeNode(AlterTableCmd);
					ColumnDef *def = makeNode(ColumnDef);
					n->subtype = AT_AlterColumnType;
					n->name = $3;
					n->def = (Node *) def;
					/* We only use these fields of the ColumnDef node */
					def->typeName = $6;
					def->collClause = (CollateClause *) $7;
					def->raw_default = $8;
					def->location = @3;
					$$ = (Node *)n;
				}
			/* ALTER FOREIGN TABLE <name> ALTER [COLUMN] <colname> OPTIONS */
			| ALTER opt_column ColId alter_generic_options
				{
					AlterTableCmd *n = makeNode(AlterTableCmd);
					n->subtype = AT_AlterColumnGenericOptions;
					n->name = $3;
					n->def = (Node *) $4;
					$$ = (Node *)n;
				}
			/* ALTER TABLE <name> ADD CONSTRAINT ... */
			| ADD_P TableConstraint
				{
					AlterTableCmd *n = makeNode(AlterTableCmd);
					n->subtype = AT_AddConstraint;
					n->def = $2;
					$$ = (Node *)n;
				}
			/* ALTER TABLE <name> ALTER CONSTRAINT ... */
			| ALTER CONSTRAINT name ConstraintAttributeSpec
				{
					AlterTableCmd *n = makeNode(AlterTableCmd);
					Constraint *c = makeNode(Constraint);
					n->subtype = AT_AlterConstraint;
					n->def = (Node *) c;
					c->contype = CONSTR_FOREIGN; /* others not supported, yet */
					c->conname = $3;
					processCASbits($4, @4, "ALTER CONSTRAINT statement",
									&c->deferrable,
									&c->initdeferred,
									NULL, NULL, yyscanner);
					$$ = (Node *)n;
				}
			/* ALTER TABLE <name> VALIDATE CONSTRAINT ... */
			| VALIDATE CONSTRAINT name
				{
					AlterTableCmd *n = makeNode(AlterTableCmd);
					n->subtype = AT_ValidateConstraint;
					n->name = $3;
					$$ = (Node *)n;
				}
			/* ALTER TABLE <name> DROP CONSTRAINT IF EXISTS <name> [RESTRICT|CASCADE] */
			| DROP CONSTRAINT IF_P EXISTS name opt_drop_behavior
				{
					AlterTableCmd *n = makeNode(AlterTableCmd);
					n->subtype = AT_DropConstraint;
					n->name = $5;
					n->behavior = $6;
					n->missing_ok = true;
					$$ = (Node *)n;
				}
			/* ALTER TABLE <name> DROP CONSTRAINT <name> [RESTRICT|CASCADE] */
			| DROP CONSTRAINT name opt_drop_behavior
				{
					AlterTableCmd *n = makeNode(AlterTableCmd);
					n->subtype = AT_DropConstraint;
					n->name = $3;
					n->behavior = $4;
					n->missing_ok = false;
					$$ = (Node *)n;
				}
			/* ALTER TABLE <name> SET WITHOUT OIDS, for backward compat */
			| SET WITHOUT OIDS
				{
					AlterTableCmd *n = makeNode(AlterTableCmd);
					n->subtype = AT_DropOids;
					$$ = (Node *)n;
				}
			/* ALTER TABLE <name> CLUSTER ON <indexname> */
			| CLUSTER ON name
				{
					AlterTableCmd *n = makeNode(AlterTableCmd);
					n->subtype = AT_ClusterOn;
					n->name = $3;
					$$ = (Node *)n;
				}
			/* ALTER TABLE <name> SET WITHOUT CLUSTER */
			| SET WITHOUT CLUSTER
				{
					AlterTableCmd *n = makeNode(AlterTableCmd);
					n->subtype = AT_DropCluster;
					n->name = NULL;
					$$ = (Node *)n;
				}
			/* ALTER TABLE <name> SET LOGGED */
			| SET LOGGED
				{
					AlterTableCmd *n = makeNode(AlterTableCmd);
					n->subtype = AT_SetLogged;
					$$ = (Node *)n;
				}
			/* ALTER TABLE <name> SET UNLOGGED */
			| SET UNLOGGED
				{
					AlterTableCmd *n = makeNode(AlterTableCmd);
					n->subtype = AT_SetUnLogged;
					$$ = (Node *)n;
				}
			/* ALTER TABLE <name> ENABLE TRIGGER <trig> */
			| ENABLE_P TRIGGER name
				{
					AlterTableCmd *n = makeNode(AlterTableCmd);
					n->subtype = AT_EnableTrig;
					n->name = $3;
					$$ = (Node *)n;
				}
			/* ALTER TABLE <name> ENABLE ALWAYS TRIGGER <trig> */
			| ENABLE_P ALWAYS TRIGGER name
				{
					AlterTableCmd *n = makeNode(AlterTableCmd);
					n->subtype = AT_EnableAlwaysTrig;
					n->name = $4;
					$$ = (Node *)n;
				}
			/* ALTER TABLE <name> ENABLE REPLICA TRIGGER <trig> */
			| ENABLE_P REPLICA TRIGGER name
				{
					AlterTableCmd *n = makeNode(AlterTableCmd);
					n->subtype = AT_EnableReplicaTrig;
					n->name = $4;
					$$ = (Node *)n;
				}
			/* ALTER TABLE <name> ENABLE TRIGGER ALL */
			| ENABLE_P TRIGGER ALL
				{
					AlterTableCmd *n = makeNode(AlterTableCmd);
					n->subtype = AT_EnableTrigAll;
					$$ = (Node *)n;
				}
			/* ALTER TABLE <name> ENABLE TRIGGER USER */
			| ENABLE_P TRIGGER USER
				{
					AlterTableCmd *n = makeNode(AlterTableCmd);
					n->subtype = AT_EnableTrigUser;
					$$ = (Node *)n;
				}
			/* ALTER TABLE <name> DISABLE TRIGGER <trig> */
			| DISABLE_P TRIGGER name
				{
					AlterTableCmd *n = makeNode(AlterTableCmd);
					n->subtype = AT_DisableTrig;
					n->name = $3;
					$$ = (Node *)n;
				}
			/* ALTER TABLE <name> DISABLE TRIGGER ALL */
			| DISABLE_P TRIGGER ALL
				{
					AlterTableCmd *n = makeNode(AlterTableCmd);
					n->subtype = AT_DisableTrigAll;
					$$ = (Node *)n;
				}
			/* ALTER TABLE <name> DISABLE TRIGGER USER */
			| DISABLE_P TRIGGER USER
				{
					AlterTableCmd *n = makeNode(AlterTableCmd);
					n->subtype = AT_DisableTrigUser;
					$$ = (Node *)n;
				}
			/* ALTER TABLE <name> ENABLE RULE <rule> */
			| ENABLE_P RULE name
				{
					AlterTableCmd *n = makeNode(AlterTableCmd);
					n->subtype = AT_EnableRule;
					n->name = $3;
					$$ = (Node *)n;
				}
			/* ALTER TABLE <name> ENABLE ALWAYS RULE <rule> */
			| ENABLE_P ALWAYS RULE name
				{
					AlterTableCmd *n = makeNode(AlterTableCmd);
					n->subtype = AT_EnableAlwaysRule;
					n->name = $4;
					$$ = (Node *)n;
				}
			/* ALTER TABLE <name> ENABLE REPLICA RULE <rule> */
			| ENABLE_P REPLICA RULE name
				{
					AlterTableCmd *n = makeNode(AlterTableCmd);
					n->subtype = AT_EnableReplicaRule;
					n->name = $4;
					$$ = (Node *)n;
				}
			/* ALTER TABLE <name> DISABLE RULE <rule> */
			| DISABLE_P RULE name
				{
					AlterTableCmd *n = makeNode(AlterTableCmd);
					n->subtype = AT_DisableRule;
					n->name = $3;
					$$ = (Node *)n;
				}
			/* ALTER TABLE <name> INHERIT <parent> */
			| INHERIT qualified_name
				{
					AlterTableCmd *n = makeNode(AlterTableCmd);
					n->subtype = AT_AddInherit;
					n->def = (Node *) $2;
					$$ = (Node *)n;
				}
			/* ALTER TABLE <name> NO INHERIT <parent> */
			| NO INHERIT qualified_name
				{
					AlterTableCmd *n = makeNode(AlterTableCmd);
					n->subtype = AT_DropInherit;
					n->def = (Node *) $3;
					$$ = (Node *)n;
				}
			/* ALTER TABLE <name> OF <type_name> */
			| OF any_name
				{
					AlterTableCmd *n = makeNode(AlterTableCmd);
					TypeName *def = makeTypeNameFromNameList($2);
					def->location = @2;
					n->subtype = AT_AddOf;
					n->def = (Node *) def;
					$$ = (Node *)n;
				}
			/* ALTER TABLE <name> NOT OF */
			| NOT OF
				{
					AlterTableCmd *n = makeNode(AlterTableCmd);
					n->subtype = AT_DropOf;
					$$ = (Node *)n;
				}
			/* ALTER TABLE <name> OWNER TO RoleSpec */
			| OWNER TO RoleSpec
				{
					AlterTableCmd *n = makeNode(AlterTableCmd);
					n->subtype = AT_ChangeOwner;
					n->newowner = $3;
					$$ = (Node *)n;
				}
			/* ALTER TABLE <name> SET ACCESS METHOD <amname> */
			| SET ACCESS METHOD name
				{
					AlterTableCmd *n = makeNode(AlterTableCmd);
					n->subtype = AT_SetAccessMethod;
					n->name = $4;
					$$ = (Node *)n;
				}
			/* ALTER TABLE <name> SET TABLESPACE <tablespacename> */
			| SET TABLESPACE name
				{
					AlterTableCmd *n = makeNode(AlterTableCmd);
					n->subtype = AT_SetTableSpace;
					n->name = $3;
					$$ = (Node *)n;
				}
			/* ALTER TABLE <name> SET (...) */
			| SET reloptions
				{
					AlterTableCmd *n = makeNode(AlterTableCmd);
					n->subtype = AT_SetRelOptions;
					n->def = (Node *)$2;
					$$ = (Node *)n;
				}
			/* ALTER TABLE <name> RESET (...) */
			| RESET reloptions
				{
					AlterTableCmd *n = makeNode(AlterTableCmd);
					n->subtype = AT_ResetRelOptions;
					n->def = (Node *)$2;
					$$ = (Node *)n;
				}
			/* ALTER TABLE <name> REPLICA IDENTITY */
			| REPLICA IDENTITY_P replica_identity
				{
					AlterTableCmd *n = makeNode(AlterTableCmd);
					n->subtype = AT_ReplicaIdentity;
					n->def = $3;
					$$ = (Node *)n;
				}
			/* ALTER TABLE <name> ENABLE ROW LEVEL SECURITY */
			| ENABLE_P ROW LEVEL SECURITY
				{
					AlterTableCmd *n = makeNode(AlterTableCmd);
					n->subtype = AT_EnableRowSecurity;
					$$ = (Node *)n;
				}
			/* ALTER TABLE <name> DISABLE ROW LEVEL SECURITY */
			| DISABLE_P ROW LEVEL SECURITY
				{
					AlterTableCmd *n = makeNode(AlterTableCmd);
					n->subtype = AT_DisableRowSecurity;
					$$ = (Node *)n;
				}
			/* ALTER TABLE <name> FORCE ROW LEVEL SECURITY */
			| FORCE ROW LEVEL SECURITY
				{
					AlterTableCmd *n = makeNode(AlterTableCmd);
					n->subtype = AT_ForceRowSecurity;
					$$ = (Node *)n;
				}
			/* ALTER TABLE <name> NO FORCE ROW LEVEL SECURITY */
			| NO FORCE ROW LEVEL SECURITY
				{
					AlterTableCmd *n = makeNode(AlterTableCmd);
					n->subtype = AT_NoForceRowSecurity;
					$$ = (Node *)n;
				}
			| alter_generic_options
				{
					AlterTableCmd *n = makeNode(AlterTableCmd);
					n->subtype = AT_GenericOptions;
					n->def = (Node *)$1;
					$$ = (Node *) n;
				}
		;

alter_column_default:
			SET DEFAULT a_expr			{ $$ = $3; }
			| DROP DEFAULT				{ $$ = NULL; }
		;

opt_drop_behavior:
			CASCADE						{ $$ = DROP_CASCADE; }
			| RESTRICT					{ $$ = DROP_RESTRICT; }
			| /* EMPTY */				{ $$ = DROP_RESTRICT; /* default */ }
		;

opt_collate_clause:
			COLLATE any_name
				{
					CollateClause *n = makeNode(CollateClause);
					n->arg = NULL;
					n->collname = $2;
					n->location = @1;
					$$ = (Node *) n;
				}
			| /* EMPTY */				{ $$ = NULL; }
		;

alter_using:
			USING a_expr				{ $$ = $2; }
			| /* EMPTY */				{ $$ = NULL; }
		;

replica_identity:
			NOTHING
				{
					ReplicaIdentityStmt *n = makeNode(ReplicaIdentityStmt);
					n->identity_type = REPLICA_IDENTITY_NOTHING;
					n->name = NULL;
					$$ = (Node *) n;
				}
			| FULL
				{
					ReplicaIdentityStmt *n = makeNode(ReplicaIdentityStmt);
					n->identity_type = REPLICA_IDENTITY_FULL;
					n->name = NULL;
					$$ = (Node *) n;
				}
			| DEFAULT
				{
					ReplicaIdentityStmt *n = makeNode(ReplicaIdentityStmt);
					n->identity_type = REPLICA_IDENTITY_DEFAULT;
					n->name = NULL;
					$$ = (Node *) n;
				}
			| USING INDEX name
				{
					ReplicaIdentityStmt *n = makeNode(ReplicaIdentityStmt);
					n->identity_type = REPLICA_IDENTITY_INDEX;
					n->name = $3;
					$$ = (Node *) n;
				}
;

reloptions:
			'(' reloption_list ')'					{ $$ = $2; }
		;

opt_reloptions:		WITH reloptions					{ $$ = $2; }
			 |		/* EMPTY */						{ $$ = NIL; }
		;

reloption_list:
			reloption_elem							{ $$ = list_make1($1); }
			| reloption_list ',' reloption_elem		{ $$ = lappend($1, $3); }
		;

/* This should match def_elem and also allow qualified names */
reloption_elem:
			ColLabel '=' def_arg
				{
					$$ = makeDefElem($1, (Node *) $3, @1);
				}
			| ColLabel
				{
					$$ = makeDefElem($1, NULL, @1);
				}
			| ColLabel '.' ColLabel '=' def_arg
				{
					$$ = makeDefElemExtended($1, $3, (Node *) $5,
											 DEFELEM_UNSPEC, @1);
				}
			| ColLabel '.' ColLabel
				{
					$$ = makeDefElemExtended($1, $3, NULL, DEFELEM_UNSPEC, @1);
				}
		;

alter_identity_column_option_list:
			alter_identity_column_option
				{ $$ = list_make1($1); }
			| alter_identity_column_option_list alter_identity_column_option
				{ $$ = lappend($1, $2); }
		;

alter_identity_column_option:
			RESTART
				{
					$$ = makeDefElem("restart", NULL, @1);
				}
			| RESTART opt_with NumericOnly
				{
					$$ = makeDefElem("restart", (Node *)$3, @1);
				}
			| SET SeqOptElem
				{
					if (strcmp($2->defname, "as") == 0 ||
						strcmp($2->defname, "restart") == 0 ||
						strcmp($2->defname, "owned_by") == 0)
						ereport(ERROR,
								(errcode(ERRCODE_SYNTAX_ERROR),
								 errmsg("sequence option \"%s\" not supported here", $2->defname),
								 parser_errposition(@2)));
					$$ = $2;
				}
			| SET GENERATED generated_when
				{
					$$ = makeDefElem("generated", (Node *) makeInteger($3), @1);
				}
		;

PartitionBoundSpec:
			/* a HASH partition */
			FOR VALUES WITH '(' hash_partbound ')'
				{
					ListCell   *lc;
					PartitionBoundSpec *n = makeNode(PartitionBoundSpec);

					n->strategy = PARTITION_STRATEGY_HASH;
					n->modulus = n->remainder = -1;

					foreach (lc, $5)
					{
						DefElem    *opt = lfirst_node(DefElem, lc);

						if (strcmp(opt->defname, "modulus") == 0)
						{
							if (n->modulus != -1)
								ereport(ERROR,
										(errcode(ERRCODE_DUPLICATE_OBJECT),
										 errmsg("modulus for hash partition provided more than once"),
										 parser_errposition(opt->location)));
							n->modulus = defGetInt32(opt);
						}
						else if (strcmp(opt->defname, "remainder") == 0)
						{
							if (n->remainder != -1)
								ereport(ERROR,
										(errcode(ERRCODE_DUPLICATE_OBJECT),
										 errmsg("remainder for hash partition provided more than once"),
										 parser_errposition(opt->location)));
							n->remainder = defGetInt32(opt);
						}
						else
							ereport(ERROR,
									(errcode(ERRCODE_SYNTAX_ERROR),
									 errmsg("unrecognized hash partition bound specification \"%s\"",
											opt->defname),
									 parser_errposition(opt->location)));
					}

					if (n->modulus == -1)
						ereport(ERROR,
								(errcode(ERRCODE_SYNTAX_ERROR),
								 errmsg("modulus for hash partition must be specified")));
					if (n->remainder == -1)
						ereport(ERROR,
								(errcode(ERRCODE_SYNTAX_ERROR),
								 errmsg("remainder for hash partition must be specified")));

					n->location = @3;

					$$ = n;
				}

			/* a LIST partition */
			| FOR VALUES IN_P '(' expr_list ')'
				{
					PartitionBoundSpec *n = makeNode(PartitionBoundSpec);

					n->strategy = PARTITION_STRATEGY_LIST;
					n->is_default = false;
					n->listdatums = $5;
					n->location = @3;

					$$ = n;
				}

			/* a RANGE partition */
			| FOR VALUES FROM '(' expr_list ')' TO '(' expr_list ')'
				{
					PartitionBoundSpec *n = makeNode(PartitionBoundSpec);

					n->strategy = PARTITION_STRATEGY_RANGE;
					n->is_default = false;
					n->lowerdatums = $5;
					n->upperdatums = $9;
					n->location = @3;

					$$ = n;
				}

			/* a DEFAULT partition */
			| DEFAULT
				{
					PartitionBoundSpec *n = makeNode(PartitionBoundSpec);

					n->is_default = true;
					n->location = @1;

					$$ = n;
				}
		;

hash_partbound_elem:
		NonReservedWord Iconst
			{
				$$ = makeDefElem($1, (Node *)makeInteger($2), @1);
			}
		;

hash_partbound:
		hash_partbound_elem
			{
				$$ = list_make1($1);
			}
		| hash_partbound ',' hash_partbound_elem
			{
				$$ = lappend($1, $3);
			}
		;

/*****************************************************************************
 *
 *	ALTER TYPE
 *
 * really variants of the ALTER TABLE subcommands with different spellings
 *****************************************************************************/

AlterCompositeTypeStmt:
			ALTER TYPE_P any_name alter_type_cmds
				{
					AlterTableStmt *n = makeNode(AlterTableStmt);

					/* can't use qualified_name, sigh */
					n->relation = makeRangeVarFromAnyName($3, @3, yyscanner);
					n->cmds = $4;
					n->objtype = OBJECT_TYPE;
					$$ = (Node *)n;
				}
			;

alter_type_cmds:
			alter_type_cmd							{ $$ = list_make1($1); }
			| alter_type_cmds ',' alter_type_cmd	{ $$ = lappend($1, $3); }
		;

alter_type_cmd:
			/* ALTER TYPE <name> ADD ATTRIBUTE <coldef> [RESTRICT|CASCADE] */
			ADD_P ATTRIBUTE TableFuncElement opt_drop_behavior
				{
					AlterTableCmd *n = makeNode(AlterTableCmd);
					n->subtype = AT_AddColumn;
					n->def = $3;
					n->behavior = $4;
					$$ = (Node *)n;
				}
			/* ALTER TYPE <name> DROP ATTRIBUTE IF EXISTS <attname> [RESTRICT|CASCADE] */
			| DROP ATTRIBUTE IF_P EXISTS ColId opt_drop_behavior
				{
					AlterTableCmd *n = makeNode(AlterTableCmd);
					n->subtype = AT_DropColumn;
					n->name = $5;
					n->behavior = $6;
					n->missing_ok = true;
					$$ = (Node *)n;
				}
			/* ALTER TYPE <name> DROP ATTRIBUTE <attname> [RESTRICT|CASCADE] */
			| DROP ATTRIBUTE ColId opt_drop_behavior
				{
					AlterTableCmd *n = makeNode(AlterTableCmd);
					n->subtype = AT_DropColumn;
					n->name = $3;
					n->behavior = $4;
					n->missing_ok = false;
					$$ = (Node *)n;
				}
			/* ALTER TYPE <name> ALTER ATTRIBUTE <attname> [SET DATA] TYPE <typename> [RESTRICT|CASCADE] */
			| ALTER ATTRIBUTE ColId opt_set_data TYPE_P Typename opt_collate_clause opt_drop_behavior
				{
					AlterTableCmd *n = makeNode(AlterTableCmd);
					ColumnDef *def = makeNode(ColumnDef);
					n->subtype = AT_AlterColumnType;
					n->name = $3;
					n->def = (Node *) def;
					n->behavior = $8;
					/* We only use these fields of the ColumnDef node */
					def->typeName = $6;
					def->collClause = (CollateClause *) $7;
					def->raw_default = NULL;
					def->location = @3;
					$$ = (Node *)n;
				}
		;


/*****************************************************************************
 *
 *		QUERY :
 *				close <portalname>
 *
 *****************************************************************************/

ClosePortalStmt:
			CLOSE cursor_name
				{
					ClosePortalStmt *n = makeNode(ClosePortalStmt);
					n->portalname = $2;
					$$ = (Node *)n;
				}
			| CLOSE ALL
				{
					ClosePortalStmt *n = makeNode(ClosePortalStmt);
					n->portalname = NULL;
					$$ = (Node *)n;
				}
		;


/*****************************************************************************
 *
 *		QUERY :
 *				COPY relname [(columnList)] FROM/TO file [WITH] [(options)]
 *				COPY ( query ) TO file	[WITH] [(options)]
 *
 *				where 'query' can be one of:
 *				{ SELECT | UPDATE | INSERT | DELETE }
 *
 *				and 'file' can be one of:
 *				{ PROGRAM 'command' | STDIN | STDOUT | 'filename' }
 *
 *				In the preferred syntax the options are comma-separated
 *				and use generic identifiers instead of keywords.  The pre-9.0
 *				syntax had a hard-wired, space-separated set of options.
 *
 *				Really old syntax, from versions 7.2 and prior:
 *				COPY [ BINARY ] table FROM/TO file
 *					[ [ USING ] DELIMITERS 'delimiter' ] ]
 *					[ WITH NULL AS 'null string' ]
 *				This option placement is not supported with COPY (query...).
 *
 *****************************************************************************/

CopyStmt:	COPY opt_binary qualified_name opt_column_list
			copy_from opt_program copy_file_name copy_delimiter opt_with
			copy_options where_clause
				{
					CopyStmt *n = makeNode(CopyStmt);
					n->relation = $3;
					n->query = NULL;
					n->attlist = $4;
					n->is_from = $5;
					n->is_program = $6;
					n->filename = $7;
					n->whereClause = $11;

					if (n->is_program && n->filename == NULL)
						ereport(ERROR,
								(errcode(ERRCODE_SYNTAX_ERROR),
								 errmsg("STDIN/STDOUT not allowed with PROGRAM"),
								 parser_errposition(@8)));

					if (!n->is_from && n->whereClause != NULL)
						ereport(ERROR,
								(errcode(ERRCODE_SYNTAX_ERROR),
								 errmsg("WHERE clause not allowed with COPY TO"),
								 parser_errposition(@11)));

					n->options = NIL;
					/* Concatenate user-supplied flags */
					if ($2)
						n->options = lappend(n->options, $2);
					if ($8)
						n->options = lappend(n->options, $8);
					if ($10)
						n->options = list_concat(n->options, $10);
					$$ = (Node *)n;
				}
			| COPY '(' PreparableStmt ')' TO opt_program copy_file_name opt_with copy_options
				{
					CopyStmt *n = makeNode(CopyStmt);
					n->relation = NULL;
					n->query = $3;
					n->attlist = NIL;
					n->is_from = false;
					n->is_program = $6;
					n->filename = $7;
					n->options = $9;

					if (n->is_program && n->filename == NULL)
						ereport(ERROR,
								(errcode(ERRCODE_SYNTAX_ERROR),
								 errmsg("STDIN/STDOUT not allowed with PROGRAM"),
								 parser_errposition(@5)));

					$$ = (Node *)n;
				}
		;

copy_from:
			FROM									{ $$ = true; }
			| TO									{ $$ = false; }
		;

opt_program:
			PROGRAM									{ $$ = true; }
			| /* EMPTY */							{ $$ = false; }
		;

/*
 * copy_file_name NULL indicates stdio is used. Whether stdin or stdout is
 * used depends on the direction. (It really doesn't make sense to copy from
 * stdout. We silently correct the "typo".)		 - AY 9/94
 */
copy_file_name:
			Sconst									{ $$ = $1; }
			| STDIN									{ $$ = NULL; }
			| STDOUT								{ $$ = NULL; }
		;

copy_options: copy_opt_list							{ $$ = $1; }
			| '(' copy_generic_opt_list ')'			{ $$ = $2; }
		;

/* old COPY option syntax */
copy_opt_list:
			copy_opt_list copy_opt_item				{ $$ = lappend($1, $2); }
			| /* EMPTY */							{ $$ = NIL; }
		;

copy_opt_item:
			BINARY
				{
					$$ = makeDefElem("format", (Node *)makeString("binary"), @1);
				}
			| FREEZE
				{
					$$ = makeDefElem("freeze", (Node *)makeBoolean(true), @1);
				}
			| DELIMITER opt_as Sconst
				{
					$$ = makeDefElem("delimiter", (Node *)makeString($3), @1);
				}
			| NULL_P opt_as Sconst
				{
					$$ = makeDefElem("null", (Node *)makeString($3), @1);
				}
			| CSV
				{
					$$ = makeDefElem("format", (Node *)makeString("csv"), @1);
				}
			| HEADER_P
				{
					$$ = makeDefElem("header", (Node *)makeBoolean(true), @1);
				}
			| QUOTE opt_as Sconst
				{
					$$ = makeDefElem("quote", (Node *)makeString($3), @1);
				}
			| ESCAPE opt_as Sconst
				{
					$$ = makeDefElem("escape", (Node *)makeString($3), @1);
				}
			| FORCE QUOTE columnList
				{
					$$ = makeDefElem("force_quote", (Node *)$3, @1);
				}
			| FORCE QUOTE '*'
				{
					$$ = makeDefElem("force_quote", (Node *)makeNode(A_Star), @1);
				}
			| FORCE NOT NULL_P columnList
				{
					$$ = makeDefElem("force_not_null", (Node *)$4, @1);
				}
			| FORCE NULL_P columnList
				{
					$$ = makeDefElem("force_null", (Node *)$3, @1);
				}
			| ENCODING Sconst
				{
					$$ = makeDefElem("encoding", (Node *)makeString($2), @1);
				}
		;

/* The following exist for backward compatibility with very old versions */

opt_binary:
			BINARY
				{
					$$ = makeDefElem("format", (Node *)makeString("binary"), @1);
				}
			| /*EMPTY*/								{ $$ = NULL; }
		;

copy_delimiter:
			opt_using DELIMITERS Sconst
				{
					$$ = makeDefElem("delimiter", (Node *)makeString($3), @2);
				}
			| /*EMPTY*/								{ $$ = NULL; }
		;

opt_using:
			USING
			| /*EMPTY*/
		;

/* new COPY option syntax */
copy_generic_opt_list:
			copy_generic_opt_elem
				{
					$$ = list_make1($1);
				}
			| copy_generic_opt_list ',' copy_generic_opt_elem
				{
					$$ = lappend($1, $3);
				}
		;

copy_generic_opt_elem:
			ColLabel copy_generic_opt_arg
				{
					$$ = makeDefElem($1, $2, @1);
				}
		;

copy_generic_opt_arg:
			opt_boolean_or_string			{ $$ = (Node *) makeString($1); }
			| NumericOnly					{ $$ = (Node *) $1; }
			| '*'							{ $$ = (Node *) makeNode(A_Star); }
			| '(' copy_generic_opt_arg_list ')'		{ $$ = (Node *) $2; }
			| /* EMPTY */					{ $$ = NULL; }
		;

copy_generic_opt_arg_list:
			  copy_generic_opt_arg_list_item
				{
					$$ = list_make1($1);
				}
			| copy_generic_opt_arg_list ',' copy_generic_opt_arg_list_item
				{
					$$ = lappend($1, $3);
				}
		;

/* beware of emitting non-string list elements here; see commands/define.c */
copy_generic_opt_arg_list_item:
			opt_boolean_or_string	{ $$ = (Node *) makeString($1); }
		;


/*****************************************************************************
 *
 *		QUERY :
 *				CREATE TABLE relname
 *
 *****************************************************************************/

CreateStmt:	CREATE OptTemp TABLE qualified_name '(' OptTableElementList ')'
			OptInherit OptPartitionSpec table_access_method_clause OptWith
			OnCommitOption OptTableSpace
				{
					CreateStmt *n = makeNode(CreateStmt);
					$4->relpersistence = $2;
					n->relation = $4;
					n->tableElts = $6;
					n->inhRelations = $8;
					n->partspec = $9;
					n->ofTypename = NULL;
					n->constraints = NIL;
					n->accessMethod = $10;
					n->options = $11;
					n->oncommit = $12;
					n->tablespacename = $13;
					n->if_not_exists = false;
					$$ = (Node *)n;
				}
		| CREATE OptTemp TABLE IF_P NOT EXISTS qualified_name '('
			OptTableElementList ')' OptInherit OptPartitionSpec table_access_method_clause
			OptWith OnCommitOption OptTableSpace
				{
					CreateStmt *n = makeNode(CreateStmt);
					$7->relpersistence = $2;
					n->relation = $7;
					n->tableElts = $9;
					n->inhRelations = $11;
					n->partspec = $12;
					n->ofTypename = NULL;
					n->constraints = NIL;
					n->accessMethod = $13;
					n->options = $14;
					n->oncommit = $15;
					n->tablespacename = $16;
					n->if_not_exists = true;
					$$ = (Node *)n;
				}
		| CREATE OptTemp TABLE qualified_name OF any_name
			OptTypedTableElementList OptPartitionSpec table_access_method_clause
			OptWith OnCommitOption OptTableSpace
				{
					CreateStmt *n = makeNode(CreateStmt);
					$4->relpersistence = $2;
					n->relation = $4;
					n->tableElts = $7;
					n->inhRelations = NIL;
					n->partspec = $8;
					n->ofTypename = makeTypeNameFromNameList($6);
					n->ofTypename->location = @6;
					n->constraints = NIL;
					n->accessMethod = $9;
					n->options = $10;
					n->oncommit = $11;
					n->tablespacename = $12;
					n->if_not_exists = false;
					$$ = (Node *)n;
				}
		| CREATE OptTemp TABLE IF_P NOT EXISTS qualified_name OF any_name
			OptTypedTableElementList OptPartitionSpec table_access_method_clause
			OptWith OnCommitOption OptTableSpace
				{
					CreateStmt *n = makeNode(CreateStmt);
					$7->relpersistence = $2;
					n->relation = $7;
					n->tableElts = $10;
					n->inhRelations = NIL;
					n->partspec = $11;
					n->ofTypename = makeTypeNameFromNameList($9);
					n->ofTypename->location = @9;
					n->constraints = NIL;
					n->accessMethod = $12;
					n->options = $13;
					n->oncommit = $14;
					n->tablespacename = $15;
					n->if_not_exists = true;
					$$ = (Node *)n;
				}
		| CREATE OptTemp TABLE qualified_name PARTITION OF qualified_name
			OptTypedTableElementList PartitionBoundSpec OptPartitionSpec
			table_access_method_clause OptWith OnCommitOption OptTableSpace
				{
					CreateStmt *n = makeNode(CreateStmt);
					$4->relpersistence = $2;
					n->relation = $4;
					n->tableElts = $8;
					n->inhRelations = list_make1($7);
					n->partbound = $9;
					n->partspec = $10;
					n->ofTypename = NULL;
					n->constraints = NIL;
					n->accessMethod = $11;
					n->options = $12;
					n->oncommit = $13;
					n->tablespacename = $14;
					n->if_not_exists = false;
					$$ = (Node *)n;
				}
		| CREATE OptTemp TABLE IF_P NOT EXISTS qualified_name PARTITION OF
			qualified_name OptTypedTableElementList PartitionBoundSpec OptPartitionSpec
			table_access_method_clause OptWith OnCommitOption OptTableSpace
				{
					CreateStmt *n = makeNode(CreateStmt);
					$7->relpersistence = $2;
					n->relation = $7;
					n->tableElts = $11;
					n->inhRelations = list_make1($10);
					n->partbound = $12;
					n->partspec = $13;
					n->ofTypename = NULL;
					n->constraints = NIL;
					n->accessMethod = $14;
					n->options = $15;
					n->oncommit = $16;
					n->tablespacename = $17;
					n->if_not_exists = true;
					$$ = (Node *)n;
				}
		;

/*
 * Redundancy here is needed to avoid shift/reduce conflicts,
 * since TEMP is not a reserved word.  See also OptTempTableName.
 *
 * NOTE: we accept both GLOBAL and LOCAL options.  They currently do nothing,
 * but future versions might consider GLOBAL to request SQL-spec-compliant
 * temp table behavior, so warn about that.  Since we have no modules the
 * LOCAL keyword is really meaningless; furthermore, some other products
 * implement LOCAL as meaning the same as our default temp table behavior,
 * so we'll probably continue to treat LOCAL as a noise word.
 */
OptTemp:	TEMPORARY					{ $$ = RELPERSISTENCE_TEMP; }
			| TEMP						{ $$ = RELPERSISTENCE_TEMP; }
			| LOCAL TEMPORARY			{ $$ = RELPERSISTENCE_TEMP; }
			| LOCAL TEMP				{ $$ = RELPERSISTENCE_TEMP; }
			| GLOBAL TEMPORARY
				{
					ereport(WARNING,
							(errmsg("GLOBAL is deprecated in temporary table creation"),
							 parser_errposition(@1)));
					$$ = RELPERSISTENCE_TEMP;
				}
			| GLOBAL TEMP
				{
					ereport(WARNING,
							(errmsg("GLOBAL is deprecated in temporary table creation"),
							 parser_errposition(@1)));
					$$ = RELPERSISTENCE_TEMP;
				}
			| UNLOGGED					{ $$ = RELPERSISTENCE_UNLOGGED; }
			| /*EMPTY*/					{ $$ = RELPERSISTENCE_PERMANENT; }
		;

OptTableElementList:
			TableElementList					{ $$ = $1; }
			| /*EMPTY*/							{ $$ = NIL; }
		;

OptTypedTableElementList:
			'(' TypedTableElementList ')'		{ $$ = $2; }
			| /*EMPTY*/							{ $$ = NIL; }
		;

TableElementList:
			TableElement
				{
					$$ = list_make1($1);
				}
			| TableElementList ',' TableElement
				{
					$$ = lappend($1, $3);
				}
		;

TypedTableElementList:
			TypedTableElement
				{
					$$ = list_make1($1);
				}
			| TypedTableElementList ',' TypedTableElement
				{
					$$ = lappend($1, $3);
				}
		;

TableElement:
			columnDef							{ $$ = $1; }
			| TableLikeClause					{ $$ = $1; }
			| TableConstraint					{ $$ = $1; }
		;

TypedTableElement:
			columnOptions						{ $$ = $1; }
			| TableConstraint					{ $$ = $1; }
		;

columnDef:	ColId Typename opt_column_compression create_generic_options ColQualList
				{
					ColumnDef *n = makeNode(ColumnDef);
					n->colname = $1;
					n->typeName = $2;
					n->compression = $3;
					n->inhcount = 0;
					n->is_local = true;
					n->is_not_null = false;
					n->is_from_type = false;
					n->storage = 0;
					n->raw_default = NULL;
					n->cooked_default = NULL;
					n->collOid = InvalidOid;
					n->fdwoptions = $4;
					SplitColQualList($5, &n->constraints, &n->collClause,
									 yyscanner);
					n->location = @1;
					$$ = (Node *)n;
				}
		;

columnOptions:	ColId ColQualList
				{
					ColumnDef *n = makeNode(ColumnDef);
					n->colname = $1;
					n->typeName = NULL;
					n->inhcount = 0;
					n->is_local = true;
					n->is_not_null = false;
					n->is_from_type = false;
					n->storage = 0;
					n->raw_default = NULL;
					n->cooked_default = NULL;
					n->collOid = InvalidOid;
					SplitColQualList($2, &n->constraints, &n->collClause,
									 yyscanner);
					n->location = @1;
					$$ = (Node *)n;
				}
				| ColId WITH OPTIONS ColQualList
				{
					ColumnDef *n = makeNode(ColumnDef);
					n->colname = $1;
					n->typeName = NULL;
					n->inhcount = 0;
					n->is_local = true;
					n->is_not_null = false;
					n->is_from_type = false;
					n->storage = 0;
					n->raw_default = NULL;
					n->cooked_default = NULL;
					n->collOid = InvalidOid;
					SplitColQualList($4, &n->constraints, &n->collClause,
									 yyscanner);
					n->location = @1;
					$$ = (Node *)n;
				}
		;

column_compression:
			COMPRESSION ColId						{ $$ = $2; }
			| COMPRESSION DEFAULT					{ $$ = pstrdup("default"); }
		;

opt_column_compression:
			column_compression						{ $$ = $1; }
			| /*EMPTY*/								{ $$ = NULL; }
		;

ColQualList:
			ColQualList ColConstraint				{ $$ = lappend($1, $2); }
			| /*EMPTY*/								{ $$ = NIL; }
		;

ColConstraint:
			CONSTRAINT name ColConstraintElem
				{
					Constraint *n = castNode(Constraint, $3);
					n->conname = $2;
					n->location = @1;
					$$ = (Node *) n;
				}
			| ColConstraintElem						{ $$ = $1; }
			| ConstraintAttr						{ $$ = $1; }
			| COLLATE any_name
				{
					/*
					 * Note: the CollateClause is momentarily included in
					 * the list built by ColQualList, but we split it out
					 * again in SplitColQualList.
					 */
					CollateClause *n = makeNode(CollateClause);
					n->arg = NULL;
					n->collname = $2;
					n->location = @1;
					$$ = (Node *) n;
				}
		;

/* DEFAULT NULL is already the default for Postgres.
 * But define it here and carry it forward into the system
 * to make it explicit.
 * - thomas 1998-09-13
 *
 * WITH NULL and NULL are not SQL-standard syntax elements,
 * so leave them out. Use DEFAULT NULL to explicitly indicate
 * that a column may have that value. WITH NULL leads to
 * shift/reduce conflicts with WITH TIME ZONE anyway.
 * - thomas 1999-01-08
 *
 * DEFAULT expression must be b_expr not a_expr to prevent shift/reduce
 * conflict on NOT (since NOT might start a subsequent NOT NULL constraint,
 * or be part of a_expr NOT LIKE or similar constructs).
 */
ColConstraintElem:
			NOT NULL_P
				{
					Constraint *n = makeNode(Constraint);
					n->contype = CONSTR_NOTNULL;
					n->location = @1;
					$$ = (Node *)n;
				}
			| NULL_P
				{
					Constraint *n = makeNode(Constraint);
					n->contype = CONSTR_NULL;
					n->location = @1;
					$$ = (Node *)n;
				}
			| UNIQUE opt_definition OptConsTableSpace
				{
					Constraint *n = makeNode(Constraint);
					n->contype = CONSTR_UNIQUE;
					n->location = @1;
					n->keys = NULL;
					n->options = $2;
					n->indexname = NULL;
					n->indexspace = $3;
					$$ = (Node *)n;
				}
			| PRIMARY KEY opt_definition OptConsTableSpace
				{
					Constraint *n = makeNode(Constraint);
					n->contype = CONSTR_PRIMARY;
					n->location = @1;
					n->keys = NULL;
					n->options = $3;
					n->indexname = NULL;
					n->indexspace = $4;
					$$ = (Node *)n;
				}
			| CHECK '(' a_expr ')' opt_no_inherit
				{
					Constraint *n = makeNode(Constraint);
					n->contype = CONSTR_CHECK;
					n->location = @1;
					n->is_no_inherit = $5;
					n->raw_expr = $3;
					n->cooked_expr = NULL;
					n->skip_validation = false;
					n->initially_valid = true;
					$$ = (Node *)n;
				}
			| DEFAULT b_expr
				{
					Constraint *n = makeNode(Constraint);
					n->contype = CONSTR_DEFAULT;
					n->location = @1;
					n->raw_expr = $2;
					n->cooked_expr = NULL;
					$$ = (Node *)n;
				}
			| GENERATED generated_when AS IDENTITY_P OptParenthesizedSeqOptList
				{
					Constraint *n = makeNode(Constraint);
					n->contype = CONSTR_IDENTITY;
					n->generated_when = $2;
					n->options = $5;
					n->location = @1;
					$$ = (Node *)n;
				}
			| GENERATED generated_when AS '(' a_expr ')' STORED
				{
					Constraint *n = makeNode(Constraint);
					n->contype = CONSTR_GENERATED;
					n->generated_when = $2;
					n->raw_expr = $5;
					n->cooked_expr = NULL;
					n->location = @1;

					/*
					 * Can't do this in the grammar because of shift/reduce
					 * conflicts.  (IDENTITY allows both ALWAYS and BY
					 * DEFAULT, but generated columns only allow ALWAYS.)  We
					 * can also give a more useful error message and location.
					 */
					if ($2 != ATTRIBUTE_IDENTITY_ALWAYS)
						ereport(ERROR,
								(errcode(ERRCODE_SYNTAX_ERROR),
								 errmsg("for a generated column, GENERATED ALWAYS must be specified"),
								 parser_errposition(@2)));

					$$ = (Node *)n;
				}
			| REFERENCES qualified_name opt_column_list key_match key_actions
				{
					Constraint *n = makeNode(Constraint);
					n->contype = CONSTR_FOREIGN;
					n->location = @1;
					n->pktable = $2;
					n->fk_attrs = NIL;
					n->pk_attrs = $3;
					n->fk_matchtype = $4;
					n->fk_upd_action = ($5)->updateAction->action;
					n->fk_del_action = ($5)->deleteAction->action;
					n->fk_del_set_cols = ($5)->deleteAction->cols;
					n->skip_validation = false;
					n->initially_valid = true;
					$$ = (Node *)n;
				}
		;

generated_when:
			ALWAYS			{ $$ = ATTRIBUTE_IDENTITY_ALWAYS; }
			| BY DEFAULT	{ $$ = ATTRIBUTE_IDENTITY_BY_DEFAULT; }
		;

/*
 * ConstraintAttr represents constraint attributes, which we parse as if
 * they were independent constraint clauses, in order to avoid shift/reduce
 * conflicts (since NOT might start either an independent NOT NULL clause
 * or an attribute).  parse_utilcmd.c is responsible for attaching the
 * attribute information to the preceding "real" constraint node, and for
 * complaining if attribute clauses appear in the wrong place or wrong
 * combinations.
 *
 * See also ConstraintAttributeSpec, which can be used in places where
 * there is no parsing conflict.  (Note: currently, NOT VALID and NO INHERIT
 * are allowed clauses in ConstraintAttributeSpec, but not here.  Someday we
 * might need to allow them here too, but for the moment it doesn't seem
 * useful in the statements that use ConstraintAttr.)
 */
ConstraintAttr:
			DEFERRABLE
				{
					Constraint *n = makeNode(Constraint);
					n->contype = CONSTR_ATTR_DEFERRABLE;
					n->location = @1;
					$$ = (Node *)n;
				}
			| NOT DEFERRABLE
				{
					Constraint *n = makeNode(Constraint);
					n->contype = CONSTR_ATTR_NOT_DEFERRABLE;
					n->location = @1;
					$$ = (Node *)n;
				}
			| INITIALLY DEFERRED
				{
					Constraint *n = makeNode(Constraint);
					n->contype = CONSTR_ATTR_DEFERRED;
					n->location = @1;
					$$ = (Node *)n;
				}
			| INITIALLY IMMEDIATE
				{
					Constraint *n = makeNode(Constraint);
					n->contype = CONSTR_ATTR_IMMEDIATE;
					n->location = @1;
					$$ = (Node *)n;
				}
		;


TableLikeClause:
			LIKE qualified_name TableLikeOptionList
				{
					TableLikeClause *n = makeNode(TableLikeClause);
					n->relation = $2;
					n->options = $3;
					n->relationOid = InvalidOid;
					$$ = (Node *)n;
				}
		;

TableLikeOptionList:
				TableLikeOptionList INCLUDING TableLikeOption	{ $$ = $1 | $3; }
				| TableLikeOptionList EXCLUDING TableLikeOption	{ $$ = $1 & ~$3; }
				| /* EMPTY */						{ $$ = 0; }
		;

TableLikeOption:
				COMMENTS			{ $$ = CREATE_TABLE_LIKE_COMMENTS; }
				| COMPRESSION		{ $$ = CREATE_TABLE_LIKE_COMPRESSION; }
				| CONSTRAINTS		{ $$ = CREATE_TABLE_LIKE_CONSTRAINTS; }
				| DEFAULTS			{ $$ = CREATE_TABLE_LIKE_DEFAULTS; }
				| IDENTITY_P		{ $$ = CREATE_TABLE_LIKE_IDENTITY; }
				| GENERATED			{ $$ = CREATE_TABLE_LIKE_GENERATED; }
				| INDEXES			{ $$ = CREATE_TABLE_LIKE_INDEXES; }
				| STATISTICS		{ $$ = CREATE_TABLE_LIKE_STATISTICS; }
				| STORAGE			{ $$ = CREATE_TABLE_LIKE_STORAGE; }
				| ALL				{ $$ = CREATE_TABLE_LIKE_ALL; }
		;


/* ConstraintElem specifies constraint syntax which is not embedded into
 *	a column definition. ColConstraintElem specifies the embedded form.
 * - thomas 1997-12-03
 */
TableConstraint:
			CONSTRAINT name ConstraintElem
				{
					Constraint *n = castNode(Constraint, $3);
					n->conname = $2;
					n->location = @1;
					$$ = (Node *) n;
				}
			| ConstraintElem						{ $$ = $1; }
		;

ConstraintElem:
			CHECK '(' a_expr ')' ConstraintAttributeSpec
				{
					Constraint *n = makeNode(Constraint);
					n->contype = CONSTR_CHECK;
					n->location = @1;
					n->raw_expr = $3;
					n->cooked_expr = NULL;
					processCASbits($5, @5, "CHECK",
								   NULL, NULL, &n->skip_validation,
								   &n->is_no_inherit, yyscanner);
					n->initially_valid = !n->skip_validation;
					$$ = (Node *)n;
				}
			| UNIQUE '(' columnList ')' opt_c_include opt_definition OptConsTableSpace
				ConstraintAttributeSpec
				{
					Constraint *n = makeNode(Constraint);
					n->contype = CONSTR_UNIQUE;
					n->location = @1;
					n->keys = $3;
					n->including = $5;
					n->options = $6;
					n->indexname = NULL;
					n->indexspace = $7;
					processCASbits($8, @8, "UNIQUE",
								   &n->deferrable, &n->initdeferred, NULL,
								   NULL, yyscanner);
					$$ = (Node *)n;
				}
			| UNIQUE ExistingIndex ConstraintAttributeSpec
				{
					Constraint *n = makeNode(Constraint);
					n->contype = CONSTR_UNIQUE;
					n->location = @1;
					n->keys = NIL;
					n->including = NIL;
					n->options = NIL;
					n->indexname = $2;
					n->indexspace = NULL;
					processCASbits($3, @3, "UNIQUE",
								   &n->deferrable, &n->initdeferred, NULL,
								   NULL, yyscanner);
					$$ = (Node *)n;
				}
			| PRIMARY KEY '(' columnList ')' opt_c_include opt_definition OptConsTableSpace
				ConstraintAttributeSpec
				{
					Constraint *n = makeNode(Constraint);
					n->contype = CONSTR_PRIMARY;
					n->location = @1;
					n->keys = $4;
					n->including = $6;
					n->options = $7;
					n->indexname = NULL;
					n->indexspace = $8;
					processCASbits($9, @9, "PRIMARY KEY",
								   &n->deferrable, &n->initdeferred, NULL,
								   NULL, yyscanner);
					$$ = (Node *)n;
				}
			| PRIMARY KEY ExistingIndex ConstraintAttributeSpec
				{
					Constraint *n = makeNode(Constraint);
					n->contype = CONSTR_PRIMARY;
					n->location = @1;
					n->keys = NIL;
					n->including = NIL;
					n->options = NIL;
					n->indexname = $3;
					n->indexspace = NULL;
					processCASbits($4, @4, "PRIMARY KEY",
								   &n->deferrable, &n->initdeferred, NULL,
								   NULL, yyscanner);
					$$ = (Node *)n;
				}
			| EXCLUDE access_method_clause '(' ExclusionConstraintList ')'
				opt_c_include opt_definition OptConsTableSpace OptWhereClause
				ConstraintAttributeSpec
				{
					Constraint *n = makeNode(Constraint);
					n->contype = CONSTR_EXCLUSION;
					n->location = @1;
					n->access_method = $2;
					n->exclusions = $4;
					n->including = $6;
					n->options = $7;
					n->indexname = NULL;
					n->indexspace = $8;
					n->where_clause = $9;
					processCASbits($10, @10, "EXCLUDE",
								   &n->deferrable, &n->initdeferred, NULL,
								   NULL, yyscanner);
					$$ = (Node *)n;
				}
			| FOREIGN KEY '(' columnList ')' REFERENCES qualified_name
				opt_column_list key_match key_actions ConstraintAttributeSpec
				{
					Constraint *n = makeNode(Constraint);
					n->contype = CONSTR_FOREIGN;
					n->location = @1;
					n->pktable = $7;
					n->fk_attrs = $4;
					n->pk_attrs = $8;
					n->fk_matchtype = $9;
					n->fk_upd_action = ($10)->updateAction->action;
					n->fk_del_action = ($10)->deleteAction->action;
					n->fk_del_set_cols = ($10)->deleteAction->cols;
					processCASbits($11, @11, "FOREIGN KEY",
								   &n->deferrable, &n->initdeferred,
								   &n->skip_validation, NULL,
								   yyscanner);
					n->initially_valid = !n->skip_validation;
					$$ = (Node *)n;
				}
		;

opt_no_inherit:	NO INHERIT							{  $$ = true; }
			| /* EMPTY */							{  $$ = false; }
		;

opt_column_list:
			'(' columnList ')'						{ $$ = $2; }
			| /*EMPTY*/								{ $$ = NIL; }
		;

columnList:
			columnElem								{ $$ = list_make1($1); }
			| columnList ',' columnElem				{ $$ = lappend($1, $3); }
		;

columnElem: ColId
				{
					$$ = (Node *) makeString($1);
				}
		;

opt_c_include:	INCLUDE '(' columnList ')'			{ $$ = $3; }
			 |		/* EMPTY */						{ $$ = NIL; }
		;

key_match:  MATCH FULL
			{
				$$ = FKCONSTR_MATCH_FULL;
			}
		| MATCH PARTIAL
			{
				ereport(ERROR,
						(errcode(ERRCODE_FEATURE_NOT_SUPPORTED),
						 errmsg("MATCH PARTIAL not yet implemented"),
						 parser_errposition(@1)));
				$$ = FKCONSTR_MATCH_PARTIAL;
			}
		| MATCH SIMPLE
			{
				$$ = FKCONSTR_MATCH_SIMPLE;
			}
		| /*EMPTY*/
			{
				$$ = FKCONSTR_MATCH_SIMPLE;
			}
		;

ExclusionConstraintList:
			ExclusionConstraintElem					{ $$ = list_make1($1); }
			| ExclusionConstraintList ',' ExclusionConstraintElem
													{ $$ = lappend($1, $3); }
		;

ExclusionConstraintElem: index_elem WITH any_operator
			{
				$$ = list_make2($1, $3);
			}
			/* allow OPERATOR() decoration for the benefit of ruleutils.c */
			| index_elem WITH OPERATOR '(' any_operator ')'
			{
				$$ = list_make2($1, $5);
			}
		;

OptWhereClause:
			WHERE '(' a_expr ')'					{ $$ = $3; }
			| /*EMPTY*/								{ $$ = NULL; }
		;

key_actions:
			key_update
				{
					KeyActions *n = palloc(sizeof(KeyActions));
					n->updateAction = $1;
					n->deleteAction = palloc(sizeof(KeyAction));
					n->deleteAction->action = FKCONSTR_ACTION_NOACTION;
					n->deleteAction->cols = NIL;
					$$ = n;
				}
			| key_delete
				{
					KeyActions *n = palloc(sizeof(KeyActions));
					n->updateAction = palloc(sizeof(KeyAction));
					n->updateAction->action = FKCONSTR_ACTION_NOACTION;
					n->updateAction->cols = NIL;
					n->deleteAction = $1;
					$$ = n;
				}
			| key_update key_delete
				{
					KeyActions *n = palloc(sizeof(KeyActions));
					n->updateAction = $1;
					n->deleteAction = $2;
					$$ = n;
				}
			| key_delete key_update
				{
					KeyActions *n = palloc(sizeof(KeyActions));
					n->updateAction = $2;
					n->deleteAction = $1;
					$$ = n;
				}
			| /*EMPTY*/
				{
					KeyActions *n = palloc(sizeof(KeyActions));
					n->updateAction = palloc(sizeof(KeyAction));
					n->updateAction->action = FKCONSTR_ACTION_NOACTION;
					n->updateAction->cols = NIL;
					n->deleteAction = palloc(sizeof(KeyAction));
					n->deleteAction->action = FKCONSTR_ACTION_NOACTION;
					n->deleteAction->cols = NIL;
					$$ = n;
				}
		;

key_update: ON UPDATE key_action
				{
					if (($3)->cols)
						ereport(ERROR,
								(errcode(ERRCODE_FEATURE_NOT_SUPPORTED),
								 errmsg("a column list with %s is only supported for ON DELETE actions",
										($3)->action == FKCONSTR_ACTION_SETNULL ? "SET NULL" : "SET DEFAULT"),
								 parser_errposition(@1)));
					$$ = $3;
				}
		;

key_delete: ON DELETE_P key_action
				{
					$$ = $3;
				}
		;

key_action:
			NO ACTION
				{
					KeyAction *n = palloc(sizeof(KeyAction));
					n->action = FKCONSTR_ACTION_NOACTION;
					n->cols = NIL;
					$$ = n;
				}
			| RESTRICT
				{
					KeyAction *n = palloc(sizeof(KeyAction));
					n->action = FKCONSTR_ACTION_RESTRICT;
					n->cols = NIL;
					$$ = n;
				}
			| CASCADE
				{
					KeyAction *n = palloc(sizeof(KeyAction));
					n->action = FKCONSTR_ACTION_CASCADE;
					n->cols = NIL;
					$$ = n;
				}
			| SET NULL_P opt_column_list
				{
					KeyAction *n = palloc(sizeof(KeyAction));
					n->action = FKCONSTR_ACTION_SETNULL;
					n->cols = $3;
					$$ = n;
				}
			| SET DEFAULT opt_column_list
				{
					KeyAction *n = palloc(sizeof(KeyAction));
					n->action = FKCONSTR_ACTION_SETDEFAULT;
					n->cols = $3;
					$$ = n;
				}
		;

OptInherit: INHERITS '(' qualified_name_list ')'	{ $$ = $3; }
			| /*EMPTY*/								{ $$ = NIL; }
		;

/* Optional partition key specification */
OptPartitionSpec: PartitionSpec	{ $$ = $1; }
			| /*EMPTY*/			{ $$ = NULL; }
		;

PartitionSpec: PARTITION BY ColId '(' part_params ')'
				{
					PartitionSpec *n = makeNode(PartitionSpec);

					n->strategy = $3;
					n->partParams = $5;
					n->location = @1;

					$$ = n;
				}
		;

part_params:	part_elem						{ $$ = list_make1($1); }
			| part_params ',' part_elem			{ $$ = lappend($1, $3); }
		;

part_elem: ColId opt_collate opt_class
				{
					PartitionElem *n = makeNode(PartitionElem);

					n->name = $1;
					n->expr = NULL;
					n->collation = $2;
					n->opclass = $3;
					n->location = @1;
					$$ = n;
				}
			| func_expr_windowless opt_collate opt_class
				{
					PartitionElem *n = makeNode(PartitionElem);

					n->name = NULL;
					n->expr = $1;
					n->collation = $2;
					n->opclass = $3;
					n->location = @1;
					$$ = n;
				}
			| '(' a_expr ')' opt_collate opt_class
				{
					PartitionElem *n = makeNode(PartitionElem);

					n->name = NULL;
					n->expr = $2;
					n->collation = $4;
					n->opclass = $5;
					n->location = @1;
					$$ = n;
				}
		;

table_access_method_clause:
			USING name							{ $$ = $2; }
			| /*EMPTY*/							{ $$ = NULL; }
		;

/* WITHOUT OIDS is legacy only */
OptWith:
			WITH reloptions				{ $$ = $2; }
			| WITHOUT OIDS				{ $$ = NIL; }
			| /*EMPTY*/					{ $$ = NIL; }
		;

OnCommitOption:  ON COMMIT DROP				{ $$ = ONCOMMIT_DROP; }
			| ON COMMIT DELETE_P ROWS		{ $$ = ONCOMMIT_DELETE_ROWS; }
			| ON COMMIT PRESERVE ROWS		{ $$ = ONCOMMIT_PRESERVE_ROWS; }
			| /*EMPTY*/						{ $$ = ONCOMMIT_NOOP; }
		;

OptTableSpace:   TABLESPACE name					{ $$ = $2; }
			| /*EMPTY*/								{ $$ = NULL; }
		;

OptConsTableSpace:   USING INDEX TABLESPACE name	{ $$ = $4; }
			| /*EMPTY*/								{ $$ = NULL; }
		;

ExistingIndex:   USING INDEX name					{ $$ = $3; }
		;

/*****************************************************************************
 *
 *		QUERY :
 *				CREATE STATISTICS [IF NOT EXISTS] stats_name [(stat types)]
 *					ON expression-list FROM from_list
 *
 * Note: the expectation here is that the clauses after ON are a subset of
 * SELECT syntax, allowing for expressions and joined tables, and probably
 * someday a WHERE clause.  Much less than that is currently implemented,
 * but the grammar accepts it and then we'll throw FEATURE_NOT_SUPPORTED
 * errors as necessary at execution.
 *
 *****************************************************************************/

CreateStatsStmt:
			CREATE STATISTICS any_name
			opt_name_list ON stats_params FROM from_list
				{
					CreateStatsStmt *n = makeNode(CreateStatsStmt);
					n->defnames = $3;
					n->stat_types = $4;
					n->exprs = $6;
					n->relations = $8;
					n->stxcomment = NULL;
					n->if_not_exists = false;
					$$ = (Node *)n;
				}
			| CREATE STATISTICS IF_P NOT EXISTS any_name
			opt_name_list ON stats_params FROM from_list
				{
					CreateStatsStmt *n = makeNode(CreateStatsStmt);
					n->defnames = $6;
					n->stat_types = $7;
					n->exprs = $9;
					n->relations = $11;
					n->stxcomment = NULL;
					n->if_not_exists = true;
					$$ = (Node *)n;
				}
			;

/*
 * Statistics attributes can be either simple column references, or arbitrary
 * expressions in parens.  For compatibility with index attributes permitted
 * in CREATE INDEX, we allow an expression that's just a function call to be
 * written without parens.
 */

stats_params:	stats_param							{ $$ = list_make1($1); }
			| stats_params ',' stats_param			{ $$ = lappend($1, $3); }
		;

stats_param:	ColId
				{
					$$ = makeNode(StatsElem);
					$$->name = $1;
					$$->expr = NULL;
				}
			| func_expr_windowless
				{
					$$ = makeNode(StatsElem);
					$$->name = NULL;
					$$->expr = $1;
				}
			| '(' a_expr ')'
				{
					$$ = makeNode(StatsElem);
					$$->name = NULL;
					$$->expr = $2;
				}
		;

/*****************************************************************************
 *
 *		QUERY :
 *				ALTER STATISTICS [IF EXISTS] stats_name
 *					SET STATISTICS  <SignedIconst>
 *
 *****************************************************************************/

AlterStatsStmt:
			ALTER STATISTICS any_name SET STATISTICS SignedIconst
				{
					AlterStatsStmt *n = makeNode(AlterStatsStmt);
					n->defnames = $3;
					n->missing_ok = false;
					n->stxstattarget = $6;
					$$ = (Node *)n;
				}
			| ALTER STATISTICS IF_P EXISTS any_name SET STATISTICS SignedIconst
				{
					AlterStatsStmt *n = makeNode(AlterStatsStmt);
					n->defnames = $5;
					n->missing_ok = true;
					n->stxstattarget = $8;
					$$ = (Node *)n;
				}
			;

/*****************************************************************************
 *
 *		QUERY :
 *				CREATE TABLE relname AS SelectStmt [ WITH [NO] DATA ]
 *
 *
 * Note: SELECT ... INTO is a now-deprecated alternative for this.
 *
 *****************************************************************************/

CreateAsStmt:
		CREATE OptTemp TABLE create_as_target AS SelectStmt opt_with_data
				{
					CreateTableAsStmt *ctas = makeNode(CreateTableAsStmt);
					ctas->query = $6;
					ctas->into = $4;
					ctas->objtype = OBJECT_TABLE;
					ctas->is_select_into = false;
					ctas->if_not_exists = false;
					/* cram additional flags into the IntoClause */
					$4->rel->relpersistence = $2;
					$4->skipData = !($7);
					$$ = (Node *) ctas;
				}
		| CREATE OptTemp TABLE IF_P NOT EXISTS create_as_target AS SelectStmt opt_with_data
				{
					CreateTableAsStmt *ctas = makeNode(CreateTableAsStmt);
					ctas->query = $9;
					ctas->into = $7;
					ctas->objtype = OBJECT_TABLE;
					ctas->is_select_into = false;
					ctas->if_not_exists = true;
					/* cram additional flags into the IntoClause */
					$7->rel->relpersistence = $2;
					$7->skipData = !($10);
					$$ = (Node *) ctas;
				}
		;

create_as_target:
			qualified_name opt_column_list table_access_method_clause
			OptWith OnCommitOption OptTableSpace
				{
					$$ = makeNode(IntoClause);
					$$->rel = $1;
					$$->colNames = $2;
					$$->accessMethod = $3;
					$$->options = $4;
					$$->onCommit = $5;
					$$->tableSpaceName = $6;
					$$->viewQuery = NULL;
					$$->skipData = false;		/* might get changed later */
				}
		;

opt_with_data:
			WITH DATA_P								{ $$ = true; }
			| WITH NO DATA_P						{ $$ = false; }
			| /*EMPTY*/								{ $$ = true; }
		;


/*****************************************************************************
 *
 *		QUERY :
 *				CREATE MATERIALIZED VIEW relname AS SelectStmt
 *
 *****************************************************************************/

CreateMatViewStmt:
		CREATE OptNoLog MATERIALIZED VIEW create_mv_target AS SelectStmt opt_with_data
				{
					CreateTableAsStmt *ctas = makeNode(CreateTableAsStmt);
					ctas->query = $7;
					ctas->into = $5;
					ctas->objtype = OBJECT_MATVIEW;
					ctas->is_select_into = false;
					ctas->if_not_exists = false;
					/* cram additional flags into the IntoClause */
					$5->rel->relpersistence = $2;
					$5->skipData = !($8);
					$$ = (Node *) ctas;
				}
		| CREATE OptNoLog MATERIALIZED VIEW IF_P NOT EXISTS create_mv_target AS SelectStmt opt_with_data
				{
					CreateTableAsStmt *ctas = makeNode(CreateTableAsStmt);
					ctas->query = $10;
					ctas->into = $8;
					ctas->objtype = OBJECT_MATVIEW;
					ctas->is_select_into = false;
					ctas->if_not_exists = true;
					/* cram additional flags into the IntoClause */
					$8->rel->relpersistence = $2;
					$8->skipData = !($11);
					$$ = (Node *) ctas;
				}
		;

create_mv_target:
			qualified_name opt_column_list table_access_method_clause opt_reloptions OptTableSpace
				{
					$$ = makeNode(IntoClause);
					$$->rel = $1;
					$$->colNames = $2;
					$$->accessMethod = $3;
					$$->options = $4;
					$$->onCommit = ONCOMMIT_NOOP;
					$$->tableSpaceName = $5;
					$$->viewQuery = NULL;		/* filled at analysis time */
					$$->skipData = false;		/* might get changed later */
				}
		;

OptNoLog:	UNLOGGED					{ $$ = RELPERSISTENCE_UNLOGGED; }
			| /*EMPTY*/					{ $$ = RELPERSISTENCE_PERMANENT; }
		;


/*****************************************************************************
 *
 *		QUERY :
 *				REFRESH MATERIALIZED VIEW qualified_name
 *
 *****************************************************************************/

RefreshMatViewStmt:
			REFRESH MATERIALIZED VIEW opt_concurrently qualified_name opt_with_data
				{
					RefreshMatViewStmt *n = makeNode(RefreshMatViewStmt);
					n->concurrent = $4;
					n->relation = $5;
					n->skipData = !($6);
					$$ = (Node *) n;
				}
		;


/*****************************************************************************
 *
 *		QUERY :
 *				CREATE SEQUENCE seqname
 *				ALTER SEQUENCE seqname
 *
 *****************************************************************************/

CreateSeqStmt:
			CREATE OptTemp SEQUENCE qualified_name OptSeqOptList
				{
					CreateSeqStmt *n = makeNode(CreateSeqStmt);
					$4->relpersistence = $2;
					n->sequence = $4;
					n->options = $5;
					n->ownerId = InvalidOid;
					n->if_not_exists = false;
					$$ = (Node *)n;
				}
			| CREATE OptTemp SEQUENCE IF_P NOT EXISTS qualified_name OptSeqOptList
				{
					CreateSeqStmt *n = makeNode(CreateSeqStmt);
					$7->relpersistence = $2;
					n->sequence = $7;
					n->options = $8;
					n->ownerId = InvalidOid;
					n->if_not_exists = true;
					$$ = (Node *)n;
				}
		;

AlterSeqStmt:
			ALTER SEQUENCE qualified_name SeqOptList
				{
					AlterSeqStmt *n = makeNode(AlterSeqStmt);
					n->sequence = $3;
					n->options = $4;
					n->missing_ok = false;
					$$ = (Node *)n;
				}
			| ALTER SEQUENCE IF_P EXISTS qualified_name SeqOptList
				{
					AlterSeqStmt *n = makeNode(AlterSeqStmt);
					n->sequence = $5;
					n->options = $6;
					n->missing_ok = true;
					$$ = (Node *)n;
				}

		;

OptSeqOptList: SeqOptList							{ $$ = $1; }
			| /*EMPTY*/								{ $$ = NIL; }
		;

OptParenthesizedSeqOptList: '(' SeqOptList ')'		{ $$ = $2; }
			| /*EMPTY*/								{ $$ = NIL; }
		;

SeqOptList: SeqOptElem								{ $$ = list_make1($1); }
			| SeqOptList SeqOptElem					{ $$ = lappend($1, $2); }
		;

SeqOptElem: AS SimpleTypename
				{
					$$ = makeDefElem("as", (Node *)$2, @1);
				}
			| CACHE NumericOnly
				{
					$$ = makeDefElem("cache", (Node *)$2, @1);
				}
			| CYCLE
				{
					$$ = makeDefElem("cycle", (Node *)makeBoolean(true), @1);
				}
			| NO CYCLE
				{
					$$ = makeDefElem("cycle", (Node *)makeBoolean(false), @1);
				}
			| INCREMENT opt_by NumericOnly
				{
					$$ = makeDefElem("increment", (Node *)$3, @1);
				}
			| MAXVALUE NumericOnly
				{
					$$ = makeDefElem("maxvalue", (Node *)$2, @1);
				}
			| MINVALUE NumericOnly
				{
					$$ = makeDefElem("minvalue", (Node *)$2, @1);
				}
			| NO MAXVALUE
				{
					$$ = makeDefElem("maxvalue", NULL, @1);
				}
			| NO MINVALUE
				{
					$$ = makeDefElem("minvalue", NULL, @1);
				}
			| OWNED BY any_name
				{
					$$ = makeDefElem("owned_by", (Node *)$3, @1);
				}
			| SEQUENCE NAME_P any_name
				{
					/* not documented, only used by pg_dump */
					$$ = makeDefElem("sequence_name", (Node *)$3, @1);
				}
			| START opt_with NumericOnly
				{
					$$ = makeDefElem("start", (Node *)$3, @1);
				}
			| RESTART
				{
					$$ = makeDefElem("restart", NULL, @1);
				}
			| RESTART opt_with NumericOnly
				{
					$$ = makeDefElem("restart", (Node *)$3, @1);
				}
		;

opt_by:		BY
			| /* EMPTY */
	  ;

NumericOnly:
			FCONST								{ $$ = (Node *) makeFloat($1); }
			| '+' FCONST						{ $$ = (Node *) makeFloat($2); }
			| '-' FCONST
				{
					Float *f = makeFloat($2);
					doNegateFloat(f);
					$$ = (Node *) f;
				}
			| SignedIconst						{ $$ = (Node *) makeInteger($1); }
		;

NumericOnly_list:	NumericOnly						{ $$ = list_make1($1); }
				| NumericOnly_list ',' NumericOnly	{ $$ = lappend($1, $3); }
		;

/*****************************************************************************
 *
 *		QUERIES :
 *				CREATE [OR REPLACE] [TRUSTED] [PROCEDURAL] LANGUAGE ...
 *				DROP [PROCEDURAL] LANGUAGE ...
 *
 *****************************************************************************/

CreatePLangStmt:
			CREATE opt_or_replace opt_trusted opt_procedural LANGUAGE name
			{
				/*
				 * We now interpret parameterless CREATE LANGUAGE as
				 * CREATE EXTENSION.  "OR REPLACE" is silently translated
				 * to "IF NOT EXISTS", which isn't quite the same, but
				 * seems more useful than throwing an error.  We just
				 * ignore TRUSTED, as the previous code would have too.
				 */
				CreateExtensionStmt *n = makeNode(CreateExtensionStmt);
				n->if_not_exists = $2;
				n->extname = $6;
				n->options = NIL;
				$$ = (Node *)n;
			}
			| CREATE opt_or_replace opt_trusted opt_procedural LANGUAGE name
			  HANDLER handler_name opt_inline_handler opt_validator
			{
				CreatePLangStmt *n = makeNode(CreatePLangStmt);
				n->replace = $2;
				n->plname = $6;
				n->plhandler = $8;
				n->plinline = $9;
				n->plvalidator = $10;
				n->pltrusted = $3;
				$$ = (Node *)n;
			}
		;

opt_trusted:
			TRUSTED									{ $$ = true; }
			| /*EMPTY*/								{ $$ = false; }
		;

/* This ought to be just func_name, but that causes reduce/reduce conflicts
 * (CREATE LANGUAGE is the only place where func_name isn't followed by '(').
 * Work around by using simple names, instead.
 */
handler_name:
			name						{ $$ = list_make1(makeString($1)); }
			| name attrs				{ $$ = lcons(makeString($1), $2); }
		;

opt_inline_handler:
			INLINE_P handler_name					{ $$ = $2; }
			| /*EMPTY*/								{ $$ = NIL; }
		;

validator_clause:
			VALIDATOR handler_name					{ $$ = $2; }
			| NO VALIDATOR							{ $$ = NIL; }
		;

opt_validator:
			validator_clause						{ $$ = $1; }
			| /*EMPTY*/								{ $$ = NIL; }
		;

opt_procedural:
			PROCEDURAL
			| /*EMPTY*/
		;

/*****************************************************************************
 *
 *		QUERY:
 *             CREATE TABLESPACE tablespace LOCATION '/path/to/tablespace/'
 *
 *****************************************************************************/

CreateTableSpaceStmt: CREATE TABLESPACE name OptTableSpaceOwner LOCATION Sconst opt_reloptions
				{
					CreateTableSpaceStmt *n = makeNode(CreateTableSpaceStmt);
					n->tablespacename = $3;
					n->owner = $4;
					n->location = $6;
					n->options = $7;
					$$ = (Node *) n;
				}
		;

OptTableSpaceOwner: OWNER RoleSpec		{ $$ = $2; }
			| /*EMPTY */				{ $$ = NULL; }
		;

/*****************************************************************************
 *
 *		QUERY :
 *				DROP TABLESPACE <tablespace>
 *
 *		No need for drop behaviour as we cannot implement dependencies for
 *		objects in other databases; we can only support RESTRICT.
 *
 ****************************************************************************/

DropTableSpaceStmt: DROP TABLESPACE name
				{
					DropTableSpaceStmt *n = makeNode(DropTableSpaceStmt);
					n->tablespacename = $3;
					n->missing_ok = false;
					$$ = (Node *) n;
				}
				|  DROP TABLESPACE IF_P EXISTS name
				{
					DropTableSpaceStmt *n = makeNode(DropTableSpaceStmt);
					n->tablespacename = $5;
					n->missing_ok = true;
					$$ = (Node *) n;
				}
		;

/*****************************************************************************
 *
 *		QUERY:
 *             CREATE EXTENSION extension
 *             [ WITH ] [ SCHEMA schema ] [ VERSION version ]
 *
 *****************************************************************************/

CreateExtensionStmt: CREATE EXTENSION name opt_with create_extension_opt_list
				{
					CreateExtensionStmt *n = makeNode(CreateExtensionStmt);
					n->extname = $3;
					n->if_not_exists = false;
					n->options = $5;
					$$ = (Node *) n;
				}
				| CREATE EXTENSION IF_P NOT EXISTS name opt_with create_extension_opt_list
				{
					CreateExtensionStmt *n = makeNode(CreateExtensionStmt);
					n->extname = $6;
					n->if_not_exists = true;
					n->options = $8;
					$$ = (Node *) n;
				}
		;

create_extension_opt_list:
			create_extension_opt_list create_extension_opt_item
				{ $$ = lappend($1, $2); }
			| /* EMPTY */
				{ $$ = NIL; }
		;

create_extension_opt_item:
			SCHEMA name
				{
					$$ = makeDefElem("schema", (Node *)makeString($2), @1);
				}
			| VERSION_P NonReservedWord_or_Sconst
				{
					$$ = makeDefElem("new_version", (Node *)makeString($2), @1);
				}
			| FROM NonReservedWord_or_Sconst
				{
					ereport(ERROR,
							(errcode(ERRCODE_FEATURE_NOT_SUPPORTED),
							 errmsg("CREATE EXTENSION ... FROM is no longer supported"),
							 parser_errposition(@1)));
				}
			| CASCADE
				{
					$$ = makeDefElem("cascade", (Node *)makeBoolean(true), @1);
				}
		;

/*****************************************************************************
 *
 * ALTER EXTENSION name UPDATE [ TO version ]
 *
 *****************************************************************************/

AlterExtensionStmt: ALTER EXTENSION name UPDATE alter_extension_opt_list
				{
					AlterExtensionStmt *n = makeNode(AlterExtensionStmt);
					n->extname = $3;
					n->options = $5;
					$$ = (Node *) n;
				}
		;

alter_extension_opt_list:
			alter_extension_opt_list alter_extension_opt_item
				{ $$ = lappend($1, $2); }
			| /* EMPTY */
				{ $$ = NIL; }
		;

alter_extension_opt_item:
			TO NonReservedWord_or_Sconst
				{
					$$ = makeDefElem("new_version", (Node *)makeString($2), @1);
				}
		;

/*****************************************************************************
 *
 * ALTER EXTENSION name ADD/DROP object-identifier
 *
 *****************************************************************************/

AlterExtensionContentsStmt:
			ALTER EXTENSION name add_drop object_type_name name
				{
					AlterExtensionContentsStmt *n = makeNode(AlterExtensionContentsStmt);
					n->extname = $3;
					n->action = $4;
					n->objtype = $5;
					n->object = (Node *) makeString($6);
					$$ = (Node *)n;
				}
			| ALTER EXTENSION name add_drop object_type_any_name any_name
				{
					AlterExtensionContentsStmt *n = makeNode(AlterExtensionContentsStmt);
					n->extname = $3;
					n->action = $4;
					n->objtype = $5;
					n->object = (Node *) $6;
					$$ = (Node *)n;
				}
			| ALTER EXTENSION name add_drop AGGREGATE aggregate_with_argtypes
				{
					AlterExtensionContentsStmt *n = makeNode(AlterExtensionContentsStmt);
					n->extname = $3;
					n->action = $4;
					n->objtype = OBJECT_AGGREGATE;
					n->object = (Node *) $6;
					$$ = (Node *)n;
				}
			| ALTER EXTENSION name add_drop CAST '(' Typename AS Typename ')'
				{
					AlterExtensionContentsStmt *n = makeNode(AlterExtensionContentsStmt);
					n->extname = $3;
					n->action = $4;
					n->objtype = OBJECT_CAST;
					n->object = (Node *) list_make2($7, $9);
					$$ = (Node *) n;
				}
			| ALTER EXTENSION name add_drop DOMAIN_P Typename
				{
					AlterExtensionContentsStmt *n = makeNode(AlterExtensionContentsStmt);
					n->extname = $3;
					n->action = $4;
					n->objtype = OBJECT_DOMAIN;
					n->object = (Node *) $6;
					$$ = (Node *)n;
				}
			| ALTER EXTENSION name add_drop FUNCTION function_with_argtypes
				{
					AlterExtensionContentsStmt *n = makeNode(AlterExtensionContentsStmt);
					n->extname = $3;
					n->action = $4;
					n->objtype = OBJECT_FUNCTION;
					n->object = (Node *) $6;
					$$ = (Node *)n;
				}
			| ALTER EXTENSION name add_drop OPERATOR operator_with_argtypes
				{
					AlterExtensionContentsStmt *n = makeNode(AlterExtensionContentsStmt);
					n->extname = $3;
					n->action = $4;
					n->objtype = OBJECT_OPERATOR;
					n->object = (Node *) $6;
					$$ = (Node *)n;
				}
			| ALTER EXTENSION name add_drop OPERATOR CLASS any_name USING name
				{
					AlterExtensionContentsStmt *n = makeNode(AlterExtensionContentsStmt);
					n->extname = $3;
					n->action = $4;
					n->objtype = OBJECT_OPCLASS;
					n->object = (Node *) lcons(makeString($9), $7);
					$$ = (Node *)n;
				}
			| ALTER EXTENSION name add_drop OPERATOR FAMILY any_name USING name
				{
					AlterExtensionContentsStmt *n = makeNode(AlterExtensionContentsStmt);
					n->extname = $3;
					n->action = $4;
					n->objtype = OBJECT_OPFAMILY;
					n->object = (Node *) lcons(makeString($9), $7);
					$$ = (Node *)n;
				}
			| ALTER EXTENSION name add_drop PROCEDURE function_with_argtypes
				{
					AlterExtensionContentsStmt *n = makeNode(AlterExtensionContentsStmt);
					n->extname = $3;
					n->action = $4;
					n->objtype = OBJECT_PROCEDURE;
					n->object = (Node *) $6;
					$$ = (Node *)n;
				}
			| ALTER EXTENSION name add_drop ROUTINE function_with_argtypes
				{
					AlterExtensionContentsStmt *n = makeNode(AlterExtensionContentsStmt);
					n->extname = $3;
					n->action = $4;
					n->objtype = OBJECT_ROUTINE;
					n->object = (Node *) $6;
					$$ = (Node *)n;
				}
			| ALTER EXTENSION name add_drop TRANSFORM FOR Typename LANGUAGE name
				{
					AlterExtensionContentsStmt *n = makeNode(AlterExtensionContentsStmt);
					n->extname = $3;
					n->action = $4;
					n->objtype = OBJECT_TRANSFORM;
					n->object = (Node *) list_make2($7, makeString($9));
					$$ = (Node *)n;
				}
			| ALTER EXTENSION name add_drop TYPE_P Typename
				{
					AlterExtensionContentsStmt *n = makeNode(AlterExtensionContentsStmt);
					n->extname = $3;
					n->action = $4;
					n->objtype = OBJECT_TYPE;
					n->object = (Node *) $6;
					$$ = (Node *)n;
				}
		;

/*****************************************************************************
 *
 *		QUERY:
 *             CREATE FOREIGN DATA WRAPPER name options
 *
 *****************************************************************************/

CreateFdwStmt: CREATE FOREIGN DATA_P WRAPPER name opt_fdw_options create_generic_options
				{
					CreateFdwStmt *n = makeNode(CreateFdwStmt);
					n->fdwname = $5;
					n->func_options = $6;
					n->options = $7;
					$$ = (Node *) n;
				}
		;

fdw_option:
			HANDLER handler_name				{ $$ = makeDefElem("handler", (Node *)$2, @1); }
			| NO HANDLER						{ $$ = makeDefElem("handler", NULL, @1); }
			| VALIDATOR handler_name			{ $$ = makeDefElem("validator", (Node *)$2, @1); }
			| NO VALIDATOR						{ $$ = makeDefElem("validator", NULL, @1); }
		;

fdw_options:
			fdw_option							{ $$ = list_make1($1); }
			| fdw_options fdw_option			{ $$ = lappend($1, $2); }
		;

opt_fdw_options:
			fdw_options							{ $$ = $1; }
			| /*EMPTY*/							{ $$ = NIL; }
		;

/*****************************************************************************
 *
 *		QUERY :
 *				ALTER FOREIGN DATA WRAPPER name options
 *
 ****************************************************************************/

AlterFdwStmt: ALTER FOREIGN DATA_P WRAPPER name opt_fdw_options alter_generic_options
				{
					AlterFdwStmt *n = makeNode(AlterFdwStmt);
					n->fdwname = $5;
					n->func_options = $6;
					n->options = $7;
					$$ = (Node *) n;
				}
			| ALTER FOREIGN DATA_P WRAPPER name fdw_options
				{
					AlterFdwStmt *n = makeNode(AlterFdwStmt);
					n->fdwname = $5;
					n->func_options = $6;
					n->options = NIL;
					$$ = (Node *) n;
				}
		;

/* Options definition for CREATE FDW, SERVER and USER MAPPING */
create_generic_options:
			OPTIONS '(' generic_option_list ')'			{ $$ = $3; }
			| /*EMPTY*/									{ $$ = NIL; }
		;

generic_option_list:
			generic_option_elem
				{
					$$ = list_make1($1);
				}
			| generic_option_list ',' generic_option_elem
				{
					$$ = lappend($1, $3);
				}
		;

/* Options definition for ALTER FDW, SERVER and USER MAPPING */
alter_generic_options:
			OPTIONS	'(' alter_generic_option_list ')'		{ $$ = $3; }
		;

alter_generic_option_list:
			alter_generic_option_elem
				{
					$$ = list_make1($1);
				}
			| alter_generic_option_list ',' alter_generic_option_elem
				{
					$$ = lappend($1, $3);
				}
		;

alter_generic_option_elem:
			generic_option_elem
				{
					$$ = $1;
				}
			| SET generic_option_elem
				{
					$$ = $2;
					$$->defaction = DEFELEM_SET;
				}
			| ADD_P generic_option_elem
				{
					$$ = $2;
					$$->defaction = DEFELEM_ADD;
				}
			| DROP generic_option_name
				{
					$$ = makeDefElemExtended(NULL, $2, NULL, DEFELEM_DROP, @2);
				}
		;

generic_option_elem:
			generic_option_name generic_option_arg
				{
					$$ = makeDefElem($1, $2, @1);
				}
		;

generic_option_name:
				ColLabel			{ $$ = $1; }
		;

/* We could use def_arg here, but the spec only requires string literals */
generic_option_arg:
				Sconst				{ $$ = (Node *) makeString($1); }
		;

/*****************************************************************************
 *
 *		QUERY:
 *             CREATE SERVER name [TYPE] [VERSION] [OPTIONS]
 *
 *****************************************************************************/

CreateForeignServerStmt: CREATE SERVER name opt_type opt_foreign_server_version
						 FOREIGN DATA_P WRAPPER name create_generic_options
				{
					CreateForeignServerStmt *n = makeNode(CreateForeignServerStmt);
					n->servername = $3;
					n->servertype = $4;
					n->version = $5;
					n->fdwname = $9;
					n->options = $10;
					n->if_not_exists = false;
					$$ = (Node *) n;
				}
				| CREATE SERVER IF_P NOT EXISTS name opt_type opt_foreign_server_version
						 FOREIGN DATA_P WRAPPER name create_generic_options
				{
					CreateForeignServerStmt *n = makeNode(CreateForeignServerStmt);
					n->servername = $6;
					n->servertype = $7;
					n->version = $8;
					n->fdwname = $12;
					n->options = $13;
					n->if_not_exists = true;
					$$ = (Node *) n;
				}
		;

opt_type:
			TYPE_P Sconst			{ $$ = $2; }
			| /*EMPTY*/				{ $$ = NULL; }
		;


foreign_server_version:
			VERSION_P Sconst		{ $$ = $2; }
		|	VERSION_P NULL_P		{ $$ = NULL; }
		;

opt_foreign_server_version:
			foreign_server_version	{ $$ = $1; }
			| /*EMPTY*/				{ $$ = NULL; }
		;

/*****************************************************************************
 *
 *		QUERY :
 *				ALTER SERVER name [VERSION] [OPTIONS]
 *
 ****************************************************************************/

AlterForeignServerStmt: ALTER SERVER name foreign_server_version alter_generic_options
				{
					AlterForeignServerStmt *n = makeNode(AlterForeignServerStmt);
					n->servername = $3;
					n->version = $4;
					n->options = $5;
					n->has_version = true;
					$$ = (Node *) n;
				}
			| ALTER SERVER name foreign_server_version
				{
					AlterForeignServerStmt *n = makeNode(AlterForeignServerStmt);
					n->servername = $3;
					n->version = $4;
					n->has_version = true;
					$$ = (Node *) n;
				}
			| ALTER SERVER name alter_generic_options
				{
					AlterForeignServerStmt *n = makeNode(AlterForeignServerStmt);
					n->servername = $3;
					n->options = $4;
					$$ = (Node *) n;
				}
		;

/*****************************************************************************
 *
 *		QUERY:
 *             CREATE FOREIGN TABLE relname (...) SERVER name (...)
 *
 *****************************************************************************/

CreateForeignTableStmt:
		CREATE FOREIGN TABLE qualified_name
			'(' OptTableElementList ')'
			OptInherit SERVER name create_generic_options
				{
					CreateForeignTableStmt *n = makeNode(CreateForeignTableStmt);
					$4->relpersistence = RELPERSISTENCE_PERMANENT;
					n->base.relation = $4;
					n->base.tableElts = $6;
					n->base.inhRelations = $8;
					n->base.ofTypename = NULL;
					n->base.constraints = NIL;
					n->base.options = NIL;
					n->base.oncommit = ONCOMMIT_NOOP;
					n->base.tablespacename = NULL;
					n->base.if_not_exists = false;
					/* FDW-specific data */
					n->servername = $10;
					n->options = $11;
					$$ = (Node *) n;
				}
		| CREATE FOREIGN TABLE IF_P NOT EXISTS qualified_name
			'(' OptTableElementList ')'
			OptInherit SERVER name create_generic_options
				{
					CreateForeignTableStmt *n = makeNode(CreateForeignTableStmt);
					$7->relpersistence = RELPERSISTENCE_PERMANENT;
					n->base.relation = $7;
					n->base.tableElts = $9;
					n->base.inhRelations = $11;
					n->base.ofTypename = NULL;
					n->base.constraints = NIL;
					n->base.options = NIL;
					n->base.oncommit = ONCOMMIT_NOOP;
					n->base.tablespacename = NULL;
					n->base.if_not_exists = true;
					/* FDW-specific data */
					n->servername = $13;
					n->options = $14;
					$$ = (Node *) n;
				}
		| CREATE FOREIGN TABLE qualified_name
			PARTITION OF qualified_name OptTypedTableElementList PartitionBoundSpec
			SERVER name create_generic_options
				{
					CreateForeignTableStmt *n = makeNode(CreateForeignTableStmt);
					$4->relpersistence = RELPERSISTENCE_PERMANENT;
					n->base.relation = $4;
					n->base.inhRelations = list_make1($7);
					n->base.tableElts = $8;
					n->base.partbound = $9;
					n->base.ofTypename = NULL;
					n->base.constraints = NIL;
					n->base.options = NIL;
					n->base.oncommit = ONCOMMIT_NOOP;
					n->base.tablespacename = NULL;
					n->base.if_not_exists = false;
					/* FDW-specific data */
					n->servername = $11;
					n->options = $12;
					$$ = (Node *) n;
				}
		| CREATE FOREIGN TABLE IF_P NOT EXISTS qualified_name
			PARTITION OF qualified_name OptTypedTableElementList PartitionBoundSpec
			SERVER name create_generic_options
				{
					CreateForeignTableStmt *n = makeNode(CreateForeignTableStmt);
					$7->relpersistence = RELPERSISTENCE_PERMANENT;
					n->base.relation = $7;
					n->base.inhRelations = list_make1($10);
					n->base.tableElts = $11;
					n->base.partbound = $12;
					n->base.ofTypename = NULL;
					n->base.constraints = NIL;
					n->base.options = NIL;
					n->base.oncommit = ONCOMMIT_NOOP;
					n->base.tablespacename = NULL;
					n->base.if_not_exists = true;
					/* FDW-specific data */
					n->servername = $14;
					n->options = $15;
					$$ = (Node *) n;
				}
		;

/*****************************************************************************
 *
 *		QUERY:
 *				IMPORT FOREIGN SCHEMA remote_schema
 *				[ { LIMIT TO | EXCEPT } ( table_list ) ]
 *				FROM SERVER server_name INTO local_schema [ OPTIONS (...) ]
 *
 ****************************************************************************/

ImportForeignSchemaStmt:
		IMPORT_P FOREIGN SCHEMA name import_qualification
		  FROM SERVER name INTO name create_generic_options
			{
				ImportForeignSchemaStmt *n = makeNode(ImportForeignSchemaStmt);
				n->server_name = $8;
				n->remote_schema = $4;
				n->local_schema = $10;
				n->list_type = $5->type;
				n->table_list = $5->table_names;
				n->options = $11;
				$$ = (Node *) n;
			}
		;

import_qualification_type:
		LIMIT TO				{ $$ = FDW_IMPORT_SCHEMA_LIMIT_TO; }
		| EXCEPT				{ $$ = FDW_IMPORT_SCHEMA_EXCEPT; }
		;

import_qualification:
		import_qualification_type '(' relation_expr_list ')'
			{
				ImportQual *n = (ImportQual *) palloc(sizeof(ImportQual));
				n->type = $1;
				n->table_names = $3;
				$$ = n;
			}
		| /*EMPTY*/
			{
				ImportQual *n = (ImportQual *) palloc(sizeof(ImportQual));
				n->type = FDW_IMPORT_SCHEMA_ALL;
				n->table_names = NIL;
				$$ = n;
			}
		;

/*****************************************************************************
 *
 *		QUERY:
 *             CREATE USER MAPPING FOR auth_ident SERVER name [OPTIONS]
 *
 *****************************************************************************/

CreateUserMappingStmt: CREATE USER MAPPING FOR auth_ident SERVER name create_generic_options
				{
					CreateUserMappingStmt *n = makeNode(CreateUserMappingStmt);
					n->user = $5;
					n->servername = $7;
					n->options = $8;
					n->if_not_exists = false;
					$$ = (Node *) n;
				}
				| CREATE USER MAPPING IF_P NOT EXISTS FOR auth_ident SERVER name create_generic_options
				{
					CreateUserMappingStmt *n = makeNode(CreateUserMappingStmt);
					n->user = $8;
					n->servername = $10;
					n->options = $11;
					n->if_not_exists = true;
					$$ = (Node *) n;
				}
		;

/* User mapping authorization identifier */
auth_ident: RoleSpec			{ $$ = $1; }
			| USER				{ $$ = makeRoleSpec(ROLESPEC_CURRENT_USER, @1); }
		;

/*****************************************************************************
 *
 *		QUERY :
 *				DROP USER MAPPING FOR auth_ident SERVER name
 *
 * XXX you'd think this should have a CASCADE/RESTRICT option, even if it's
 * only pro forma; but the SQL standard doesn't show one.
 ****************************************************************************/

DropUserMappingStmt: DROP USER MAPPING FOR auth_ident SERVER name
				{
					DropUserMappingStmt *n = makeNode(DropUserMappingStmt);
					n->user = $5;
					n->servername = $7;
					n->missing_ok = false;
					$$ = (Node *) n;
				}
				|  DROP USER MAPPING IF_P EXISTS FOR auth_ident SERVER name
				{
					DropUserMappingStmt *n = makeNode(DropUserMappingStmt);
					n->user = $7;
					n->servername = $9;
					n->missing_ok = true;
					$$ = (Node *) n;
				}
		;

/*****************************************************************************
 *
 *		QUERY :
 *				ALTER USER MAPPING FOR auth_ident SERVER name OPTIONS
 *
 ****************************************************************************/

AlterUserMappingStmt: ALTER USER MAPPING FOR auth_ident SERVER name alter_generic_options
				{
					AlterUserMappingStmt *n = makeNode(AlterUserMappingStmt);
					n->user = $5;
					n->servername = $7;
					n->options = $8;
					$$ = (Node *) n;
				}
		;

/*****************************************************************************
 *
 *		QUERIES:
 *				CREATE POLICY name ON table
 *					[AS { PERMISSIVE | RESTRICTIVE } ]
 *					[FOR { SELECT | INSERT | UPDATE | DELETE } ]
 *					[TO role, ...]
 *					[USING (qual)] [WITH CHECK (with check qual)]
 *				ALTER POLICY name ON table [TO role, ...]
 *					[USING (qual)] [WITH CHECK (with check qual)]
 *
 *****************************************************************************/

CreatePolicyStmt:
			CREATE POLICY name ON qualified_name RowSecurityDefaultPermissive
				RowSecurityDefaultForCmd RowSecurityDefaultToRole
				RowSecurityOptionalExpr RowSecurityOptionalWithCheck
				{
					CreatePolicyStmt *n = makeNode(CreatePolicyStmt);
					n->policy_name = $3;
					n->table = $5;
					n->permissive = $6;
					n->cmd_name = $7;
					n->roles = $8;
					n->qual = $9;
					n->with_check = $10;
					$$ = (Node *) n;
				}
		;

AlterPolicyStmt:
			ALTER POLICY name ON qualified_name RowSecurityOptionalToRole
				RowSecurityOptionalExpr RowSecurityOptionalWithCheck
				{
					AlterPolicyStmt *n = makeNode(AlterPolicyStmt);
					n->policy_name = $3;
					n->table = $5;
					n->roles = $6;
					n->qual = $7;
					n->with_check = $8;
					$$ = (Node *) n;
				}
		;

RowSecurityOptionalExpr:
			USING '(' a_expr ')'	{ $$ = $3; }
			| /* EMPTY */			{ $$ = NULL; }
		;

RowSecurityOptionalWithCheck:
			WITH CHECK '(' a_expr ')'		{ $$ = $4; }
			| /* EMPTY */					{ $$ = NULL; }
		;

RowSecurityDefaultToRole:
			TO role_list			{ $$ = $2; }
			| /* EMPTY */			{ $$ = list_make1(makeRoleSpec(ROLESPEC_PUBLIC, -1)); }
		;

RowSecurityOptionalToRole:
			TO role_list			{ $$ = $2; }
			| /* EMPTY */			{ $$ = NULL; }
		;

RowSecurityDefaultPermissive:
			AS IDENT
				{
					if (strcmp($2, "permissive") == 0)
						$$ = true;
					else if (strcmp($2, "restrictive") == 0)
						$$ = false;
					else
						ereport(ERROR,
								(errcode(ERRCODE_SYNTAX_ERROR),
							 errmsg("unrecognized row security option \"%s\"", $2),
								 errhint("Only PERMISSIVE or RESTRICTIVE policies are supported currently."),
									 parser_errposition(@2)));

				}
			| /* EMPTY */			{ $$ = true; }
		;

RowSecurityDefaultForCmd:
			FOR row_security_cmd	{ $$ = $2; }
			| /* EMPTY */			{ $$ = "all"; }
		;

row_security_cmd:
			ALL				{ $$ = "all"; }
		|	SELECT			{ $$ = "select"; }
		|	INSERT			{ $$ = "insert"; }
		|	UPDATE			{ $$ = "update"; }
		|	DELETE_P		{ $$ = "delete"; }
		;

/*****************************************************************************
 *
 *		QUERY:
 *             CREATE ACCESS METHOD name HANDLER handler_name
 *
 *****************************************************************************/

CreateAmStmt: CREATE ACCESS METHOD name TYPE_P am_type HANDLER handler_name
				{
					CreateAmStmt *n = makeNode(CreateAmStmt);
					n->amname = $4;
					n->handler_name = $8;
					n->amtype = $6;
					$$ = (Node *) n;
				}
		;

am_type:
			INDEX			{ $$ = AMTYPE_INDEX; }
		|	TABLE			{ $$ = AMTYPE_TABLE; }
		;

/*****************************************************************************
 *
 *		QUERIES :
 *				CREATE TRIGGER ...
 *
 *****************************************************************************/

CreateTrigStmt:
			CREATE opt_or_replace TRIGGER name TriggerActionTime TriggerEvents ON
			qualified_name TriggerReferencing TriggerForSpec TriggerWhen
			EXECUTE FUNCTION_or_PROCEDURE func_name '(' TriggerFuncArgs ')'
				{
					CreateTrigStmt *n = makeNode(CreateTrigStmt);
					n->replace = $2;
					n->isconstraint = false;
					n->trigname = $4;
					n->relation = $8;
					n->funcname = $14;
					n->args = $16;
					n->row = $10;
					n->timing = $5;
					n->events = intVal(linitial($6));
					n->columns = (List *) lsecond($6);
					n->whenClause = $11;
					n->transitionRels = $9;
					n->deferrable = false;
					n->initdeferred = false;
					n->constrrel = NULL;
					$$ = (Node *)n;
				}
		  | CREATE opt_or_replace CONSTRAINT TRIGGER name AFTER TriggerEvents ON
			qualified_name OptConstrFromTable ConstraintAttributeSpec
			FOR EACH ROW TriggerWhen
			EXECUTE FUNCTION_or_PROCEDURE func_name '(' TriggerFuncArgs ')'
				{
					CreateTrigStmt *n = makeNode(CreateTrigStmt);
					n->replace = $2;
					if (n->replace) /* not supported, see CreateTrigger */
						ereport(ERROR,
								(errcode(ERRCODE_FEATURE_NOT_SUPPORTED),
								 errmsg("CREATE OR REPLACE CONSTRAINT TRIGGER is not supported")));
					n->isconstraint = true;
					n->trigname = $5;
					n->relation = $9;
					n->funcname = $18;
					n->args = $20;
					n->row = true;
					n->timing = TRIGGER_TYPE_AFTER;
					n->events = intVal(linitial($7));
					n->columns = (List *) lsecond($7);
					n->whenClause = $15;
					n->transitionRels = NIL;
					processCASbits($11, @11, "TRIGGER",
								   &n->deferrable, &n->initdeferred, NULL,
								   NULL, yyscanner);
					n->constrrel = $10;
					$$ = (Node *)n;
				}
		;

TriggerActionTime:
			BEFORE								{ $$ = TRIGGER_TYPE_BEFORE; }
			| AFTER								{ $$ = TRIGGER_TYPE_AFTER; }
			| INSTEAD OF						{ $$ = TRIGGER_TYPE_INSTEAD; }
		;

TriggerEvents:
			TriggerOneEvent
				{ $$ = $1; }
			| TriggerEvents OR TriggerOneEvent
				{
					int		events1 = intVal(linitial($1));
					int		events2 = intVal(linitial($3));
					List   *columns1 = (List *) lsecond($1);
					List   *columns2 = (List *) lsecond($3);

					if (events1 & events2)
						parser_yyerror("duplicate trigger events specified");
					/*
					 * concat'ing the columns lists loses information about
					 * which columns went with which event, but so long as
					 * only UPDATE carries columns and we disallow multiple
					 * UPDATE items, it doesn't matter.  Command execution
					 * should just ignore the columns for non-UPDATE events.
					 */
					$$ = list_make2(makeInteger(events1 | events2),
									list_concat(columns1, columns2));
				}
		;

TriggerOneEvent:
			INSERT
				{ $$ = list_make2(makeInteger(TRIGGER_TYPE_INSERT), NIL); }
			| DELETE_P
				{ $$ = list_make2(makeInteger(TRIGGER_TYPE_DELETE), NIL); }
			| UPDATE
				{ $$ = list_make2(makeInteger(TRIGGER_TYPE_UPDATE), NIL); }
			| UPDATE OF columnList
				{ $$ = list_make2(makeInteger(TRIGGER_TYPE_UPDATE), $3); }
			| TRUNCATE
				{ $$ = list_make2(makeInteger(TRIGGER_TYPE_TRUNCATE), NIL); }
		;

TriggerReferencing:
			REFERENCING TriggerTransitions			{ $$ = $2; }
			| /*EMPTY*/								{ $$ = NIL; }
		;

TriggerTransitions:
			TriggerTransition						{ $$ = list_make1($1); }
			| TriggerTransitions TriggerTransition	{ $$ = lappend($1, $2); }
		;

TriggerTransition:
			TransitionOldOrNew TransitionRowOrTable opt_as TransitionRelName
				{
					TriggerTransition *n = makeNode(TriggerTransition);
					n->name = $4;
					n->isNew = $1;
					n->isTable = $2;
					$$ = (Node *)n;
				}
		;

TransitionOldOrNew:
			NEW										{ $$ = true; }
			| OLD									{ $$ = false; }
		;

TransitionRowOrTable:
			TABLE									{ $$ = true; }
			/*
			 * According to the standard, lack of a keyword here implies ROW.
			 * Support for that would require prohibiting ROW entirely here,
			 * reserving the keyword ROW, and/or requiring AS (instead of
			 * allowing it to be optional, as the standard specifies) as the
			 * next token.  Requiring ROW seems cleanest and easiest to
			 * explain.
			 */
			| ROW									{ $$ = false; }
		;

TransitionRelName:
			ColId									{ $$ = $1; }
		;

TriggerForSpec:
			FOR TriggerForOptEach TriggerForType
				{
					$$ = $3;
				}
			| /* EMPTY */
				{
					/*
					 * If ROW/STATEMENT not specified, default to
					 * STATEMENT, per SQL
					 */
					$$ = false;
				}
		;

TriggerForOptEach:
			EACH
			| /*EMPTY*/
		;

TriggerForType:
			ROW										{ $$ = true; }
			| STATEMENT								{ $$ = false; }
		;

TriggerWhen:
			WHEN '(' a_expr ')'						{ $$ = $3; }
			| /*EMPTY*/								{ $$ = NULL; }
		;

FUNCTION_or_PROCEDURE:
			FUNCTION
		|	PROCEDURE
		;

TriggerFuncArgs:
			TriggerFuncArg							{ $$ = list_make1($1); }
			| TriggerFuncArgs ',' TriggerFuncArg	{ $$ = lappend($1, $3); }
			| /*EMPTY*/								{ $$ = NIL; }
		;

TriggerFuncArg:
			Iconst
				{
					$$ = (Node *) makeString(psprintf("%d", $1));
				}
			| FCONST								{ $$ = (Node *) makeString($1); }
			| Sconst								{ $$ = (Node *) makeString($1); }
			| ColLabel								{ $$ = (Node *) makeString($1); }
		;

OptConstrFromTable:
			FROM qualified_name						{ $$ = $2; }
			| /*EMPTY*/								{ $$ = NULL; }
		;

ConstraintAttributeSpec:
			/*EMPTY*/
				{ $$ = 0; }
			| ConstraintAttributeSpec ConstraintAttributeElem
				{
					/*
					 * We must complain about conflicting options.
					 * We could, but choose not to, complain about redundant
					 * options (ie, where $2's bit is already set in $1).
					 */
					int		newspec = $1 | $2;

					/* special message for this case */
					if ((newspec & (CAS_NOT_DEFERRABLE | CAS_INITIALLY_DEFERRED)) == (CAS_NOT_DEFERRABLE | CAS_INITIALLY_DEFERRED))
						ereport(ERROR,
								(errcode(ERRCODE_SYNTAX_ERROR),
								 errmsg("constraint declared INITIALLY DEFERRED must be DEFERRABLE"),
								 parser_errposition(@2)));
					/* generic message for other conflicts */
					if ((newspec & (CAS_NOT_DEFERRABLE | CAS_DEFERRABLE)) == (CAS_NOT_DEFERRABLE | CAS_DEFERRABLE) ||
						(newspec & (CAS_INITIALLY_IMMEDIATE | CAS_INITIALLY_DEFERRED)) == (CAS_INITIALLY_IMMEDIATE | CAS_INITIALLY_DEFERRED))
						ereport(ERROR,
								(errcode(ERRCODE_SYNTAX_ERROR),
								 errmsg("conflicting constraint properties"),
								 parser_errposition(@2)));
					$$ = newspec;
				}
		;

ConstraintAttributeElem:
			NOT DEFERRABLE					{ $$ = CAS_NOT_DEFERRABLE; }
			| DEFERRABLE					{ $$ = CAS_DEFERRABLE; }
			| INITIALLY IMMEDIATE			{ $$ = CAS_INITIALLY_IMMEDIATE; }
			| INITIALLY DEFERRED			{ $$ = CAS_INITIALLY_DEFERRED; }
			| NOT VALID						{ $$ = CAS_NOT_VALID; }
			| NO INHERIT					{ $$ = CAS_NO_INHERIT; }
		;


/*****************************************************************************
 *
 *		QUERIES :
 *				CREATE EVENT TRIGGER ...
 *				ALTER EVENT TRIGGER ...
 *
 *****************************************************************************/

CreateEventTrigStmt:
			CREATE EVENT TRIGGER name ON ColLabel
			EXECUTE FUNCTION_or_PROCEDURE func_name '(' ')'
				{
					CreateEventTrigStmt *n = makeNode(CreateEventTrigStmt);
					n->trigname = $4;
					n->eventname = $6;
					n->whenclause = NULL;
					n->funcname = $9;
					$$ = (Node *)n;
				}
		  | CREATE EVENT TRIGGER name ON ColLabel
			WHEN event_trigger_when_list
			EXECUTE FUNCTION_or_PROCEDURE func_name '(' ')'
				{
					CreateEventTrigStmt *n = makeNode(CreateEventTrigStmt);
					n->trigname = $4;
					n->eventname = $6;
					n->whenclause = $8;
					n->funcname = $11;
					$$ = (Node *)n;
				}
		;

event_trigger_when_list:
		  event_trigger_when_item
			{ $$ = list_make1($1); }
		| event_trigger_when_list AND event_trigger_when_item
			{ $$ = lappend($1, $3); }
		;

event_trigger_when_item:
		ColId IN_P '(' event_trigger_value_list ')'
			{ $$ = makeDefElem($1, (Node *) $4, @1); }
		;

event_trigger_value_list:
		  SCONST
			{ $$ = list_make1(makeString($1)); }
		| event_trigger_value_list ',' SCONST
			{ $$ = lappend($1, makeString($3)); }
		;

AlterEventTrigStmt:
			ALTER EVENT TRIGGER name enable_trigger
				{
					AlterEventTrigStmt *n = makeNode(AlterEventTrigStmt);
					n->trigname = $4;
					n->tgenabled = $5;
					$$ = (Node *) n;
				}
		;

enable_trigger:
			ENABLE_P					{ $$ = TRIGGER_FIRES_ON_ORIGIN; }
			| ENABLE_P REPLICA			{ $$ = TRIGGER_FIRES_ON_REPLICA; }
			| ENABLE_P ALWAYS			{ $$ = TRIGGER_FIRES_ALWAYS; }
			| DISABLE_P					{ $$ = TRIGGER_DISABLED; }
		;

/*****************************************************************************
 *
 *		QUERY :
 *				CREATE ASSERTION ...
 *
 *****************************************************************************/

CreateAssertionStmt:
			CREATE ASSERTION any_name CHECK '(' a_expr ')' ConstraintAttributeSpec
				{
					ereport(ERROR,
							(errcode(ERRCODE_FEATURE_NOT_SUPPORTED),
							 errmsg("CREATE ASSERTION is not yet implemented")));

					$$ = NULL;
				}
		;


/*****************************************************************************
 *
 *		QUERY :
 *				define (aggregate,operator,type)
 *
 *****************************************************************************/

DefineStmt:
			CREATE opt_or_replace AGGREGATE func_name aggr_args definition
				{
					DefineStmt *n = makeNode(DefineStmt);
					n->kind = OBJECT_AGGREGATE;
					n->oldstyle = false;
					n->replace = $2;
					n->defnames = $4;
					n->args = $5;
					n->definition = $6;
					$$ = (Node *)n;
				}
			| CREATE opt_or_replace AGGREGATE func_name old_aggr_definition
				{
					/* old-style (pre-8.2) syntax for CREATE AGGREGATE */
					DefineStmt *n = makeNode(DefineStmt);
					n->kind = OBJECT_AGGREGATE;
					n->oldstyle = true;
					n->replace = $2;
					n->defnames = $4;
					n->args = NIL;
					n->definition = $5;
					$$ = (Node *)n;
				}
			| CREATE OPERATOR any_operator definition
				{
					DefineStmt *n = makeNode(DefineStmt);
					n->kind = OBJECT_OPERATOR;
					n->oldstyle = false;
					n->defnames = $3;
					n->args = NIL;
					n->definition = $4;
					$$ = (Node *)n;
				}
			| CREATE TYPE_P any_name definition
				{
					DefineStmt *n = makeNode(DefineStmt);
					n->kind = OBJECT_TYPE;
					n->oldstyle = false;
					n->defnames = $3;
					n->args = NIL;
					n->definition = $4;
					$$ = (Node *)n;
				}
			| CREATE TYPE_P any_name
				{
					/* Shell type (identified by lack of definition) */
					DefineStmt *n = makeNode(DefineStmt);
					n->kind = OBJECT_TYPE;
					n->oldstyle = false;
					n->defnames = $3;
					n->args = NIL;
					n->definition = NIL;
					$$ = (Node *)n;
				}
			| CREATE TYPE_P any_name AS '(' OptTableFuncElementList ')'
				{
					CompositeTypeStmt *n = makeNode(CompositeTypeStmt);

					/* can't use qualified_name, sigh */
					n->typevar = makeRangeVarFromAnyName($3, @3, yyscanner);
					n->coldeflist = $6;
					$$ = (Node *)n;
				}
			| CREATE TYPE_P any_name AS ENUM_P '(' opt_enum_val_list ')'
				{
					CreateEnumStmt *n = makeNode(CreateEnumStmt);
					n->typeName = $3;
					n->vals = $7;
					$$ = (Node *)n;
				}
			| CREATE TYPE_P any_name AS RANGE definition
				{
					CreateRangeStmt *n = makeNode(CreateRangeStmt);
					n->typeName = $3;
					n->params = $6;
					$$ = (Node *)n;
				}
			| CREATE TEXT_P SEARCH PARSER any_name definition
				{
					DefineStmt *n = makeNode(DefineStmt);
					n->kind = OBJECT_TSPARSER;
					n->args = NIL;
					n->defnames = $5;
					n->definition = $6;
					$$ = (Node *)n;
				}
			| CREATE TEXT_P SEARCH DICTIONARY any_name definition
				{
					DefineStmt *n = makeNode(DefineStmt);
					n->kind = OBJECT_TSDICTIONARY;
					n->args = NIL;
					n->defnames = $5;
					n->definition = $6;
					$$ = (Node *)n;
				}
			| CREATE TEXT_P SEARCH TEMPLATE any_name definition
				{
					DefineStmt *n = makeNode(DefineStmt);
					n->kind = OBJECT_TSTEMPLATE;
					n->args = NIL;
					n->defnames = $5;
					n->definition = $6;
					$$ = (Node *)n;
				}
			| CREATE TEXT_P SEARCH CONFIGURATION any_name definition
				{
					DefineStmt *n = makeNode(DefineStmt);
					n->kind = OBJECT_TSCONFIGURATION;
					n->args = NIL;
					n->defnames = $5;
					n->definition = $6;
					$$ = (Node *)n;
				}
			| CREATE COLLATION any_name definition
				{
					DefineStmt *n = makeNode(DefineStmt);
					n->kind = OBJECT_COLLATION;
					n->args = NIL;
					n->defnames = $3;
					n->definition = $4;
					$$ = (Node *)n;
				}
			| CREATE COLLATION IF_P NOT EXISTS any_name definition
				{
					DefineStmt *n = makeNode(DefineStmt);
					n->kind = OBJECT_COLLATION;
					n->args = NIL;
					n->defnames = $6;
					n->definition = $7;
					n->if_not_exists = true;
					$$ = (Node *)n;
				}
			| CREATE COLLATION any_name FROM any_name
				{
					DefineStmt *n = makeNode(DefineStmt);
					n->kind = OBJECT_COLLATION;
					n->args = NIL;
					n->defnames = $3;
					n->definition = list_make1(makeDefElem("from", (Node *) $5, @5));
					$$ = (Node *)n;
				}
			| CREATE COLLATION IF_P NOT EXISTS any_name FROM any_name
				{
					DefineStmt *n = makeNode(DefineStmt);
					n->kind = OBJECT_COLLATION;
					n->args = NIL;
					n->defnames = $6;
					n->definition = list_make1(makeDefElem("from", (Node *) $8, @8));
					n->if_not_exists = true;
					$$ = (Node *)n;
				}
		;

definition: '(' def_list ')'						{ $$ = $2; }
		;

def_list:	def_elem								{ $$ = list_make1($1); }
			| def_list ',' def_elem					{ $$ = lappend($1, $3); }
		;

def_elem:	ColLabel '=' def_arg
				{
					$$ = makeDefElem($1, (Node *) $3, @1);
				}
			| ColLabel
				{
					$$ = makeDefElem($1, NULL, @1);
				}
		;

/* Note: any simple identifier will be returned as a type name! */
def_arg:	func_type						{ $$ = (Node *)$1; }
			| reserved_keyword				{ $$ = (Node *)makeString(pstrdup($1)); }
			| qual_all_Op					{ $$ = (Node *)$1; }
			| NumericOnly					{ $$ = (Node *)$1; }
			| Sconst						{ $$ = (Node *)makeString($1); }
			| NONE							{ $$ = (Node *)makeString(pstrdup($1)); }
		;

old_aggr_definition: '(' old_aggr_list ')'			{ $$ = $2; }
		;

old_aggr_list: old_aggr_elem						{ $$ = list_make1($1); }
			| old_aggr_list ',' old_aggr_elem		{ $$ = lappend($1, $3); }
		;

/*
 * Must use IDENT here to avoid reduce/reduce conflicts; fortunately none of
 * the item names needed in old aggregate definitions are likely to become
 * SQL keywords.
 */
old_aggr_elem:  IDENT '=' def_arg
				{
					$$ = makeDefElem($1, (Node *)$3, @1);
				}
		;

opt_enum_val_list:
		enum_val_list							{ $$ = $1; }
		| /*EMPTY*/								{ $$ = NIL; }
		;

enum_val_list:	Sconst
				{ $$ = list_make1(makeString($1)); }
			| enum_val_list ',' Sconst
				{ $$ = lappend($1, makeString($3)); }
		;

/*****************************************************************************
 *
 *	ALTER TYPE enumtype ADD ...
 *
 *****************************************************************************/

AlterEnumStmt:
		ALTER TYPE_P any_name ADD_P VALUE_P opt_if_not_exists Sconst
			{
				AlterEnumStmt *n = makeNode(AlterEnumStmt);
				n->typeName = $3;
				n->oldVal = NULL;
				n->newVal = $7;
				n->newValNeighbor = NULL;
				n->newValIsAfter = true;
				n->skipIfNewValExists = $6;
				$$ = (Node *) n;
			}
		 | ALTER TYPE_P any_name ADD_P VALUE_P opt_if_not_exists Sconst BEFORE Sconst
			{
				AlterEnumStmt *n = makeNode(AlterEnumStmt);
				n->typeName = $3;
				n->oldVal = NULL;
				n->newVal = $7;
				n->newValNeighbor = $9;
				n->newValIsAfter = false;
				n->skipIfNewValExists = $6;
				$$ = (Node *) n;
			}
		 | ALTER TYPE_P any_name ADD_P VALUE_P opt_if_not_exists Sconst AFTER Sconst
			{
				AlterEnumStmt *n = makeNode(AlterEnumStmt);
				n->typeName = $3;
				n->oldVal = NULL;
				n->newVal = $7;
				n->newValNeighbor = $9;
				n->newValIsAfter = true;
				n->skipIfNewValExists = $6;
				$$ = (Node *) n;
			}
		 | ALTER TYPE_P any_name RENAME VALUE_P Sconst TO Sconst
			{
				AlterEnumStmt *n = makeNode(AlterEnumStmt);
				n->typeName = $3;
				n->oldVal = $6;
				n->newVal = $8;
				n->newValNeighbor = NULL;
				n->newValIsAfter = false;
				n->skipIfNewValExists = false;
				$$ = (Node *) n;
			}
		 ;

opt_if_not_exists: IF_P NOT EXISTS              { $$ = true; }
		| /* EMPTY */                          { $$ = false; }
		;


/*****************************************************************************
 *
 *		QUERIES :
 *				CREATE OPERATOR CLASS ...
 *				CREATE OPERATOR FAMILY ...
 *				ALTER OPERATOR FAMILY ...
 *				DROP OPERATOR CLASS ...
 *				DROP OPERATOR FAMILY ...
 *
 *****************************************************************************/

CreateOpClassStmt:
			CREATE OPERATOR CLASS any_name opt_default FOR TYPE_P Typename
			USING name opt_opfamily AS opclass_item_list
				{
					CreateOpClassStmt *n = makeNode(CreateOpClassStmt);
					n->opclassname = $4;
					n->isDefault = $5;
					n->datatype = $8;
					n->amname = $10;
					n->opfamilyname = $11;
					n->items = $13;
					$$ = (Node *) n;
				}
		;

opclass_item_list:
			opclass_item							{ $$ = list_make1($1); }
			| opclass_item_list ',' opclass_item	{ $$ = lappend($1, $3); }
		;

opclass_item:
			OPERATOR Iconst any_operator opclass_purpose opt_recheck
				{
					CreateOpClassItem *n = makeNode(CreateOpClassItem);
					ObjectWithArgs *owa = makeNode(ObjectWithArgs);
					owa->objname = $3;
					owa->objargs = NIL;
					n->itemtype = OPCLASS_ITEM_OPERATOR;
					n->name = owa;
					n->number = $2;
					n->order_family = $4;
					$$ = (Node *) n;
				}
			| OPERATOR Iconst operator_with_argtypes opclass_purpose
			  opt_recheck
				{
					CreateOpClassItem *n = makeNode(CreateOpClassItem);
					n->itemtype = OPCLASS_ITEM_OPERATOR;
					n->name = $3;
					n->number = $2;
					n->order_family = $4;
					$$ = (Node *) n;
				}
			| FUNCTION Iconst function_with_argtypes
				{
					CreateOpClassItem *n = makeNode(CreateOpClassItem);
					n->itemtype = OPCLASS_ITEM_FUNCTION;
					n->name = $3;
					n->number = $2;
					$$ = (Node *) n;
				}
			| FUNCTION Iconst '(' type_list ')' function_with_argtypes
				{
					CreateOpClassItem *n = makeNode(CreateOpClassItem);
					n->itemtype = OPCLASS_ITEM_FUNCTION;
					n->name = $6;
					n->number = $2;
					n->class_args = $4;
					$$ = (Node *) n;
				}
			| STORAGE Typename
				{
					CreateOpClassItem *n = makeNode(CreateOpClassItem);
					n->itemtype = OPCLASS_ITEM_STORAGETYPE;
					n->storedtype = $2;
					$$ = (Node *) n;
				}
		;

opt_default:	DEFAULT						{ $$ = true; }
			| /*EMPTY*/						{ $$ = false; }
		;

opt_opfamily:	FAMILY any_name				{ $$ = $2; }
			| /*EMPTY*/						{ $$ = NIL; }
		;

opclass_purpose: FOR SEARCH					{ $$ = NIL; }
			| FOR ORDER BY any_name			{ $$ = $4; }
			| /*EMPTY*/						{ $$ = NIL; }
		;

opt_recheck:	RECHECK
				{
					/*
					 * RECHECK no longer does anything in opclass definitions,
					 * but we still accept it to ease porting of old database
					 * dumps.
					 */
					ereport(NOTICE,
							(errcode(ERRCODE_FEATURE_NOT_SUPPORTED),
							 errmsg("RECHECK is no longer required"),
							 errhint("Update your data type."),
							 parser_errposition(@1)));
					$$ = true;
				}
			| /*EMPTY*/						{ $$ = false; }
		;


CreateOpFamilyStmt:
			CREATE OPERATOR FAMILY any_name USING name
				{
					CreateOpFamilyStmt *n = makeNode(CreateOpFamilyStmt);
					n->opfamilyname = $4;
					n->amname = $6;
					$$ = (Node *) n;
				}
		;

AlterOpFamilyStmt:
			ALTER OPERATOR FAMILY any_name USING name ADD_P opclass_item_list
				{
					AlterOpFamilyStmt *n = makeNode(AlterOpFamilyStmt);
					n->opfamilyname = $4;
					n->amname = $6;
					n->isDrop = false;
					n->items = $8;
					$$ = (Node *) n;
				}
			| ALTER OPERATOR FAMILY any_name USING name DROP opclass_drop_list
				{
					AlterOpFamilyStmt *n = makeNode(AlterOpFamilyStmt);
					n->opfamilyname = $4;
					n->amname = $6;
					n->isDrop = true;
					n->items = $8;
					$$ = (Node *) n;
				}
		;

opclass_drop_list:
			opclass_drop							{ $$ = list_make1($1); }
			| opclass_drop_list ',' opclass_drop	{ $$ = lappend($1, $3); }
		;

opclass_drop:
			OPERATOR Iconst '(' type_list ')'
				{
					CreateOpClassItem *n = makeNode(CreateOpClassItem);
					n->itemtype = OPCLASS_ITEM_OPERATOR;
					n->number = $2;
					n->class_args = $4;
					$$ = (Node *) n;
				}
			| FUNCTION Iconst '(' type_list ')'
				{
					CreateOpClassItem *n = makeNode(CreateOpClassItem);
					n->itemtype = OPCLASS_ITEM_FUNCTION;
					n->number = $2;
					n->class_args = $4;
					$$ = (Node *) n;
				}
		;


DropOpClassStmt:
			DROP OPERATOR CLASS any_name USING name opt_drop_behavior
				{
					DropStmt *n = makeNode(DropStmt);
					n->objects = list_make1(lcons(makeString($6), $4));
					n->removeType = OBJECT_OPCLASS;
					n->behavior = $7;
					n->missing_ok = false;
					n->concurrent = false;
					$$ = (Node *) n;
				}
			| DROP OPERATOR CLASS IF_P EXISTS any_name USING name opt_drop_behavior
				{
					DropStmt *n = makeNode(DropStmt);
					n->objects = list_make1(lcons(makeString($8), $6));
					n->removeType = OBJECT_OPCLASS;
					n->behavior = $9;
					n->missing_ok = true;
					n->concurrent = false;
					$$ = (Node *) n;
				}
		;

DropOpFamilyStmt:
			DROP OPERATOR FAMILY any_name USING name opt_drop_behavior
				{
					DropStmt *n = makeNode(DropStmt);
					n->objects = list_make1(lcons(makeString($6), $4));
					n->removeType = OBJECT_OPFAMILY;
					n->behavior = $7;
					n->missing_ok = false;
					n->concurrent = false;
					$$ = (Node *) n;
				}
			| DROP OPERATOR FAMILY IF_P EXISTS any_name USING name opt_drop_behavior
				{
					DropStmt *n = makeNode(DropStmt);
					n->objects = list_make1(lcons(makeString($8), $6));
					n->removeType = OBJECT_OPFAMILY;
					n->behavior = $9;
					n->missing_ok = true;
					n->concurrent = false;
					$$ = (Node *) n;
				}
		;


/*****************************************************************************
 *
 *		QUERY:
 *
 *		DROP OWNED BY username [, username ...] [ RESTRICT | CASCADE ]
 *		REASSIGN OWNED BY username [, username ...] TO username
 *
 *****************************************************************************/
DropOwnedStmt:
			DROP OWNED BY role_list opt_drop_behavior
				{
					DropOwnedStmt *n = makeNode(DropOwnedStmt);
					n->roles = $4;
					n->behavior = $5;
					$$ = (Node *)n;
				}
		;

ReassignOwnedStmt:
			REASSIGN OWNED BY role_list TO RoleSpec
				{
					ReassignOwnedStmt *n = makeNode(ReassignOwnedStmt);
					n->roles = $4;
					n->newrole = $6;
					$$ = (Node *)n;
				}
		;

/*****************************************************************************
 *
 *		QUERY:
 *
 *		DROP itemtype [ IF EXISTS ] itemname [, itemname ...]
 *           [ RESTRICT | CASCADE ]
 *
 *****************************************************************************/

DropStmt:	DROP object_type_any_name IF_P EXISTS any_name_list opt_drop_behavior
				{
					DropStmt *n = makeNode(DropStmt);
					n->removeType = $2;
					n->missing_ok = true;
					n->objects = $5;
					n->behavior = $6;
					n->concurrent = false;
					$$ = (Node *)n;
				}
			| DROP object_type_any_name any_name_list opt_drop_behavior
				{
					DropStmt *n = makeNode(DropStmt);
					n->removeType = $2;
					n->missing_ok = false;
					n->objects = $3;
					n->behavior = $4;
					n->concurrent = false;
					$$ = (Node *)n;
				}
			| DROP drop_type_name IF_P EXISTS name_list opt_drop_behavior
				{
					DropStmt *n = makeNode(DropStmt);
					n->removeType = $2;
					n->missing_ok = true;
					n->objects = $5;
					n->behavior = $6;
					n->concurrent = false;
					$$ = (Node *)n;
				}
			| DROP drop_type_name name_list opt_drop_behavior
				{
					DropStmt *n = makeNode(DropStmt);
					n->removeType = $2;
					n->missing_ok = false;
					n->objects = $3;
					n->behavior = $4;
					n->concurrent = false;
					$$ = (Node *)n;
				}
			| DROP object_type_name_on_any_name name ON any_name opt_drop_behavior
				{
					DropStmt *n = makeNode(DropStmt);
					n->removeType = $2;
					n->objects = list_make1(lappend($5, makeString($3)));
					n->behavior = $6;
					n->missing_ok = false;
					n->concurrent = false;
					$$ = (Node *) n;
				}
			| DROP object_type_name_on_any_name IF_P EXISTS name ON any_name opt_drop_behavior
				{
					DropStmt *n = makeNode(DropStmt);
					n->removeType = $2;
					n->objects = list_make1(lappend($7, makeString($5)));
					n->behavior = $8;
					n->missing_ok = true;
					n->concurrent = false;
					$$ = (Node *) n;
				}
			| DROP TYPE_P type_name_list opt_drop_behavior
				{
					DropStmt *n = makeNode(DropStmt);
					n->removeType = OBJECT_TYPE;
					n->missing_ok = false;
					n->objects = $3;
					n->behavior = $4;
					n->concurrent = false;
					$$ = (Node *) n;
				}
			| DROP TYPE_P IF_P EXISTS type_name_list opt_drop_behavior
				{
					DropStmt *n = makeNode(DropStmt);
					n->removeType = OBJECT_TYPE;
					n->missing_ok = true;
					n->objects = $5;
					n->behavior = $6;
					n->concurrent = false;
					$$ = (Node *) n;
				}
			| DROP DOMAIN_P type_name_list opt_drop_behavior
				{
					DropStmt *n = makeNode(DropStmt);
					n->removeType = OBJECT_DOMAIN;
					n->missing_ok = false;
					n->objects = $3;
					n->behavior = $4;
					n->concurrent = false;
					$$ = (Node *) n;
				}
			| DROP DOMAIN_P IF_P EXISTS type_name_list opt_drop_behavior
				{
					DropStmt *n = makeNode(DropStmt);
					n->removeType = OBJECT_DOMAIN;
					n->missing_ok = true;
					n->objects = $5;
					n->behavior = $6;
					n->concurrent = false;
					$$ = (Node *) n;
				}
			| DROP INDEX CONCURRENTLY any_name_list opt_drop_behavior
				{
					DropStmt *n = makeNode(DropStmt);
					n->removeType = OBJECT_INDEX;
					n->missing_ok = false;
					n->objects = $4;
					n->behavior = $5;
					n->concurrent = true;
					$$ = (Node *)n;
				}
			| DROP INDEX CONCURRENTLY IF_P EXISTS any_name_list opt_drop_behavior
				{
					DropStmt *n = makeNode(DropStmt);
					n->removeType = OBJECT_INDEX;
					n->missing_ok = true;
					n->objects = $6;
					n->behavior = $7;
					n->concurrent = true;
					$$ = (Node *)n;
				}
		;

/* object types taking any_name/any_name_list */
object_type_any_name:
			TABLE									{ $$ = OBJECT_TABLE; }
			| SEQUENCE								{ $$ = OBJECT_SEQUENCE; }
			| VIEW									{ $$ = OBJECT_VIEW; }
			| MATERIALIZED VIEW						{ $$ = OBJECT_MATVIEW; }
			| INDEX									{ $$ = OBJECT_INDEX; }
			| FOREIGN TABLE							{ $$ = OBJECT_FOREIGN_TABLE; }
			| COLLATION								{ $$ = OBJECT_COLLATION; }
			| CONVERSION_P							{ $$ = OBJECT_CONVERSION; }
			| STATISTICS							{ $$ = OBJECT_STATISTIC_EXT; }
			| TEXT_P SEARCH PARSER					{ $$ = OBJECT_TSPARSER; }
			| TEXT_P SEARCH DICTIONARY				{ $$ = OBJECT_TSDICTIONARY; }
			| TEXT_P SEARCH TEMPLATE				{ $$ = OBJECT_TSTEMPLATE; }
			| TEXT_P SEARCH CONFIGURATION			{ $$ = OBJECT_TSCONFIGURATION; }
		;

/*
 * object types taking name/name_list
 *
 * DROP handles some of them separately
 */

object_type_name:
			drop_type_name							{ $$ = $1; }
			| DATABASE								{ $$ = OBJECT_DATABASE; }
			| ROLE									{ $$ = OBJECT_ROLE; }
			| SUBSCRIPTION							{ $$ = OBJECT_SUBSCRIPTION; }
			| TABLESPACE							{ $$ = OBJECT_TABLESPACE; }
		;

drop_type_name:
			ACCESS METHOD							{ $$ = OBJECT_ACCESS_METHOD; }
			| EVENT TRIGGER							{ $$ = OBJECT_EVENT_TRIGGER; }
			| EXTENSION								{ $$ = OBJECT_EXTENSION; }
			| FOREIGN DATA_P WRAPPER				{ $$ = OBJECT_FDW; }
			| opt_procedural LANGUAGE				{ $$ = OBJECT_LANGUAGE; }
			| PUBLICATION							{ $$ = OBJECT_PUBLICATION; }
			| SCHEMA								{ $$ = OBJECT_SCHEMA; }
			| SERVER								{ $$ = OBJECT_FOREIGN_SERVER; }
		;

/* object types attached to a table */
object_type_name_on_any_name:
			POLICY									{ $$ = OBJECT_POLICY; }
			| RULE									{ $$ = OBJECT_RULE; }
			| TRIGGER								{ $$ = OBJECT_TRIGGER; }
		;

any_name_list:
			any_name								{ $$ = list_make1($1); }
			| any_name_list ',' any_name			{ $$ = lappend($1, $3); }
		;

any_name:	ColId						{ $$ = list_make1(makeString($1)); }
			| ColId attrs				{ $$ = lcons(makeString($1), $2); }
		;

attrs:		'.' attr_name
					{ $$ = list_make1(makeString($2)); }
			| attrs '.' attr_name
					{ $$ = lappend($1, makeString($3)); }
		;

type_name_list:
			Typename								{ $$ = list_make1($1); }
			| type_name_list ',' Typename			{ $$ = lappend($1, $3); }
		;

/*****************************************************************************
 *
 *		QUERY:
 *				truncate table relname1, relname2, ...
 *
 *****************************************************************************/

TruncateStmt:
			TRUNCATE opt_table relation_expr_list opt_restart_seqs opt_drop_behavior
				{
					TruncateStmt *n = makeNode(TruncateStmt);
					n->relations = $3;
					n->restart_seqs = $4;
					n->behavior = $5;
					$$ = (Node *)n;
				}
		;

opt_restart_seqs:
			CONTINUE_P IDENTITY_P		{ $$ = false; }
			| RESTART IDENTITY_P		{ $$ = true; }
			| /* EMPTY */				{ $$ = false; }
		;

/*****************************************************************************
 *
 * COMMENT ON <object> IS <text>
 *
 *****************************************************************************/

CommentStmt:
			COMMENT ON object_type_any_name any_name IS comment_text
				{
					CommentStmt *n = makeNode(CommentStmt);
					n->objtype = $3;
					n->object = (Node *) $4;
					n->comment = $6;
					$$ = (Node *) n;
				}
			| COMMENT ON COLUMN any_name IS comment_text
				{
					CommentStmt *n = makeNode(CommentStmt);
					n->objtype = OBJECT_COLUMN;
					n->object = (Node *) $4;
					n->comment = $6;
					$$ = (Node *) n;
				}
			| COMMENT ON object_type_name name IS comment_text
				{
					CommentStmt *n = makeNode(CommentStmt);
					n->objtype = $3;
					n->object = (Node *) makeString($4);
					n->comment = $6;
					$$ = (Node *) n;
				}
			| COMMENT ON TYPE_P Typename IS comment_text
				{
					CommentStmt *n = makeNode(CommentStmt);
					n->objtype = OBJECT_TYPE;
					n->object = (Node *) $4;
					n->comment = $6;
					$$ = (Node *) n;
				}
			| COMMENT ON DOMAIN_P Typename IS comment_text
				{
					CommentStmt *n = makeNode(CommentStmt);
					n->objtype = OBJECT_DOMAIN;
					n->object = (Node *) $4;
					n->comment = $6;
					$$ = (Node *) n;
				}
			| COMMENT ON AGGREGATE aggregate_with_argtypes IS comment_text
				{
					CommentStmt *n = makeNode(CommentStmt);
					n->objtype = OBJECT_AGGREGATE;
					n->object = (Node *) $4;
					n->comment = $6;
					$$ = (Node *) n;
				}
			| COMMENT ON FUNCTION function_with_argtypes IS comment_text
				{
					CommentStmt *n = makeNode(CommentStmt);
					n->objtype = OBJECT_FUNCTION;
					n->object = (Node *) $4;
					n->comment = $6;
					$$ = (Node *) n;
				}
			| COMMENT ON OPERATOR operator_with_argtypes IS comment_text
				{
					CommentStmt *n = makeNode(CommentStmt);
					n->objtype = OBJECT_OPERATOR;
					n->object = (Node *) $4;
					n->comment = $6;
					$$ = (Node *) n;
				}
			| COMMENT ON CONSTRAINT name ON any_name IS comment_text
				{
					CommentStmt *n = makeNode(CommentStmt);
					n->objtype = OBJECT_TABCONSTRAINT;
					n->object = (Node *) lappend($6, makeString($4));
					n->comment = $8;
					$$ = (Node *) n;
				}
			| COMMENT ON CONSTRAINT name ON DOMAIN_P any_name IS comment_text
				{
					CommentStmt *n = makeNode(CommentStmt);
					n->objtype = OBJECT_DOMCONSTRAINT;
					/*
					 * should use Typename not any_name in the production, but
					 * there's a shift/reduce conflict if we do that, so fix it
					 * up here.
					 */
					n->object = (Node *) list_make2(makeTypeNameFromNameList($7), makeString($4));
					n->comment = $9;
					$$ = (Node *) n;
				}
			| COMMENT ON object_type_name_on_any_name name ON any_name IS comment_text
				{
					CommentStmt *n = makeNode(CommentStmt);
					n->objtype = $3;
					n->object = (Node *) lappend($6, makeString($4));
					n->comment = $8;
					$$ = (Node *) n;
				}
			| COMMENT ON PROCEDURE function_with_argtypes IS comment_text
				{
					CommentStmt *n = makeNode(CommentStmt);
					n->objtype = OBJECT_PROCEDURE;
					n->object = (Node *) $4;
					n->comment = $6;
					$$ = (Node *) n;
				}
			| COMMENT ON ROUTINE function_with_argtypes IS comment_text
				{
					CommentStmt *n = makeNode(CommentStmt);
					n->objtype = OBJECT_ROUTINE;
					n->object = (Node *) $4;
					n->comment = $6;
					$$ = (Node *) n;
				}
			| COMMENT ON TRANSFORM FOR Typename LANGUAGE name IS comment_text
				{
					CommentStmt *n = makeNode(CommentStmt);
					n->objtype = OBJECT_TRANSFORM;
					n->object = (Node *) list_make2($5, makeString($7));
					n->comment = $9;
					$$ = (Node *) n;
				}
			| COMMENT ON OPERATOR CLASS any_name USING name IS comment_text
				{
					CommentStmt *n = makeNode(CommentStmt);
					n->objtype = OBJECT_OPCLASS;
					n->object = (Node *) lcons(makeString($7), $5);
					n->comment = $9;
					$$ = (Node *) n;
				}
			| COMMENT ON OPERATOR FAMILY any_name USING name IS comment_text
				{
					CommentStmt *n = makeNode(CommentStmt);
					n->objtype = OBJECT_OPFAMILY;
					n->object = (Node *) lcons(makeString($7), $5);
					n->comment = $9;
					$$ = (Node *) n;
				}
			| COMMENT ON LARGE_P OBJECT_P NumericOnly IS comment_text
				{
					CommentStmt *n = makeNode(CommentStmt);
					n->objtype = OBJECT_LARGEOBJECT;
					n->object = (Node *) $5;
					n->comment = $7;
					$$ = (Node *) n;
				}
			| COMMENT ON CAST '(' Typename AS Typename ')' IS comment_text
				{
					CommentStmt *n = makeNode(CommentStmt);
					n->objtype = OBJECT_CAST;
					n->object = (Node *) list_make2($5, $7);
					n->comment = $10;
					$$ = (Node *) n;
				}
		;

comment_text:
			Sconst								{ $$ = $1; }
			| NULL_P							{ $$ = NULL; }
		;


/*****************************************************************************
 *
 *  SECURITY LABEL [FOR <provider>] ON <object> IS <label>
 *
 *  As with COMMENT ON, <object> can refer to various types of database
 *  objects (e.g. TABLE, COLUMN, etc.).
 *
 *****************************************************************************/

SecLabelStmt:
			SECURITY LABEL opt_provider ON object_type_any_name any_name
			IS security_label
				{
					SecLabelStmt *n = makeNode(SecLabelStmt);
					n->provider = $3;
					n->objtype = $5;
					n->object = (Node *) $6;
					n->label = $8;
					$$ = (Node *) n;
				}
			| SECURITY LABEL opt_provider ON COLUMN any_name
			  IS security_label
				{
					SecLabelStmt *n = makeNode(SecLabelStmt);
					n->provider = $3;
					n->objtype = OBJECT_COLUMN;
					n->object = (Node *) $6;
					n->label = $8;
					$$ = (Node *) n;
				}
			| SECURITY LABEL opt_provider ON object_type_name name
			  IS security_label
				{
					SecLabelStmt *n = makeNode(SecLabelStmt);
					n->provider = $3;
					n->objtype = $5;
					n->object = (Node *) makeString($6);
					n->label = $8;
					$$ = (Node *) n;
				}
			| SECURITY LABEL opt_provider ON TYPE_P Typename
			  IS security_label
				{
					SecLabelStmt *n = makeNode(SecLabelStmt);
					n->provider = $3;
					n->objtype = OBJECT_TYPE;
					n->object = (Node *) $6;
					n->label = $8;
					$$ = (Node *) n;
				}
			| SECURITY LABEL opt_provider ON DOMAIN_P Typename
			  IS security_label
				{
					SecLabelStmt *n = makeNode(SecLabelStmt);
					n->provider = $3;
					n->objtype = OBJECT_DOMAIN;
					n->object = (Node *) $6;
					n->label = $8;
					$$ = (Node *) n;
				}
			| SECURITY LABEL opt_provider ON AGGREGATE aggregate_with_argtypes
			  IS security_label
				{
					SecLabelStmt *n = makeNode(SecLabelStmt);
					n->provider = $3;
					n->objtype = OBJECT_AGGREGATE;
					n->object = (Node *) $6;
					n->label = $8;
					$$ = (Node *) n;
				}
			| SECURITY LABEL opt_provider ON FUNCTION function_with_argtypes
			  IS security_label
				{
					SecLabelStmt *n = makeNode(SecLabelStmt);
					n->provider = $3;
					n->objtype = OBJECT_FUNCTION;
					n->object = (Node *) $6;
					n->label = $8;
					$$ = (Node *) n;
				}
			| SECURITY LABEL opt_provider ON LARGE_P OBJECT_P NumericOnly
			  IS security_label
				{
					SecLabelStmt *n = makeNode(SecLabelStmt);
					n->provider = $3;
					n->objtype = OBJECT_LARGEOBJECT;
					n->object = (Node *) $7;
					n->label = $9;
					$$ = (Node *) n;
				}
			| SECURITY LABEL opt_provider ON PROCEDURE function_with_argtypes
			  IS security_label
				{
					SecLabelStmt *n = makeNode(SecLabelStmt);
					n->provider = $3;
					n->objtype = OBJECT_PROCEDURE;
					n->object = (Node *) $6;
					n->label = $8;
					$$ = (Node *) n;
				}
			| SECURITY LABEL opt_provider ON ROUTINE function_with_argtypes
			  IS security_label
				{
					SecLabelStmt *n = makeNode(SecLabelStmt);
					n->provider = $3;
					n->objtype = OBJECT_ROUTINE;
					n->object = (Node *) $6;
					n->label = $8;
					$$ = (Node *) n;
				}
		;

opt_provider:	FOR NonReservedWord_or_Sconst	{ $$ = $2; }
				| /* EMPTY */					{ $$ = NULL; }
		;

security_label:	Sconst				{ $$ = $1; }
				| NULL_P			{ $$ = NULL; }
		;

/*****************************************************************************
 *
 *		QUERY:
 *			fetch/move
 *
 *****************************************************************************/

FetchStmt:	FETCH fetch_args
				{
					FetchStmt *n = (FetchStmt *) $2;
					n->ismove = false;
					$$ = (Node *)n;
				}
			| MOVE fetch_args
				{
					FetchStmt *n = (FetchStmt *) $2;
					n->ismove = true;
					$$ = (Node *)n;
				}
		;

fetch_args:	cursor_name
				{
					FetchStmt *n = makeNode(FetchStmt);
					n->portalname = $1;
					n->direction = FETCH_FORWARD;
					n->howMany = 1;
					$$ = (Node *)n;
				}
			| from_in cursor_name
				{
					FetchStmt *n = makeNode(FetchStmt);
					n->portalname = $2;
					n->direction = FETCH_FORWARD;
					n->howMany = 1;
					$$ = (Node *)n;
				}
			| NEXT opt_from_in cursor_name
				{
					FetchStmt *n = makeNode(FetchStmt);
					n->portalname = $3;
					n->direction = FETCH_FORWARD;
					n->howMany = 1;
					$$ = (Node *)n;
				}
			| PRIOR opt_from_in cursor_name
				{
					FetchStmt *n = makeNode(FetchStmt);
					n->portalname = $3;
					n->direction = FETCH_BACKWARD;
					n->howMany = 1;
					$$ = (Node *)n;
				}
			| FIRST_P opt_from_in cursor_name
				{
					FetchStmt *n = makeNode(FetchStmt);
					n->portalname = $3;
					n->direction = FETCH_ABSOLUTE;
					n->howMany = 1;
					$$ = (Node *)n;
				}
			| LAST_P opt_from_in cursor_name
				{
					FetchStmt *n = makeNode(FetchStmt);
					n->portalname = $3;
					n->direction = FETCH_ABSOLUTE;
					n->howMany = -1;
					$$ = (Node *)n;
				}
			| ABSOLUTE_P SignedIconst opt_from_in cursor_name
				{
					FetchStmt *n = makeNode(FetchStmt);
					n->portalname = $4;
					n->direction = FETCH_ABSOLUTE;
					n->howMany = $2;
					$$ = (Node *)n;
				}
			| RELATIVE_P SignedIconst opt_from_in cursor_name
				{
					FetchStmt *n = makeNode(FetchStmt);
					n->portalname = $4;
					n->direction = FETCH_RELATIVE;
					n->howMany = $2;
					$$ = (Node *)n;
				}
			| SignedIconst opt_from_in cursor_name
				{
					FetchStmt *n = makeNode(FetchStmt);
					n->portalname = $3;
					n->direction = FETCH_FORWARD;
					n->howMany = $1;
					$$ = (Node *)n;
				}
			| ALL opt_from_in cursor_name
				{
					FetchStmt *n = makeNode(FetchStmt);
					n->portalname = $3;
					n->direction = FETCH_FORWARD;
					n->howMany = FETCH_ALL;
					$$ = (Node *)n;
				}
			| FORWARD opt_from_in cursor_name
				{
					FetchStmt *n = makeNode(FetchStmt);
					n->portalname = $3;
					n->direction = FETCH_FORWARD;
					n->howMany = 1;
					$$ = (Node *)n;
				}
			| FORWARD SignedIconst opt_from_in cursor_name
				{
					FetchStmt *n = makeNode(FetchStmt);
					n->portalname = $4;
					n->direction = FETCH_FORWARD;
					n->howMany = $2;
					$$ = (Node *)n;
				}
			| FORWARD ALL opt_from_in cursor_name
				{
					FetchStmt *n = makeNode(FetchStmt);
					n->portalname = $4;
					n->direction = FETCH_FORWARD;
					n->howMany = FETCH_ALL;
					$$ = (Node *)n;
				}
			| BACKWARD opt_from_in cursor_name
				{
					FetchStmt *n = makeNode(FetchStmt);
					n->portalname = $3;
					n->direction = FETCH_BACKWARD;
					n->howMany = 1;
					$$ = (Node *)n;
				}
			| BACKWARD SignedIconst opt_from_in cursor_name
				{
					FetchStmt *n = makeNode(FetchStmt);
					n->portalname = $4;
					n->direction = FETCH_BACKWARD;
					n->howMany = $2;
					$$ = (Node *)n;
				}
			| BACKWARD ALL opt_from_in cursor_name
				{
					FetchStmt *n = makeNode(FetchStmt);
					n->portalname = $4;
					n->direction = FETCH_BACKWARD;
					n->howMany = FETCH_ALL;
					$$ = (Node *)n;
				}
		;

from_in:	FROM
			| IN_P
		;

opt_from_in:	from_in
			| /* EMPTY */
		;


/*****************************************************************************
 *
 * GRANT and REVOKE statements
 *
 *****************************************************************************/

GrantStmt:	GRANT privileges ON privilege_target TO grantee_list
			opt_grant_grant_option opt_granted_by
				{
					GrantStmt *n = makeNode(GrantStmt);
					n->is_grant = true;
					n->privileges = $2;
					n->targtype = ($4)->targtype;
					n->objtype = ($4)->objtype;
					n->objects = ($4)->objs;
					n->grantees = $6;
					n->grant_option = $7;
					n->grantor = $8;
					$$ = (Node*)n;
				}
		;

RevokeStmt:
			REVOKE privileges ON privilege_target
			FROM grantee_list opt_granted_by opt_drop_behavior
				{
					GrantStmt *n = makeNode(GrantStmt);
					n->is_grant = false;
					n->grant_option = false;
					n->privileges = $2;
					n->targtype = ($4)->targtype;
					n->objtype = ($4)->objtype;
					n->objects = ($4)->objs;
					n->grantees = $6;
					n->grantor = $7;
					n->behavior = $8;
					$$ = (Node *)n;
				}
			| REVOKE GRANT OPTION FOR privileges ON privilege_target
			FROM grantee_list opt_granted_by opt_drop_behavior
				{
					GrantStmt *n = makeNode(GrantStmt);
					n->is_grant = false;
					n->grant_option = true;
					n->privileges = $5;
					n->targtype = ($7)->targtype;
					n->objtype = ($7)->objtype;
					n->objects = ($7)->objs;
					n->grantees = $9;
					n->grantor = $10;
					n->behavior = $11;
					$$ = (Node *)n;
				}
		;


/*
 * Privilege names are represented as strings; the validity of the privilege
 * names gets checked at execution.  This is a bit annoying but we have little
 * choice because of the syntactic conflict with lists of role names in
 * GRANT/REVOKE.  What's more, we have to call out in the "privilege"
 * production any reserved keywords that need to be usable as privilege names.
 */

/* either ALL [PRIVILEGES] or a list of individual privileges */
privileges: privilege_list
				{ $$ = $1; }
			| ALL
				{ $$ = NIL; }
			| ALL PRIVILEGES
				{ $$ = NIL; }
			| ALL '(' columnList ')'
				{
					AccessPriv *n = makeNode(AccessPriv);
					n->priv_name = NULL;
					n->cols = $3;
					$$ = list_make1(n);
				}
			| ALL PRIVILEGES '(' columnList ')'
				{
					AccessPriv *n = makeNode(AccessPriv);
					n->priv_name = NULL;
					n->cols = $4;
					$$ = list_make1(n);
				}
		;

privilege_list:	privilege							{ $$ = list_make1($1); }
			| privilege_list ',' privilege			{ $$ = lappend($1, $3); }
		;

privilege:	SELECT opt_column_list
			{
				AccessPriv *n = makeNode(AccessPriv);
				n->priv_name = pstrdup($1);
				n->cols = $2;
				$$ = n;
			}
		| REFERENCES opt_column_list
			{
				AccessPriv *n = makeNode(AccessPriv);
				n->priv_name = pstrdup($1);
				n->cols = $2;
				$$ = n;
			}
		| CREATE opt_column_list
			{
				AccessPriv *n = makeNode(AccessPriv);
				n->priv_name = pstrdup($1);
				n->cols = $2;
				$$ = n;
			}
		| ColId opt_column_list
			{
				AccessPriv *n = makeNode(AccessPriv);
				n->priv_name = $1;
				n->cols = $2;
				$$ = n;
			}
		;


/* Don't bother trying to fold the first two rules into one using
 * opt_table.  You're going to get conflicts.
 */
privilege_target:
			qualified_name_list
				{
					PrivTarget *n = (PrivTarget *) palloc(sizeof(PrivTarget));
					n->targtype = ACL_TARGET_OBJECT;
					n->objtype = OBJECT_TABLE;
					n->objs = $1;
					$$ = n;
				}
			| TABLE qualified_name_list
				{
					PrivTarget *n = (PrivTarget *) palloc(sizeof(PrivTarget));
					n->targtype = ACL_TARGET_OBJECT;
					n->objtype = OBJECT_TABLE;
					n->objs = $2;
					$$ = n;
				}
			| SEQUENCE qualified_name_list
				{
					PrivTarget *n = (PrivTarget *) palloc(sizeof(PrivTarget));
					n->targtype = ACL_TARGET_OBJECT;
					n->objtype = OBJECT_SEQUENCE;
					n->objs = $2;
					$$ = n;
				}
			| FOREIGN DATA_P WRAPPER name_list
				{
					PrivTarget *n = (PrivTarget *) palloc(sizeof(PrivTarget));
					n->targtype = ACL_TARGET_OBJECT;
					n->objtype = OBJECT_FDW;
					n->objs = $4;
					$$ = n;
				}
			| FOREIGN SERVER name_list
				{
					PrivTarget *n = (PrivTarget *) palloc(sizeof(PrivTarget));
					n->targtype = ACL_TARGET_OBJECT;
					n->objtype = OBJECT_FOREIGN_SERVER;
					n->objs = $3;
					$$ = n;
				}
			| FUNCTION function_with_argtypes_list
				{
					PrivTarget *n = (PrivTarget *) palloc(sizeof(PrivTarget));
					n->targtype = ACL_TARGET_OBJECT;
					n->objtype = OBJECT_FUNCTION;
					n->objs = $2;
					$$ = n;
				}
			| PROCEDURE function_with_argtypes_list
				{
					PrivTarget *n = (PrivTarget *) palloc(sizeof(PrivTarget));
					n->targtype = ACL_TARGET_OBJECT;
					n->objtype = OBJECT_PROCEDURE;
					n->objs = $2;
					$$ = n;
				}
			| ROUTINE function_with_argtypes_list
				{
					PrivTarget *n = (PrivTarget *) palloc(sizeof(PrivTarget));
					n->targtype = ACL_TARGET_OBJECT;
					n->objtype = OBJECT_ROUTINE;
					n->objs = $2;
					$$ = n;
				}
			| DATABASE name_list
				{
					PrivTarget *n = (PrivTarget *) palloc(sizeof(PrivTarget));
					n->targtype = ACL_TARGET_OBJECT;
					n->objtype = OBJECT_DATABASE;
					n->objs = $2;
					$$ = n;
				}
			| DOMAIN_P any_name_list
				{
					PrivTarget *n = (PrivTarget *) palloc(sizeof(PrivTarget));
					n->targtype = ACL_TARGET_OBJECT;
					n->objtype = OBJECT_DOMAIN;
					n->objs = $2;
					$$ = n;
				}
			| LANGUAGE name_list
				{
					PrivTarget *n = (PrivTarget *) palloc(sizeof(PrivTarget));
					n->targtype = ACL_TARGET_OBJECT;
					n->objtype = OBJECT_LANGUAGE;
					n->objs = $2;
					$$ = n;
				}
			| LARGE_P OBJECT_P NumericOnly_list
				{
					PrivTarget *n = (PrivTarget *) palloc(sizeof(PrivTarget));
					n->targtype = ACL_TARGET_OBJECT;
					n->objtype = OBJECT_LARGEOBJECT;
					n->objs = $3;
					$$ = n;
				}
			| SCHEMA name_list
				{
					PrivTarget *n = (PrivTarget *) palloc(sizeof(PrivTarget));
					n->targtype = ACL_TARGET_OBJECT;
					n->objtype = OBJECT_SCHEMA;
					n->objs = $2;
					$$ = n;
				}
			| TABLESPACE name_list
				{
					PrivTarget *n = (PrivTarget *) palloc(sizeof(PrivTarget));
					n->targtype = ACL_TARGET_OBJECT;
					n->objtype = OBJECT_TABLESPACE;
					n->objs = $2;
					$$ = n;
				}
			| TYPE_P any_name_list
				{
					PrivTarget *n = (PrivTarget *) palloc(sizeof(PrivTarget));
					n->targtype = ACL_TARGET_OBJECT;
					n->objtype = OBJECT_TYPE;
					n->objs = $2;
					$$ = n;
				}
			| ALL TABLES IN_P SCHEMA name_list
				{
					PrivTarget *n = (PrivTarget *) palloc(sizeof(PrivTarget));
					n->targtype = ACL_TARGET_ALL_IN_SCHEMA;
					n->objtype = OBJECT_TABLE;
					n->objs = $5;
					$$ = n;
				}
			| ALL SEQUENCES IN_P SCHEMA name_list
				{
					PrivTarget *n = (PrivTarget *) palloc(sizeof(PrivTarget));
					n->targtype = ACL_TARGET_ALL_IN_SCHEMA;
					n->objtype = OBJECT_SEQUENCE;
					n->objs = $5;
					$$ = n;
				}
			| ALL FUNCTIONS IN_P SCHEMA name_list
				{
					PrivTarget *n = (PrivTarget *) palloc(sizeof(PrivTarget));
					n->targtype = ACL_TARGET_ALL_IN_SCHEMA;
					n->objtype = OBJECT_FUNCTION;
					n->objs = $5;
					$$ = n;
				}
			| ALL PROCEDURES IN_P SCHEMA name_list
				{
					PrivTarget *n = (PrivTarget *) palloc(sizeof(PrivTarget));
					n->targtype = ACL_TARGET_ALL_IN_SCHEMA;
					n->objtype = OBJECT_PROCEDURE;
					n->objs = $5;
					$$ = n;
				}
			| ALL ROUTINES IN_P SCHEMA name_list
				{
					PrivTarget *n = (PrivTarget *) palloc(sizeof(PrivTarget));
					n->targtype = ACL_TARGET_ALL_IN_SCHEMA;
					n->objtype = OBJECT_ROUTINE;
					n->objs = $5;
					$$ = n;
				}
		;


grantee_list:
			grantee									{ $$ = list_make1($1); }
			| grantee_list ',' grantee				{ $$ = lappend($1, $3); }
		;

grantee:
			RoleSpec								{ $$ = $1; }
			| GROUP_P RoleSpec						{ $$ = $2; }
		;


opt_grant_in_database:
			IN_P CURRENT_P DATABASE { $$ = ""; }
			| opt_in_database { $$ = $1; }
		;

opt_grant_grant_option:
			WITH GRANT OPTION { $$ = true; }
			| /*EMPTY*/ { $$ = false; }
		;

/*****************************************************************************
 *
 * GRANT and REVOKE ROLE statements
 *
 *****************************************************************************/

GrantRoleStmt:
			GRANT privilege_list TO role_list opt_grant_in_database opt_grant_admin_option opt_granted_by
				{
					GrantRoleStmt *n = makeNode(GrantRoleStmt);
					n->is_grant = true;
					n->granted_roles = $2;
					n->grantee_roles = $4;
					n->database = $5;
					n->admin_opt = $6;
					n->grantor = $7;
					$$ = (Node*)n;
				}
		;

RevokeRoleStmt:
			REVOKE privilege_list FROM role_list opt_grant_in_database opt_granted_by opt_drop_behavior
				{
					GrantRoleStmt *n = makeNode(GrantRoleStmt);
					n->is_grant = false;
					n->admin_opt = false;
					n->granted_roles = $2;
					n->grantee_roles = $4;
<<<<<<< HEAD
					n->database = $5;
					n->grantor = $6;
					n->behavior = $7;
=======
					n->behavior = $6;
>>>>>>> 1fabec7d
					$$ = (Node*)n;
				}
			| REVOKE ADMIN OPTION FOR privilege_list FROM role_list opt_grant_in_database opt_granted_by opt_drop_behavior
				{
					GrantRoleStmt *n = makeNode(GrantRoleStmt);
					n->is_grant = false;
					n->admin_opt = true;
					n->granted_roles = $5;
					n->grantee_roles = $7;
<<<<<<< HEAD
					n->database = $8;
					n->grantor = $9;
					n->behavior = $10;
=======
					n->behavior = $9;
>>>>>>> 1fabec7d
					$$ = (Node*)n;
				}
		;

opt_grant_admin_option: WITH ADMIN OPTION				{ $$ = true; }
			| /*EMPTY*/									{ $$ = false; }
		;

opt_granted_by: GRANTED BY RoleSpec						{ $$ = $3; }
			| /*EMPTY*/									{ $$ = NULL; }
		;

/*****************************************************************************
 *
 * ALTER DEFAULT PRIVILEGES statement
 *
 *****************************************************************************/

AlterDefaultPrivilegesStmt:
			ALTER DEFAULT PRIVILEGES DefACLOptionList DefACLAction
				{
					AlterDefaultPrivilegesStmt *n = makeNode(AlterDefaultPrivilegesStmt);
					n->options = $4;
					n->action = (GrantStmt *) $5;
					$$ = (Node*)n;
				}
		;

DefACLOptionList:
			DefACLOptionList DefACLOption			{ $$ = lappend($1, $2); }
			| /* EMPTY */							{ $$ = NIL; }
		;

DefACLOption:
			IN_P SCHEMA name_list
				{
					$$ = makeDefElem("schemas", (Node *)$3, @1);
				}
			| FOR ROLE role_list
				{
					$$ = makeDefElem("roles", (Node *)$3, @1);
				}
			| FOR USER role_list
				{
					$$ = makeDefElem("roles", (Node *)$3, @1);
				}
		;

/*
 * This should match GRANT/REVOKE, except that individual target objects
 * are not mentioned and we only allow a subset of object types.
 */
DefACLAction:
			GRANT privileges ON defacl_privilege_target TO grantee_list
			opt_grant_grant_option
				{
					GrantStmt *n = makeNode(GrantStmt);
					n->is_grant = true;
					n->privileges = $2;
					n->targtype = ACL_TARGET_DEFAULTS;
					n->objtype = $4;
					n->objects = NIL;
					n->grantees = $6;
					n->grant_option = $7;
					$$ = (Node*)n;
				}
			| REVOKE privileges ON defacl_privilege_target
			FROM grantee_list opt_drop_behavior
				{
					GrantStmt *n = makeNode(GrantStmt);
					n->is_grant = false;
					n->grant_option = false;
					n->privileges = $2;
					n->targtype = ACL_TARGET_DEFAULTS;
					n->objtype = $4;
					n->objects = NIL;
					n->grantees = $6;
					n->behavior = $7;
					$$ = (Node *)n;
				}
			| REVOKE GRANT OPTION FOR privileges ON defacl_privilege_target
			FROM grantee_list opt_drop_behavior
				{
					GrantStmt *n = makeNode(GrantStmt);
					n->is_grant = false;
					n->grant_option = true;
					n->privileges = $5;
					n->targtype = ACL_TARGET_DEFAULTS;
					n->objtype = $7;
					n->objects = NIL;
					n->grantees = $9;
					n->behavior = $10;
					$$ = (Node *)n;
				}
		;

defacl_privilege_target:
			TABLES			{ $$ = OBJECT_TABLE; }
			| FUNCTIONS		{ $$ = OBJECT_FUNCTION; }
			| ROUTINES		{ $$ = OBJECT_FUNCTION; }
			| SEQUENCES		{ $$ = OBJECT_SEQUENCE; }
			| TYPES_P		{ $$ = OBJECT_TYPE; }
			| SCHEMAS		{ $$ = OBJECT_SCHEMA; }
		;


/*****************************************************************************
 *
 *		QUERY: CREATE INDEX
 *
 * Note: we cannot put TABLESPACE clause after WHERE clause unless we are
 * willing to make TABLESPACE a fully reserved word.
 *****************************************************************************/

IndexStmt:	CREATE opt_unique INDEX opt_concurrently opt_index_name
			ON relation_expr access_method_clause '(' index_params ')'
			opt_include opt_reloptions OptTableSpace where_clause
				{
					IndexStmt *n = makeNode(IndexStmt);
					n->unique = $2;
					n->concurrent = $4;
					n->idxname = $5;
					n->relation = $7;
					n->accessMethod = $8;
					n->indexParams = $10;
					n->indexIncludingParams = $12;
					n->options = $13;
					n->tableSpace = $14;
					n->whereClause = $15;
					n->excludeOpNames = NIL;
					n->idxcomment = NULL;
					n->indexOid = InvalidOid;
					n->oldNode = InvalidOid;
					n->oldCreateSubid = InvalidSubTransactionId;
					n->oldFirstRelfilenodeSubid = InvalidSubTransactionId;
					n->primary = false;
					n->isconstraint = false;
					n->deferrable = false;
					n->initdeferred = false;
					n->transformed = false;
					n->if_not_exists = false;
					n->reset_default_tblspc = false;
					$$ = (Node *)n;
				}
			| CREATE opt_unique INDEX opt_concurrently IF_P NOT EXISTS name
			ON relation_expr access_method_clause '(' index_params ')'
			opt_include opt_reloptions OptTableSpace where_clause
				{
					IndexStmt *n = makeNode(IndexStmt);
					n->unique = $2;
					n->concurrent = $4;
					n->idxname = $8;
					n->relation = $10;
					n->accessMethod = $11;
					n->indexParams = $13;
					n->indexIncludingParams = $15;
					n->options = $16;
					n->tableSpace = $17;
					n->whereClause = $18;
					n->excludeOpNames = NIL;
					n->idxcomment = NULL;
					n->indexOid = InvalidOid;
					n->oldNode = InvalidOid;
					n->oldCreateSubid = InvalidSubTransactionId;
					n->oldFirstRelfilenodeSubid = InvalidSubTransactionId;
					n->primary = false;
					n->isconstraint = false;
					n->deferrable = false;
					n->initdeferred = false;
					n->transformed = false;
					n->if_not_exists = true;
					n->reset_default_tblspc = false;
					$$ = (Node *)n;
				}
		;

opt_unique:
			UNIQUE									{ $$ = true; }
			| /*EMPTY*/								{ $$ = false; }
		;

opt_concurrently:
			CONCURRENTLY							{ $$ = true; }
			| /*EMPTY*/								{ $$ = false; }
		;

opt_index_name:
			name									{ $$ = $1; }
			| /*EMPTY*/								{ $$ = NULL; }
		;

access_method_clause:
			USING name								{ $$ = $2; }
			| /*EMPTY*/								{ $$ = DEFAULT_INDEX_TYPE; }
		;

index_params:	index_elem							{ $$ = list_make1($1); }
			| index_params ',' index_elem			{ $$ = lappend($1, $3); }
		;


index_elem_options:
	opt_collate opt_class opt_asc_desc opt_nulls_order
		{
			$$ = makeNode(IndexElem);
			$$->name = NULL;
			$$->expr = NULL;
			$$->indexcolname = NULL;
			$$->collation = $1;
			$$->opclass = $2;
			$$->opclassopts = NIL;
			$$->ordering = $3;
			$$->nulls_ordering = $4;
		}
	| opt_collate any_name reloptions opt_asc_desc opt_nulls_order
		{
			$$ = makeNode(IndexElem);
			$$->name = NULL;
			$$->expr = NULL;
			$$->indexcolname = NULL;
			$$->collation = $1;
			$$->opclass = $2;
			$$->opclassopts = $3;
			$$->ordering = $4;
			$$->nulls_ordering = $5;
		}
	;

/*
 * Index attributes can be either simple column references, or arbitrary
 * expressions in parens.  For backwards-compatibility reasons, we allow
 * an expression that's just a function call to be written without parens.
 */
index_elem: ColId index_elem_options
				{
					$$ = $2;
					$$->name = $1;
				}
			| func_expr_windowless index_elem_options
				{
					$$ = $2;
					$$->expr = $1;
				}
			| '(' a_expr ')' index_elem_options
				{
					$$ = $4;
					$$->expr = $2;
				}
		;

opt_include:		INCLUDE '(' index_including_params ')'			{ $$ = $3; }
			 |		/* EMPTY */						{ $$ = NIL; }
		;

index_including_params:	index_elem						{ $$ = list_make1($1); }
			| index_including_params ',' index_elem		{ $$ = lappend($1, $3); }
		;

opt_collate: COLLATE any_name						{ $$ = $2; }
			| /*EMPTY*/								{ $$ = NIL; }
		;

opt_class:	any_name								{ $$ = $1; }
			| /*EMPTY*/								{ $$ = NIL; }
		;

opt_asc_desc: ASC							{ $$ = SORTBY_ASC; }
			| DESC							{ $$ = SORTBY_DESC; }
			| /*EMPTY*/						{ $$ = SORTBY_DEFAULT; }
		;

opt_nulls_order: NULLS_LA FIRST_P			{ $$ = SORTBY_NULLS_FIRST; }
			| NULLS_LA LAST_P				{ $$ = SORTBY_NULLS_LAST; }
			| /*EMPTY*/						{ $$ = SORTBY_NULLS_DEFAULT; }
		;


/*****************************************************************************
 *
 *		QUERY:
 *				create [or replace] function <fname>
 *						[(<type-1> { , <type-n>})]
 *						returns <type-r>
 *						as <filename or code in language as appropriate>
 *						language <lang> [with parameters]
 *
 *****************************************************************************/

CreateFunctionStmt:
			CREATE opt_or_replace FUNCTION func_name func_args_with_defaults
			RETURNS func_return opt_createfunc_opt_list opt_routine_body
				{
					CreateFunctionStmt *n = makeNode(CreateFunctionStmt);
					n->is_procedure = false;
					n->replace = $2;
					n->funcname = $4;
					n->parameters = $5;
					n->returnType = $7;
					n->options = $8;
					n->sql_body = $9;
					$$ = (Node *)n;
				}
			| CREATE opt_or_replace FUNCTION func_name func_args_with_defaults
			  RETURNS TABLE '(' table_func_column_list ')' opt_createfunc_opt_list opt_routine_body
				{
					CreateFunctionStmt *n = makeNode(CreateFunctionStmt);
					n->is_procedure = false;
					n->replace = $2;
					n->funcname = $4;
					n->parameters = mergeTableFuncParameters($5, $9);
					n->returnType = TableFuncTypeName($9);
					n->returnType->location = @7;
					n->options = $11;
					n->sql_body = $12;
					$$ = (Node *)n;
				}
			| CREATE opt_or_replace FUNCTION func_name func_args_with_defaults
			  opt_createfunc_opt_list opt_routine_body
				{
					CreateFunctionStmt *n = makeNode(CreateFunctionStmt);
					n->is_procedure = false;
					n->replace = $2;
					n->funcname = $4;
					n->parameters = $5;
					n->returnType = NULL;
					n->options = $6;
					n->sql_body = $7;
					$$ = (Node *)n;
				}
			| CREATE opt_or_replace PROCEDURE func_name func_args_with_defaults
			  opt_createfunc_opt_list opt_routine_body
				{
					CreateFunctionStmt *n = makeNode(CreateFunctionStmt);
					n->is_procedure = true;
					n->replace = $2;
					n->funcname = $4;
					n->parameters = $5;
					n->returnType = NULL;
					n->options = $6;
					n->sql_body = $7;
					$$ = (Node *)n;
				}
		;

opt_or_replace:
			OR REPLACE								{ $$ = true; }
			| /*EMPTY*/								{ $$ = false; }
		;

func_args:	'(' func_args_list ')'					{ $$ = $2; }
			| '(' ')'								{ $$ = NIL; }
		;

func_args_list:
			func_arg								{ $$ = list_make1($1); }
			| func_args_list ',' func_arg			{ $$ = lappend($1, $3); }
		;

function_with_argtypes_list:
			function_with_argtypes					{ $$ = list_make1($1); }
			| function_with_argtypes_list ',' function_with_argtypes
													{ $$ = lappend($1, $3); }
		;

function_with_argtypes:
			func_name func_args
				{
					ObjectWithArgs *n = makeNode(ObjectWithArgs);
					n->objname = $1;
					n->objargs = extractArgTypes($2);
					n->objfuncargs = $2;
					$$ = n;
				}
			/*
			 * Because of reduce/reduce conflicts, we can't use func_name
			 * below, but we can write it out the long way, which actually
			 * allows more cases.
			 */
			| type_func_name_keyword
				{
					ObjectWithArgs *n = makeNode(ObjectWithArgs);
					n->objname = list_make1(makeString(pstrdup($1)));
					n->args_unspecified = true;
					$$ = n;
				}
			| ColId
				{
					ObjectWithArgs *n = makeNode(ObjectWithArgs);
					n->objname = list_make1(makeString($1));
					n->args_unspecified = true;
					$$ = n;
				}
			| ColId indirection
				{
					ObjectWithArgs *n = makeNode(ObjectWithArgs);
					n->objname = check_func_name(lcons(makeString($1), $2),
												  yyscanner);
					n->args_unspecified = true;
					$$ = n;
				}
		;

/*
 * func_args_with_defaults is separate because we only want to accept
 * defaults in CREATE FUNCTION, not in ALTER etc.
 */
func_args_with_defaults:
		'(' func_args_with_defaults_list ')'		{ $$ = $2; }
		| '(' ')'									{ $$ = NIL; }
		;

func_args_with_defaults_list:
		func_arg_with_default						{ $$ = list_make1($1); }
		| func_args_with_defaults_list ',' func_arg_with_default
													{ $$ = lappend($1, $3); }
		;

/*
 * The style with arg_class first is SQL99 standard, but Oracle puts
 * param_name first; accept both since it's likely people will try both
 * anyway.  Don't bother trying to save productions by letting arg_class
 * have an empty alternative ... you'll get shift/reduce conflicts.
 *
 * We can catch over-specified arguments here if we want to,
 * but for now better to silently swallow typmod, etc.
 * - thomas 2000-03-22
 */
func_arg:
			arg_class param_name func_type
				{
					FunctionParameter *n = makeNode(FunctionParameter);
					n->name = $2;
					n->argType = $3;
					n->mode = $1;
					n->defexpr = NULL;
					$$ = n;
				}
			| param_name arg_class func_type
				{
					FunctionParameter *n = makeNode(FunctionParameter);
					n->name = $1;
					n->argType = $3;
					n->mode = $2;
					n->defexpr = NULL;
					$$ = n;
				}
			| param_name func_type
				{
					FunctionParameter *n = makeNode(FunctionParameter);
					n->name = $1;
					n->argType = $2;
					n->mode = FUNC_PARAM_DEFAULT;
					n->defexpr = NULL;
					$$ = n;
				}
			| arg_class func_type
				{
					FunctionParameter *n = makeNode(FunctionParameter);
					n->name = NULL;
					n->argType = $2;
					n->mode = $1;
					n->defexpr = NULL;
					$$ = n;
				}
			| func_type
				{
					FunctionParameter *n = makeNode(FunctionParameter);
					n->name = NULL;
					n->argType = $1;
					n->mode = FUNC_PARAM_DEFAULT;
					n->defexpr = NULL;
					$$ = n;
				}
		;

/* INOUT is SQL99 standard, IN OUT is for Oracle compatibility */
arg_class:	IN_P								{ $$ = FUNC_PARAM_IN; }
			| OUT_P								{ $$ = FUNC_PARAM_OUT; }
			| INOUT								{ $$ = FUNC_PARAM_INOUT; }
			| IN_P OUT_P						{ $$ = FUNC_PARAM_INOUT; }
			| VARIADIC							{ $$ = FUNC_PARAM_VARIADIC; }
		;

/*
 * Ideally param_name should be ColId, but that causes too many conflicts.
 */
param_name:	type_function_name
		;

func_return:
			func_type
				{
					/* We can catch over-specified results here if we want to,
					 * but for now better to silently swallow typmod, etc.
					 * - thomas 2000-03-22
					 */
					$$ = $1;
				}
		;

/*
 * We would like to make the %TYPE productions here be ColId attrs etc,
 * but that causes reduce/reduce conflicts.  type_function_name
 * is next best choice.
 */
func_type:	Typename								{ $$ = $1; }
			| type_function_name attrs '%' TYPE_P
				{
					$$ = makeTypeNameFromNameList(lcons(makeString($1), $2));
					$$->pct_type = true;
					$$->location = @1;
				}
			| SETOF type_function_name attrs '%' TYPE_P
				{
					$$ = makeTypeNameFromNameList(lcons(makeString($2), $3));
					$$->pct_type = true;
					$$->setof = true;
					$$->location = @2;
				}
		;

func_arg_with_default:
		func_arg
				{
					$$ = $1;
				}
		| func_arg DEFAULT a_expr
				{
					$$ = $1;
					$$->defexpr = $3;
				}
		| func_arg '=' a_expr
				{
					$$ = $1;
					$$->defexpr = $3;
				}
		;

/* Aggregate args can be most things that function args can be */
aggr_arg:	func_arg
				{
					if (!($1->mode == FUNC_PARAM_DEFAULT ||
						  $1->mode == FUNC_PARAM_IN ||
						  $1->mode == FUNC_PARAM_VARIADIC))
						ereport(ERROR,
								(errcode(ERRCODE_FEATURE_NOT_SUPPORTED),
								 errmsg("aggregates cannot have output arguments"),
								 parser_errposition(@1)));
					$$ = $1;
				}
		;

/*
 * The SQL standard offers no guidance on how to declare aggregate argument
 * lists, since it doesn't have CREATE AGGREGATE etc.  We accept these cases:
 *
 * (*)									- normal agg with no args
 * (aggr_arg,...)						- normal agg with args
 * (ORDER BY aggr_arg,...)				- ordered-set agg with no direct args
 * (aggr_arg,... ORDER BY aggr_arg,...)	- ordered-set agg with direct args
 *
 * The zero-argument case is spelled with '*' for consistency with COUNT(*).
 *
 * An additional restriction is that if the direct-args list ends in a
 * VARIADIC item, the ordered-args list must contain exactly one item that
 * is also VARIADIC with the same type.  This allows us to collapse the two
 * VARIADIC items into one, which is necessary to represent the aggregate in
 * pg_proc.  We check this at the grammar stage so that we can return a list
 * in which the second VARIADIC item is already discarded, avoiding extra work
 * in cases such as DROP AGGREGATE.
 *
 * The return value of this production is a two-element list, in which the
 * first item is a sublist of FunctionParameter nodes (with any duplicate
 * VARIADIC item already dropped, as per above) and the second is an Integer
 * node, containing -1 if there was no ORDER BY and otherwise the number
 * of argument declarations before the ORDER BY.  (If this number is equal
 * to the first sublist's length, then we dropped a duplicate VARIADIC item.)
 * This representation is passed as-is to CREATE AGGREGATE; for operations
 * on existing aggregates, we can just apply extractArgTypes to the first
 * sublist.
 */
aggr_args:	'(' '*' ')'
				{
					$$ = list_make2(NIL, makeInteger(-1));
				}
			| '(' aggr_args_list ')'
				{
					$$ = list_make2($2, makeInteger(-1));
				}
			| '(' ORDER BY aggr_args_list ')'
				{
					$$ = list_make2($4, makeInteger(0));
				}
			| '(' aggr_args_list ORDER BY aggr_args_list ')'
				{
					/* this is the only case requiring consistency checking */
					$$ = makeOrderedSetArgs($2, $5, yyscanner);
				}
		;

aggr_args_list:
			aggr_arg								{ $$ = list_make1($1); }
			| aggr_args_list ',' aggr_arg			{ $$ = lappend($1, $3); }
		;

aggregate_with_argtypes:
			func_name aggr_args
				{
					ObjectWithArgs *n = makeNode(ObjectWithArgs);
					n->objname = $1;
					n->objargs = extractAggrArgTypes($2);
					n->objfuncargs = (List *) linitial($2);
					$$ = n;
				}
		;

aggregate_with_argtypes_list:
			aggregate_with_argtypes					{ $$ = list_make1($1); }
			| aggregate_with_argtypes_list ',' aggregate_with_argtypes
													{ $$ = lappend($1, $3); }
		;

opt_createfunc_opt_list:
			createfunc_opt_list
			| /*EMPTY*/ { $$ = NIL; }
	;

createfunc_opt_list:
			/* Must be at least one to prevent conflict */
			createfunc_opt_item						{ $$ = list_make1($1); }
			| createfunc_opt_list createfunc_opt_item { $$ = lappend($1, $2); }
	;

/*
 * Options common to both CREATE FUNCTION and ALTER FUNCTION
 */
common_func_opt_item:
			CALLED ON NULL_P INPUT_P
				{
					$$ = makeDefElem("strict", (Node *)makeBoolean(false), @1);
				}
			| RETURNS NULL_P ON NULL_P INPUT_P
				{
					$$ = makeDefElem("strict", (Node *)makeBoolean(true), @1);
				}
			| STRICT_P
				{
					$$ = makeDefElem("strict", (Node *)makeBoolean(true), @1);
				}
			| IMMUTABLE
				{
					$$ = makeDefElem("volatility", (Node *)makeString("immutable"), @1);
				}
			| STABLE
				{
					$$ = makeDefElem("volatility", (Node *)makeString("stable"), @1);
				}
			| VOLATILE
				{
					$$ = makeDefElem("volatility", (Node *)makeString("volatile"), @1);
				}
			| EXTERNAL SECURITY DEFINER
				{
					$$ = makeDefElem("security", (Node *)makeBoolean(true), @1);
				}
			| EXTERNAL SECURITY INVOKER
				{
					$$ = makeDefElem("security", (Node *)makeBoolean(false), @1);
				}
			| SECURITY DEFINER
				{
					$$ = makeDefElem("security", (Node *)makeBoolean(true), @1);
				}
			| SECURITY INVOKER
				{
					$$ = makeDefElem("security", (Node *)makeBoolean(false), @1);
				}
			| LEAKPROOF
				{
					$$ = makeDefElem("leakproof", (Node *)makeBoolean(true), @1);
				}
			| NOT LEAKPROOF
				{
					$$ = makeDefElem("leakproof", (Node *)makeBoolean(false), @1);
				}
			| COST NumericOnly
				{
					$$ = makeDefElem("cost", (Node *)$2, @1);
				}
			| ROWS NumericOnly
				{
					$$ = makeDefElem("rows", (Node *)$2, @1);
				}
			| SUPPORT any_name
				{
					$$ = makeDefElem("support", (Node *)$2, @1);
				}
			| FunctionSetResetClause
				{
					/* we abuse the normal content of a DefElem here */
					$$ = makeDefElem("set", (Node *)$1, @1);
				}
			| PARALLEL ColId
				{
					$$ = makeDefElem("parallel", (Node *)makeString($2), @1);
				}
		;

createfunc_opt_item:
			AS func_as
				{
					$$ = makeDefElem("as", (Node *)$2, @1);
				}
			| LANGUAGE NonReservedWord_or_Sconst
				{
					$$ = makeDefElem("language", (Node *)makeString($2), @1);
				}
			| TRANSFORM transform_type_list
				{
					$$ = makeDefElem("transform", (Node *)$2, @1);
				}
			| WINDOW
				{
					$$ = makeDefElem("window", (Node *)makeBoolean(true), @1);
				}
			| common_func_opt_item
				{
					$$ = $1;
				}
		;

func_as:	Sconst						{ $$ = list_make1(makeString($1)); }
			| Sconst ',' Sconst
				{
					$$ = list_make2(makeString($1), makeString($3));
				}
		;

ReturnStmt:	RETURN a_expr
				{
					ReturnStmt *r = makeNode(ReturnStmt);
					r->returnval = (Node *) $2;
					$$ = (Node *) r;
				}
		;

opt_routine_body:
			ReturnStmt
				{
					$$ = $1;
				}
			| BEGIN_P ATOMIC routine_body_stmt_list END_P
				{
					/*
					 * A compound statement is stored as a single-item list
					 * containing the list of statements as its member.  That
					 * way, the parse analysis code can tell apart an empty
					 * body from no body at all.
					 */
					$$ = (Node *) list_make1($3);
				}
			| /*EMPTY*/
				{
					$$ = NULL;
				}
		;

routine_body_stmt_list:
			routine_body_stmt_list routine_body_stmt ';'
				{
					/* As in stmtmulti, discard empty statements */
					if ($2 != NULL)
						$$ = lappend($1, $2);
					else
						$$ = $1;
				}
			| /*EMPTY*/
				{
					$$ = NIL;
				}
		;

routine_body_stmt:
			stmt
			| ReturnStmt
		;

transform_type_list:
			FOR TYPE_P Typename { $$ = list_make1($3); }
			| transform_type_list ',' FOR TYPE_P Typename { $$ = lappend($1, $5); }
		;

opt_definition:
			WITH definition							{ $$ = $2; }
			| /*EMPTY*/								{ $$ = NIL; }
		;

table_func_column:	param_name func_type
				{
					FunctionParameter *n = makeNode(FunctionParameter);
					n->name = $1;
					n->argType = $2;
					n->mode = FUNC_PARAM_TABLE;
					n->defexpr = NULL;
					$$ = n;
				}
		;

table_func_column_list:
			table_func_column
				{
					$$ = list_make1($1);
				}
			| table_func_column_list ',' table_func_column
				{
					$$ = lappend($1, $3);
				}
		;

/*****************************************************************************
 * ALTER FUNCTION / ALTER PROCEDURE / ALTER ROUTINE
 *
 * RENAME and OWNER subcommands are already provided by the generic
 * ALTER infrastructure, here we just specify alterations that can
 * only be applied to functions.
 *
 *****************************************************************************/
AlterFunctionStmt:
			ALTER FUNCTION function_with_argtypes alterfunc_opt_list opt_restrict
				{
					AlterFunctionStmt *n = makeNode(AlterFunctionStmt);
					n->objtype = OBJECT_FUNCTION;
					n->func = $3;
					n->actions = $4;
					$$ = (Node *) n;
				}
			| ALTER PROCEDURE function_with_argtypes alterfunc_opt_list opt_restrict
				{
					AlterFunctionStmt *n = makeNode(AlterFunctionStmt);
					n->objtype = OBJECT_PROCEDURE;
					n->func = $3;
					n->actions = $4;
					$$ = (Node *) n;
				}
			| ALTER ROUTINE function_with_argtypes alterfunc_opt_list opt_restrict
				{
					AlterFunctionStmt *n = makeNode(AlterFunctionStmt);
					n->objtype = OBJECT_ROUTINE;
					n->func = $3;
					n->actions = $4;
					$$ = (Node *) n;
				}
		;

alterfunc_opt_list:
			/* At least one option must be specified */
			common_func_opt_item					{ $$ = list_make1($1); }
			| alterfunc_opt_list common_func_opt_item { $$ = lappend($1, $2); }
		;

/* Ignored, merely for SQL compliance */
opt_restrict:
			RESTRICT
			| /* EMPTY */
		;


/*****************************************************************************
 *
 *		QUERY:
 *
 *		DROP FUNCTION funcname (arg1, arg2, ...) [ RESTRICT | CASCADE ]
 *		DROP PROCEDURE procname (arg1, arg2, ...) [ RESTRICT | CASCADE ]
 *		DROP ROUTINE routname (arg1, arg2, ...) [ RESTRICT | CASCADE ]
 *		DROP AGGREGATE aggname (arg1, ...) [ RESTRICT | CASCADE ]
 *		DROP OPERATOR opname (leftoperand_typ, rightoperand_typ) [ RESTRICT | CASCADE ]
 *
 *****************************************************************************/

RemoveFuncStmt:
			DROP FUNCTION function_with_argtypes_list opt_drop_behavior
				{
					DropStmt *n = makeNode(DropStmt);
					n->removeType = OBJECT_FUNCTION;
					n->objects = $3;
					n->behavior = $4;
					n->missing_ok = false;
					n->concurrent = false;
					$$ = (Node *)n;
				}
			| DROP FUNCTION IF_P EXISTS function_with_argtypes_list opt_drop_behavior
				{
					DropStmt *n = makeNode(DropStmt);
					n->removeType = OBJECT_FUNCTION;
					n->objects = $5;
					n->behavior = $6;
					n->missing_ok = true;
					n->concurrent = false;
					$$ = (Node *)n;
				}
			| DROP PROCEDURE function_with_argtypes_list opt_drop_behavior
				{
					DropStmt *n = makeNode(DropStmt);
					n->removeType = OBJECT_PROCEDURE;
					n->objects = $3;
					n->behavior = $4;
					n->missing_ok = false;
					n->concurrent = false;
					$$ = (Node *)n;
				}
			| DROP PROCEDURE IF_P EXISTS function_with_argtypes_list opt_drop_behavior
				{
					DropStmt *n = makeNode(DropStmt);
					n->removeType = OBJECT_PROCEDURE;
					n->objects = $5;
					n->behavior = $6;
					n->missing_ok = true;
					n->concurrent = false;
					$$ = (Node *)n;
				}
			| DROP ROUTINE function_with_argtypes_list opt_drop_behavior
				{
					DropStmt *n = makeNode(DropStmt);
					n->removeType = OBJECT_ROUTINE;
					n->objects = $3;
					n->behavior = $4;
					n->missing_ok = false;
					n->concurrent = false;
					$$ = (Node *)n;
				}
			| DROP ROUTINE IF_P EXISTS function_with_argtypes_list opt_drop_behavior
				{
					DropStmt *n = makeNode(DropStmt);
					n->removeType = OBJECT_ROUTINE;
					n->objects = $5;
					n->behavior = $6;
					n->missing_ok = true;
					n->concurrent = false;
					$$ = (Node *)n;
				}
		;

RemoveAggrStmt:
			DROP AGGREGATE aggregate_with_argtypes_list opt_drop_behavior
				{
					DropStmt *n = makeNode(DropStmt);
					n->removeType = OBJECT_AGGREGATE;
					n->objects = $3;
					n->behavior = $4;
					n->missing_ok = false;
					n->concurrent = false;
					$$ = (Node *)n;
				}
			| DROP AGGREGATE IF_P EXISTS aggregate_with_argtypes_list opt_drop_behavior
				{
					DropStmt *n = makeNode(DropStmt);
					n->removeType = OBJECT_AGGREGATE;
					n->objects = $5;
					n->behavior = $6;
					n->missing_ok = true;
					n->concurrent = false;
					$$ = (Node *)n;
				}
		;

RemoveOperStmt:
			DROP OPERATOR operator_with_argtypes_list opt_drop_behavior
				{
					DropStmt *n = makeNode(DropStmt);
					n->removeType = OBJECT_OPERATOR;
					n->objects = $3;
					n->behavior = $4;
					n->missing_ok = false;
					n->concurrent = false;
					$$ = (Node *)n;
				}
			| DROP OPERATOR IF_P EXISTS operator_with_argtypes_list opt_drop_behavior
				{
					DropStmt *n = makeNode(DropStmt);
					n->removeType = OBJECT_OPERATOR;
					n->objects = $5;
					n->behavior = $6;
					n->missing_ok = true;
					n->concurrent = false;
					$$ = (Node *)n;
				}
		;

oper_argtypes:
			'(' Typename ')'
				{
				   ereport(ERROR,
						   (errcode(ERRCODE_SYNTAX_ERROR),
							errmsg("missing argument"),
							errhint("Use NONE to denote the missing argument of a unary operator."),
							parser_errposition(@3)));
				}
			| '(' Typename ',' Typename ')'
					{ $$ = list_make2($2, $4); }
			| '(' NONE ',' Typename ')'					/* left unary */
					{ $$ = list_make2(NULL, $4); }
			| '(' Typename ',' NONE ')'					/* right unary */
					{ $$ = list_make2($2, NULL); }
		;

any_operator:
			all_Op
					{ $$ = list_make1(makeString($1)); }
			| ColId '.' any_operator
					{ $$ = lcons(makeString($1), $3); }
		;

operator_with_argtypes_list:
			operator_with_argtypes					{ $$ = list_make1($1); }
			| operator_with_argtypes_list ',' operator_with_argtypes
													{ $$ = lappend($1, $3); }
		;

operator_with_argtypes:
			any_operator oper_argtypes
				{
					ObjectWithArgs *n = makeNode(ObjectWithArgs);
					n->objname = $1;
					n->objargs = $2;
					$$ = n;
				}
		;

/*****************************************************************************
 *
 *		DO <anonymous code block> [ LANGUAGE language ]
 *
 * We use a DefElem list for future extensibility, and to allow flexibility
 * in the clause order.
 *
 *****************************************************************************/

DoStmt: DO dostmt_opt_list
				{
					DoStmt *n = makeNode(DoStmt);
					n->args = $2;
					$$ = (Node *)n;
				}
		;

dostmt_opt_list:
			dostmt_opt_item						{ $$ = list_make1($1); }
			| dostmt_opt_list dostmt_opt_item	{ $$ = lappend($1, $2); }
		;

dostmt_opt_item:
			Sconst
				{
					$$ = makeDefElem("as", (Node *)makeString($1), @1);
				}
			| LANGUAGE NonReservedWord_or_Sconst
				{
					$$ = makeDefElem("language", (Node *)makeString($2), @1);
				}
		;

/*****************************************************************************
 *
 *		CREATE CAST / DROP CAST
 *
 *****************************************************************************/

CreateCastStmt: CREATE CAST '(' Typename AS Typename ')'
					WITH FUNCTION function_with_argtypes cast_context
				{
					CreateCastStmt *n = makeNode(CreateCastStmt);
					n->sourcetype = $4;
					n->targettype = $6;
					n->func = $10;
					n->context = (CoercionContext) $11;
					n->inout = false;
					$$ = (Node *)n;
				}
			| CREATE CAST '(' Typename AS Typename ')'
					WITHOUT FUNCTION cast_context
				{
					CreateCastStmt *n = makeNode(CreateCastStmt);
					n->sourcetype = $4;
					n->targettype = $6;
					n->func = NULL;
					n->context = (CoercionContext) $10;
					n->inout = false;
					$$ = (Node *)n;
				}
			| CREATE CAST '(' Typename AS Typename ')'
					WITH INOUT cast_context
				{
					CreateCastStmt *n = makeNode(CreateCastStmt);
					n->sourcetype = $4;
					n->targettype = $6;
					n->func = NULL;
					n->context = (CoercionContext) $10;
					n->inout = true;
					$$ = (Node *)n;
				}
		;

cast_context:  AS IMPLICIT_P					{ $$ = COERCION_IMPLICIT; }
		| AS ASSIGNMENT							{ $$ = COERCION_ASSIGNMENT; }
		| /*EMPTY*/								{ $$ = COERCION_EXPLICIT; }
		;


DropCastStmt: DROP CAST opt_if_exists '(' Typename AS Typename ')' opt_drop_behavior
				{
					DropStmt *n = makeNode(DropStmt);
					n->removeType = OBJECT_CAST;
					n->objects = list_make1(list_make2($5, $7));
					n->behavior = $9;
					n->missing_ok = $3;
					n->concurrent = false;
					$$ = (Node *)n;
				}
		;

opt_if_exists: IF_P EXISTS						{ $$ = true; }
		| /*EMPTY*/								{ $$ = false; }
		;


/*****************************************************************************
 *
 *		CREATE TRANSFORM / DROP TRANSFORM
 *
 *****************************************************************************/

CreateTransformStmt: CREATE opt_or_replace TRANSFORM FOR Typename LANGUAGE name '(' transform_element_list ')'
				{
					CreateTransformStmt *n = makeNode(CreateTransformStmt);
					n->replace = $2;
					n->type_name = $5;
					n->lang = $7;
					n->fromsql = linitial($9);
					n->tosql = lsecond($9);
					$$ = (Node *)n;
				}
		;

transform_element_list: FROM SQL_P WITH FUNCTION function_with_argtypes ',' TO SQL_P WITH FUNCTION function_with_argtypes
				{
					$$ = list_make2($5, $11);
				}
				| TO SQL_P WITH FUNCTION function_with_argtypes ',' FROM SQL_P WITH FUNCTION function_with_argtypes
				{
					$$ = list_make2($11, $5);
				}
				| FROM SQL_P WITH FUNCTION function_with_argtypes
				{
					$$ = list_make2($5, NULL);
				}
				| TO SQL_P WITH FUNCTION function_with_argtypes
				{
					$$ = list_make2(NULL, $5);
				}
		;


DropTransformStmt: DROP TRANSFORM opt_if_exists FOR Typename LANGUAGE name opt_drop_behavior
				{
					DropStmt *n = makeNode(DropStmt);
					n->removeType = OBJECT_TRANSFORM;
					n->objects = list_make1(list_make2($5, makeString($7)));
					n->behavior = $8;
					n->missing_ok = $3;
					$$ = (Node *)n;
				}
		;


/*****************************************************************************
 *
 *		QUERY:
 *
 *		REINDEX [ (options) ] type [CONCURRENTLY] <name>
 *****************************************************************************/

ReindexStmt:
			REINDEX reindex_target_type opt_concurrently qualified_name
				{
					ReindexStmt *n = makeNode(ReindexStmt);
					n->kind = $2;
					n->relation = $4;
					n->name = NULL;
					n->params = NIL;
					if ($3)
						n->params = lappend(n->params,
								makeDefElem("concurrently", NULL, @3));
					$$ = (Node *)n;
				}
			| REINDEX reindex_target_multitable opt_concurrently name
				{
					ReindexStmt *n = makeNode(ReindexStmt);
					n->kind = $2;
					n->name = $4;
					n->relation = NULL;
					n->params = NIL;
					if ($3)
						n->params = lappend(n->params,
								makeDefElem("concurrently", NULL, @3));
					$$ = (Node *)n;
				}
			| REINDEX '(' utility_option_list ')' reindex_target_type opt_concurrently qualified_name
				{
					ReindexStmt *n = makeNode(ReindexStmt);
					n->kind = $5;
					n->relation = $7;
					n->name = NULL;
					n->params = $3;
					if ($6)
						n->params = lappend(n->params,
								makeDefElem("concurrently", NULL, @6));
					$$ = (Node *)n;
				}
			| REINDEX '(' utility_option_list ')' reindex_target_multitable opt_concurrently name
				{
					ReindexStmt *n = makeNode(ReindexStmt);
					n->kind = $5;
					n->name = $7;
					n->relation = NULL;
					n->params = $3;
					if ($6)
						n->params = lappend(n->params,
								makeDefElem("concurrently", NULL, @6));
					$$ = (Node *)n;
				}
		;
reindex_target_type:
			INDEX					{ $$ = REINDEX_OBJECT_INDEX; }
			| TABLE					{ $$ = REINDEX_OBJECT_TABLE; }
		;
reindex_target_multitable:
			SCHEMA					{ $$ = REINDEX_OBJECT_SCHEMA; }
			| SYSTEM_P				{ $$ = REINDEX_OBJECT_SYSTEM; }
			| DATABASE				{ $$ = REINDEX_OBJECT_DATABASE; }
		;

/*****************************************************************************
 *
 * ALTER TABLESPACE
 *
 *****************************************************************************/

AlterTblSpcStmt:
			ALTER TABLESPACE name SET reloptions
				{
					AlterTableSpaceOptionsStmt *n =
						makeNode(AlterTableSpaceOptionsStmt);
					n->tablespacename = $3;
					n->options = $5;
					n->isReset = false;
					$$ = (Node *)n;
				}
			| ALTER TABLESPACE name RESET reloptions
				{
					AlterTableSpaceOptionsStmt *n =
						makeNode(AlterTableSpaceOptionsStmt);
					n->tablespacename = $3;
					n->options = $5;
					n->isReset = true;
					$$ = (Node *)n;
				}
		;

/*****************************************************************************
 *
 * ALTER THING name RENAME TO newname
 *
 *****************************************************************************/

RenameStmt: ALTER AGGREGATE aggregate_with_argtypes RENAME TO name
				{
					RenameStmt *n = makeNode(RenameStmt);
					n->renameType = OBJECT_AGGREGATE;
					n->object = (Node *) $3;
					n->newname = $6;
					n->missing_ok = false;
					$$ = (Node *)n;
				}
			| ALTER COLLATION any_name RENAME TO name
				{
					RenameStmt *n = makeNode(RenameStmt);
					n->renameType = OBJECT_COLLATION;
					n->object = (Node *) $3;
					n->newname = $6;
					n->missing_ok = false;
					$$ = (Node *)n;
				}
			| ALTER CONVERSION_P any_name RENAME TO name
				{
					RenameStmt *n = makeNode(RenameStmt);
					n->renameType = OBJECT_CONVERSION;
					n->object = (Node *) $3;
					n->newname = $6;
					n->missing_ok = false;
					$$ = (Node *)n;
				}
			| ALTER DATABASE name RENAME TO name
				{
					RenameStmt *n = makeNode(RenameStmt);
					n->renameType = OBJECT_DATABASE;
					n->subname = $3;
					n->newname = $6;
					n->missing_ok = false;
					$$ = (Node *)n;
				}
			| ALTER DOMAIN_P any_name RENAME TO name
				{
					RenameStmt *n = makeNode(RenameStmt);
					n->renameType = OBJECT_DOMAIN;
					n->object = (Node *) $3;
					n->newname = $6;
					n->missing_ok = false;
					$$ = (Node *)n;
				}
			| ALTER DOMAIN_P any_name RENAME CONSTRAINT name TO name
				{
					RenameStmt *n = makeNode(RenameStmt);
					n->renameType = OBJECT_DOMCONSTRAINT;
					n->object = (Node *) $3;
					n->subname = $6;
					n->newname = $8;
					$$ = (Node *)n;
				}
			| ALTER FOREIGN DATA_P WRAPPER name RENAME TO name
				{
					RenameStmt *n = makeNode(RenameStmt);
					n->renameType = OBJECT_FDW;
					n->object = (Node *) makeString($5);
					n->newname = $8;
					n->missing_ok = false;
					$$ = (Node *)n;
				}
			| ALTER FUNCTION function_with_argtypes RENAME TO name
				{
					RenameStmt *n = makeNode(RenameStmt);
					n->renameType = OBJECT_FUNCTION;
					n->object = (Node *) $3;
					n->newname = $6;
					n->missing_ok = false;
					$$ = (Node *)n;
				}
			| ALTER GROUP_P RoleId RENAME TO RoleId
				{
					RenameStmt *n = makeNode(RenameStmt);
					n->renameType = OBJECT_ROLE;
					n->subname = $3;
					n->newname = $6;
					n->missing_ok = false;
					$$ = (Node *)n;
				}
			| ALTER opt_procedural LANGUAGE name RENAME TO name
				{
					RenameStmt *n = makeNode(RenameStmt);
					n->renameType = OBJECT_LANGUAGE;
					n->object = (Node *) makeString($4);
					n->newname = $7;
					n->missing_ok = false;
					$$ = (Node *)n;
				}
			| ALTER OPERATOR CLASS any_name USING name RENAME TO name
				{
					RenameStmt *n = makeNode(RenameStmt);
					n->renameType = OBJECT_OPCLASS;
					n->object = (Node *) lcons(makeString($6), $4);
					n->newname = $9;
					n->missing_ok = false;
					$$ = (Node *)n;
				}
			| ALTER OPERATOR FAMILY any_name USING name RENAME TO name
				{
					RenameStmt *n = makeNode(RenameStmt);
					n->renameType = OBJECT_OPFAMILY;
					n->object = (Node *) lcons(makeString($6), $4);
					n->newname = $9;
					n->missing_ok = false;
					$$ = (Node *)n;
				}
			| ALTER POLICY name ON qualified_name RENAME TO name
				{
					RenameStmt *n = makeNode(RenameStmt);
					n->renameType = OBJECT_POLICY;
					n->relation = $5;
					n->subname = $3;
					n->newname = $8;
					n->missing_ok = false;
					$$ = (Node *)n;
				}
			| ALTER POLICY IF_P EXISTS name ON qualified_name RENAME TO name
				{
					RenameStmt *n = makeNode(RenameStmt);
					n->renameType = OBJECT_POLICY;
					n->relation = $7;
					n->subname = $5;
					n->newname = $10;
					n->missing_ok = true;
					$$ = (Node *)n;
				}
			| ALTER PROCEDURE function_with_argtypes RENAME TO name
				{
					RenameStmt *n = makeNode(RenameStmt);
					n->renameType = OBJECT_PROCEDURE;
					n->object = (Node *) $3;
					n->newname = $6;
					n->missing_ok = false;
					$$ = (Node *)n;
				}
			| ALTER PUBLICATION name RENAME TO name
				{
					RenameStmt *n = makeNode(RenameStmt);
					n->renameType = OBJECT_PUBLICATION;
					n->object = (Node *) makeString($3);
					n->newname = $6;
					n->missing_ok = false;
					$$ = (Node *)n;
				}
			| ALTER ROUTINE function_with_argtypes RENAME TO name
				{
					RenameStmt *n = makeNode(RenameStmt);
					n->renameType = OBJECT_ROUTINE;
					n->object = (Node *) $3;
					n->newname = $6;
					n->missing_ok = false;
					$$ = (Node *)n;
				}
			| ALTER SCHEMA name RENAME TO name
				{
					RenameStmt *n = makeNode(RenameStmt);
					n->renameType = OBJECT_SCHEMA;
					n->subname = $3;
					n->newname = $6;
					n->missing_ok = false;
					$$ = (Node *)n;
				}
			| ALTER SERVER name RENAME TO name
				{
					RenameStmt *n = makeNode(RenameStmt);
					n->renameType = OBJECT_FOREIGN_SERVER;
					n->object = (Node *) makeString($3);
					n->newname = $6;
					n->missing_ok = false;
					$$ = (Node *)n;
				}
			| ALTER SUBSCRIPTION name RENAME TO name
				{
					RenameStmt *n = makeNode(RenameStmt);
					n->renameType = OBJECT_SUBSCRIPTION;
					n->object = (Node *) makeString($3);
					n->newname = $6;
					n->missing_ok = false;
					$$ = (Node *)n;
				}
			| ALTER TABLE relation_expr RENAME TO name
				{
					RenameStmt *n = makeNode(RenameStmt);
					n->renameType = OBJECT_TABLE;
					n->relation = $3;
					n->subname = NULL;
					n->newname = $6;
					n->missing_ok = false;
					$$ = (Node *)n;
				}
			| ALTER TABLE IF_P EXISTS relation_expr RENAME TO name
				{
					RenameStmt *n = makeNode(RenameStmt);
					n->renameType = OBJECT_TABLE;
					n->relation = $5;
					n->subname = NULL;
					n->newname = $8;
					n->missing_ok = true;
					$$ = (Node *)n;
				}
			| ALTER SEQUENCE qualified_name RENAME TO name
				{
					RenameStmt *n = makeNode(RenameStmt);
					n->renameType = OBJECT_SEQUENCE;
					n->relation = $3;
					n->subname = NULL;
					n->newname = $6;
					n->missing_ok = false;
					$$ = (Node *)n;
				}
			| ALTER SEQUENCE IF_P EXISTS qualified_name RENAME TO name
				{
					RenameStmt *n = makeNode(RenameStmt);
					n->renameType = OBJECT_SEQUENCE;
					n->relation = $5;
					n->subname = NULL;
					n->newname = $8;
					n->missing_ok = true;
					$$ = (Node *)n;
				}
			| ALTER VIEW qualified_name RENAME TO name
				{
					RenameStmt *n = makeNode(RenameStmt);
					n->renameType = OBJECT_VIEW;
					n->relation = $3;
					n->subname = NULL;
					n->newname = $6;
					n->missing_ok = false;
					$$ = (Node *)n;
				}
			| ALTER VIEW IF_P EXISTS qualified_name RENAME TO name
				{
					RenameStmt *n = makeNode(RenameStmt);
					n->renameType = OBJECT_VIEW;
					n->relation = $5;
					n->subname = NULL;
					n->newname = $8;
					n->missing_ok = true;
					$$ = (Node *)n;
				}
			| ALTER MATERIALIZED VIEW qualified_name RENAME TO name
				{
					RenameStmt *n = makeNode(RenameStmt);
					n->renameType = OBJECT_MATVIEW;
					n->relation = $4;
					n->subname = NULL;
					n->newname = $7;
					n->missing_ok = false;
					$$ = (Node *)n;
				}
			| ALTER MATERIALIZED VIEW IF_P EXISTS qualified_name RENAME TO name
				{
					RenameStmt *n = makeNode(RenameStmt);
					n->renameType = OBJECT_MATVIEW;
					n->relation = $6;
					n->subname = NULL;
					n->newname = $9;
					n->missing_ok = true;
					$$ = (Node *)n;
				}
			| ALTER INDEX qualified_name RENAME TO name
				{
					RenameStmt *n = makeNode(RenameStmt);
					n->renameType = OBJECT_INDEX;
					n->relation = $3;
					n->subname = NULL;
					n->newname = $6;
					n->missing_ok = false;
					$$ = (Node *)n;
				}
			| ALTER INDEX IF_P EXISTS qualified_name RENAME TO name
				{
					RenameStmt *n = makeNode(RenameStmt);
					n->renameType = OBJECT_INDEX;
					n->relation = $5;
					n->subname = NULL;
					n->newname = $8;
					n->missing_ok = true;
					$$ = (Node *)n;
				}
			| ALTER FOREIGN TABLE relation_expr RENAME TO name
				{
					RenameStmt *n = makeNode(RenameStmt);
					n->renameType = OBJECT_FOREIGN_TABLE;
					n->relation = $4;
					n->subname = NULL;
					n->newname = $7;
					n->missing_ok = false;
					$$ = (Node *)n;
				}
			| ALTER FOREIGN TABLE IF_P EXISTS relation_expr RENAME TO name
				{
					RenameStmt *n = makeNode(RenameStmt);
					n->renameType = OBJECT_FOREIGN_TABLE;
					n->relation = $6;
					n->subname = NULL;
					n->newname = $9;
					n->missing_ok = true;
					$$ = (Node *)n;
				}
			| ALTER TABLE relation_expr RENAME opt_column name TO name
				{
					RenameStmt *n = makeNode(RenameStmt);
					n->renameType = OBJECT_COLUMN;
					n->relationType = OBJECT_TABLE;
					n->relation = $3;
					n->subname = $6;
					n->newname = $8;
					n->missing_ok = false;
					$$ = (Node *)n;
				}
			| ALTER TABLE IF_P EXISTS relation_expr RENAME opt_column name TO name
				{
					RenameStmt *n = makeNode(RenameStmt);
					n->renameType = OBJECT_COLUMN;
					n->relationType = OBJECT_TABLE;
					n->relation = $5;
					n->subname = $8;
					n->newname = $10;
					n->missing_ok = true;
					$$ = (Node *)n;
				}
			| ALTER VIEW qualified_name RENAME opt_column name TO name
				{
					RenameStmt *n = makeNode(RenameStmt);
					n->renameType = OBJECT_COLUMN;
					n->relationType = OBJECT_VIEW;
					n->relation = $3;
					n->subname = $6;
					n->newname = $8;
					n->missing_ok = false;
					$$ = (Node *)n;
				}
			| ALTER VIEW IF_P EXISTS qualified_name RENAME opt_column name TO name
				{
					RenameStmt *n = makeNode(RenameStmt);
					n->renameType = OBJECT_COLUMN;
					n->relationType = OBJECT_VIEW;
					n->relation = $5;
					n->subname = $8;
					n->newname = $10;
					n->missing_ok = true;
					$$ = (Node *)n;
				}
			| ALTER MATERIALIZED VIEW qualified_name RENAME opt_column name TO name
				{
					RenameStmt *n = makeNode(RenameStmt);
					n->renameType = OBJECT_COLUMN;
					n->relationType = OBJECT_MATVIEW;
					n->relation = $4;
					n->subname = $7;
					n->newname = $9;
					n->missing_ok = false;
					$$ = (Node *)n;
				}
			| ALTER MATERIALIZED VIEW IF_P EXISTS qualified_name RENAME opt_column name TO name
				{
					RenameStmt *n = makeNode(RenameStmt);
					n->renameType = OBJECT_COLUMN;
					n->relationType = OBJECT_MATVIEW;
					n->relation = $6;
					n->subname = $9;
					n->newname = $11;
					n->missing_ok = true;
					$$ = (Node *)n;
				}
			| ALTER TABLE relation_expr RENAME CONSTRAINT name TO name
				{
					RenameStmt *n = makeNode(RenameStmt);
					n->renameType = OBJECT_TABCONSTRAINT;
					n->relation = $3;
					n->subname = $6;
					n->newname = $8;
					n->missing_ok = false;
					$$ = (Node *)n;
				}
			| ALTER TABLE IF_P EXISTS relation_expr RENAME CONSTRAINT name TO name
				{
					RenameStmt *n = makeNode(RenameStmt);
					n->renameType = OBJECT_TABCONSTRAINT;
					n->relation = $5;
					n->subname = $8;
					n->newname = $10;
					n->missing_ok = true;
					$$ = (Node *)n;
				}
			| ALTER FOREIGN TABLE relation_expr RENAME opt_column name TO name
				{
					RenameStmt *n = makeNode(RenameStmt);
					n->renameType = OBJECT_COLUMN;
					n->relationType = OBJECT_FOREIGN_TABLE;
					n->relation = $4;
					n->subname = $7;
					n->newname = $9;
					n->missing_ok = false;
					$$ = (Node *)n;
				}
			| ALTER FOREIGN TABLE IF_P EXISTS relation_expr RENAME opt_column name TO name
				{
					RenameStmt *n = makeNode(RenameStmt);
					n->renameType = OBJECT_COLUMN;
					n->relationType = OBJECT_FOREIGN_TABLE;
					n->relation = $6;
					n->subname = $9;
					n->newname = $11;
					n->missing_ok = true;
					$$ = (Node *)n;
				}
			| ALTER RULE name ON qualified_name RENAME TO name
				{
					RenameStmt *n = makeNode(RenameStmt);
					n->renameType = OBJECT_RULE;
					n->relation = $5;
					n->subname = $3;
					n->newname = $8;
					n->missing_ok = false;
					$$ = (Node *)n;
				}
			| ALTER TRIGGER name ON qualified_name RENAME TO name
				{
					RenameStmt *n = makeNode(RenameStmt);
					n->renameType = OBJECT_TRIGGER;
					n->relation = $5;
					n->subname = $3;
					n->newname = $8;
					n->missing_ok = false;
					$$ = (Node *)n;
				}
			| ALTER EVENT TRIGGER name RENAME TO name
				{
					RenameStmt *n = makeNode(RenameStmt);
					n->renameType = OBJECT_EVENT_TRIGGER;
					n->object = (Node *) makeString($4);
					n->newname = $7;
					$$ = (Node *)n;
				}
			| ALTER ROLE RoleId RENAME TO RoleId
				{
					RenameStmt *n = makeNode(RenameStmt);
					n->renameType = OBJECT_ROLE;
					n->subname = $3;
					n->newname = $6;
					n->missing_ok = false;
					$$ = (Node *)n;
				}
			| ALTER USER RoleId RENAME TO RoleId
				{
					RenameStmt *n = makeNode(RenameStmt);
					n->renameType = OBJECT_ROLE;
					n->subname = $3;
					n->newname = $6;
					n->missing_ok = false;
					$$ = (Node *)n;
				}
			| ALTER TABLESPACE name RENAME TO name
				{
					RenameStmt *n = makeNode(RenameStmt);
					n->renameType = OBJECT_TABLESPACE;
					n->subname = $3;
					n->newname = $6;
					n->missing_ok = false;
					$$ = (Node *)n;
				}
			| ALTER STATISTICS any_name RENAME TO name
				{
					RenameStmt *n = makeNode(RenameStmt);
					n->renameType = OBJECT_STATISTIC_EXT;
					n->object = (Node *) $3;
					n->newname = $6;
					n->missing_ok = false;
					$$ = (Node *)n;
				}
			| ALTER TEXT_P SEARCH PARSER any_name RENAME TO name
				{
					RenameStmt *n = makeNode(RenameStmt);
					n->renameType = OBJECT_TSPARSER;
					n->object = (Node *) $5;
					n->newname = $8;
					n->missing_ok = false;
					$$ = (Node *)n;
				}
			| ALTER TEXT_P SEARCH DICTIONARY any_name RENAME TO name
				{
					RenameStmt *n = makeNode(RenameStmt);
					n->renameType = OBJECT_TSDICTIONARY;
					n->object = (Node *) $5;
					n->newname = $8;
					n->missing_ok = false;
					$$ = (Node *)n;
				}
			| ALTER TEXT_P SEARCH TEMPLATE any_name RENAME TO name
				{
					RenameStmt *n = makeNode(RenameStmt);
					n->renameType = OBJECT_TSTEMPLATE;
					n->object = (Node *) $5;
					n->newname = $8;
					n->missing_ok = false;
					$$ = (Node *)n;
				}
			| ALTER TEXT_P SEARCH CONFIGURATION any_name RENAME TO name
				{
					RenameStmt *n = makeNode(RenameStmt);
					n->renameType = OBJECT_TSCONFIGURATION;
					n->object = (Node *) $5;
					n->newname = $8;
					n->missing_ok = false;
					$$ = (Node *)n;
				}
			| ALTER TYPE_P any_name RENAME TO name
				{
					RenameStmt *n = makeNode(RenameStmt);
					n->renameType = OBJECT_TYPE;
					n->object = (Node *) $3;
					n->newname = $6;
					n->missing_ok = false;
					$$ = (Node *)n;
				}
			| ALTER TYPE_P any_name RENAME ATTRIBUTE name TO name opt_drop_behavior
				{
					RenameStmt *n = makeNode(RenameStmt);
					n->renameType = OBJECT_ATTRIBUTE;
					n->relationType = OBJECT_TYPE;
					n->relation = makeRangeVarFromAnyName($3, @3, yyscanner);
					n->subname = $6;
					n->newname = $8;
					n->behavior = $9;
					n->missing_ok = false;
					$$ = (Node *)n;
				}
		;

opt_column: COLUMN
			| /*EMPTY*/
		;

opt_set_data: SET DATA_P							{ $$ = 1; }
			| /*EMPTY*/								{ $$ = 0; }
		;

/*****************************************************************************
 *
 * ALTER THING name DEPENDS ON EXTENSION name
 *
 *****************************************************************************/

AlterObjectDependsStmt:
			ALTER FUNCTION function_with_argtypes opt_no DEPENDS ON EXTENSION name
				{
					AlterObjectDependsStmt *n = makeNode(AlterObjectDependsStmt);
					n->objectType = OBJECT_FUNCTION;
					n->object = (Node *) $3;
					n->extname = makeString($8);
					n->remove = $4;
					$$ = (Node *)n;
				}
			| ALTER PROCEDURE function_with_argtypes opt_no DEPENDS ON EXTENSION name
				{
					AlterObjectDependsStmt *n = makeNode(AlterObjectDependsStmt);
					n->objectType = OBJECT_PROCEDURE;
					n->object = (Node *) $3;
					n->extname = makeString($8);
					n->remove = $4;
					$$ = (Node *)n;
				}
			| ALTER ROUTINE function_with_argtypes opt_no DEPENDS ON EXTENSION name
				{
					AlterObjectDependsStmt *n = makeNode(AlterObjectDependsStmt);
					n->objectType = OBJECT_ROUTINE;
					n->object = (Node *) $3;
					n->extname = makeString($8);
					n->remove = $4;
					$$ = (Node *)n;
				}
			| ALTER TRIGGER name ON qualified_name opt_no DEPENDS ON EXTENSION name
				{
					AlterObjectDependsStmt *n = makeNode(AlterObjectDependsStmt);
					n->objectType = OBJECT_TRIGGER;
					n->relation = $5;
					n->object = (Node *) list_make1(makeString($3));
					n->extname = makeString($10);
					n->remove = $6;
					$$ = (Node *)n;
				}
			| ALTER MATERIALIZED VIEW qualified_name opt_no DEPENDS ON EXTENSION name
				{
					AlterObjectDependsStmt *n = makeNode(AlterObjectDependsStmt);
					n->objectType = OBJECT_MATVIEW;
					n->relation = $4;
					n->extname = makeString($9);
					n->remove = $5;
					$$ = (Node *)n;
				}
			| ALTER INDEX qualified_name opt_no DEPENDS ON EXTENSION name
				{
					AlterObjectDependsStmt *n = makeNode(AlterObjectDependsStmt);
					n->objectType = OBJECT_INDEX;
					n->relation = $3;
					n->extname = makeString($8);
					n->remove = $4;
					$$ = (Node *)n;
				}
		;

opt_no:		NO				{ $$ = true; }
			| /* EMPTY */	{ $$ = false;	}
		;

/*****************************************************************************
 *
 * ALTER THING name SET SCHEMA name
 *
 *****************************************************************************/

AlterObjectSchemaStmt:
			ALTER AGGREGATE aggregate_with_argtypes SET SCHEMA name
				{
					AlterObjectSchemaStmt *n = makeNode(AlterObjectSchemaStmt);
					n->objectType = OBJECT_AGGREGATE;
					n->object = (Node *) $3;
					n->newschema = $6;
					n->missing_ok = false;
					$$ = (Node *)n;
				}
			| ALTER COLLATION any_name SET SCHEMA name
				{
					AlterObjectSchemaStmt *n = makeNode(AlterObjectSchemaStmt);
					n->objectType = OBJECT_COLLATION;
					n->object = (Node *) $3;
					n->newschema = $6;
					n->missing_ok = false;
					$$ = (Node *)n;
				}
			| ALTER CONVERSION_P any_name SET SCHEMA name
				{
					AlterObjectSchemaStmt *n = makeNode(AlterObjectSchemaStmt);
					n->objectType = OBJECT_CONVERSION;
					n->object = (Node *) $3;
					n->newschema = $6;
					n->missing_ok = false;
					$$ = (Node *)n;
				}
			| ALTER DOMAIN_P any_name SET SCHEMA name
				{
					AlterObjectSchemaStmt *n = makeNode(AlterObjectSchemaStmt);
					n->objectType = OBJECT_DOMAIN;
					n->object = (Node *) $3;
					n->newschema = $6;
					n->missing_ok = false;
					$$ = (Node *)n;
				}
			| ALTER EXTENSION name SET SCHEMA name
				{
					AlterObjectSchemaStmt *n = makeNode(AlterObjectSchemaStmt);
					n->objectType = OBJECT_EXTENSION;
					n->object = (Node *) makeString($3);
					n->newschema = $6;
					n->missing_ok = false;
					$$ = (Node *)n;
				}
			| ALTER FUNCTION function_with_argtypes SET SCHEMA name
				{
					AlterObjectSchemaStmt *n = makeNode(AlterObjectSchemaStmt);
					n->objectType = OBJECT_FUNCTION;
					n->object = (Node *) $3;
					n->newschema = $6;
					n->missing_ok = false;
					$$ = (Node *)n;
				}
			| ALTER OPERATOR operator_with_argtypes SET SCHEMA name
				{
					AlterObjectSchemaStmt *n = makeNode(AlterObjectSchemaStmt);
					n->objectType = OBJECT_OPERATOR;
					n->object = (Node *) $3;
					n->newschema = $6;
					n->missing_ok = false;
					$$ = (Node *)n;
				}
			| ALTER OPERATOR CLASS any_name USING name SET SCHEMA name
				{
					AlterObjectSchemaStmt *n = makeNode(AlterObjectSchemaStmt);
					n->objectType = OBJECT_OPCLASS;
					n->object = (Node *) lcons(makeString($6), $4);
					n->newschema = $9;
					n->missing_ok = false;
					$$ = (Node *)n;
				}
			| ALTER OPERATOR FAMILY any_name USING name SET SCHEMA name
				{
					AlterObjectSchemaStmt *n = makeNode(AlterObjectSchemaStmt);
					n->objectType = OBJECT_OPFAMILY;
					n->object = (Node *) lcons(makeString($6), $4);
					n->newschema = $9;
					n->missing_ok = false;
					$$ = (Node *)n;
				}
			| ALTER PROCEDURE function_with_argtypes SET SCHEMA name
				{
					AlterObjectSchemaStmt *n = makeNode(AlterObjectSchemaStmt);
					n->objectType = OBJECT_PROCEDURE;
					n->object = (Node *) $3;
					n->newschema = $6;
					n->missing_ok = false;
					$$ = (Node *)n;
				}
			| ALTER ROUTINE function_with_argtypes SET SCHEMA name
				{
					AlterObjectSchemaStmt *n = makeNode(AlterObjectSchemaStmt);
					n->objectType = OBJECT_ROUTINE;
					n->object = (Node *) $3;
					n->newschema = $6;
					n->missing_ok = false;
					$$ = (Node *)n;
				}
			| ALTER TABLE relation_expr SET SCHEMA name
				{
					AlterObjectSchemaStmt *n = makeNode(AlterObjectSchemaStmt);
					n->objectType = OBJECT_TABLE;
					n->relation = $3;
					n->newschema = $6;
					n->missing_ok = false;
					$$ = (Node *)n;
				}
			| ALTER TABLE IF_P EXISTS relation_expr SET SCHEMA name
				{
					AlterObjectSchemaStmt *n = makeNode(AlterObjectSchemaStmt);
					n->objectType = OBJECT_TABLE;
					n->relation = $5;
					n->newschema = $8;
					n->missing_ok = true;
					$$ = (Node *)n;
				}
			| ALTER STATISTICS any_name SET SCHEMA name
				{
					AlterObjectSchemaStmt *n = makeNode(AlterObjectSchemaStmt);
					n->objectType = OBJECT_STATISTIC_EXT;
					n->object = (Node *) $3;
					n->newschema = $6;
					n->missing_ok = false;
					$$ = (Node *)n;
				}
			| ALTER TEXT_P SEARCH PARSER any_name SET SCHEMA name
				{
					AlterObjectSchemaStmt *n = makeNode(AlterObjectSchemaStmt);
					n->objectType = OBJECT_TSPARSER;
					n->object = (Node *) $5;
					n->newschema = $8;
					n->missing_ok = false;
					$$ = (Node *)n;
				}
			| ALTER TEXT_P SEARCH DICTIONARY any_name SET SCHEMA name
				{
					AlterObjectSchemaStmt *n = makeNode(AlterObjectSchemaStmt);
					n->objectType = OBJECT_TSDICTIONARY;
					n->object = (Node *) $5;
					n->newschema = $8;
					n->missing_ok = false;
					$$ = (Node *)n;
				}
			| ALTER TEXT_P SEARCH TEMPLATE any_name SET SCHEMA name
				{
					AlterObjectSchemaStmt *n = makeNode(AlterObjectSchemaStmt);
					n->objectType = OBJECT_TSTEMPLATE;
					n->object = (Node *) $5;
					n->newschema = $8;
					n->missing_ok = false;
					$$ = (Node *)n;
				}
			| ALTER TEXT_P SEARCH CONFIGURATION any_name SET SCHEMA name
				{
					AlterObjectSchemaStmt *n = makeNode(AlterObjectSchemaStmt);
					n->objectType = OBJECT_TSCONFIGURATION;
					n->object = (Node *) $5;
					n->newschema = $8;
					n->missing_ok = false;
					$$ = (Node *)n;
				}
			| ALTER SEQUENCE qualified_name SET SCHEMA name
				{
					AlterObjectSchemaStmt *n = makeNode(AlterObjectSchemaStmt);
					n->objectType = OBJECT_SEQUENCE;
					n->relation = $3;
					n->newschema = $6;
					n->missing_ok = false;
					$$ = (Node *)n;
				}
			| ALTER SEQUENCE IF_P EXISTS qualified_name SET SCHEMA name
				{
					AlterObjectSchemaStmt *n = makeNode(AlterObjectSchemaStmt);
					n->objectType = OBJECT_SEQUENCE;
					n->relation = $5;
					n->newschema = $8;
					n->missing_ok = true;
					$$ = (Node *)n;
				}
			| ALTER VIEW qualified_name SET SCHEMA name
				{
					AlterObjectSchemaStmt *n = makeNode(AlterObjectSchemaStmt);
					n->objectType = OBJECT_VIEW;
					n->relation = $3;
					n->newschema = $6;
					n->missing_ok = false;
					$$ = (Node *)n;
				}
			| ALTER VIEW IF_P EXISTS qualified_name SET SCHEMA name
				{
					AlterObjectSchemaStmt *n = makeNode(AlterObjectSchemaStmt);
					n->objectType = OBJECT_VIEW;
					n->relation = $5;
					n->newschema = $8;
					n->missing_ok = true;
					$$ = (Node *)n;
				}
			| ALTER MATERIALIZED VIEW qualified_name SET SCHEMA name
				{
					AlterObjectSchemaStmt *n = makeNode(AlterObjectSchemaStmt);
					n->objectType = OBJECT_MATVIEW;
					n->relation = $4;
					n->newschema = $7;
					n->missing_ok = false;
					$$ = (Node *)n;
				}
			| ALTER MATERIALIZED VIEW IF_P EXISTS qualified_name SET SCHEMA name
				{
					AlterObjectSchemaStmt *n = makeNode(AlterObjectSchemaStmt);
					n->objectType = OBJECT_MATVIEW;
					n->relation = $6;
					n->newschema = $9;
					n->missing_ok = true;
					$$ = (Node *)n;
				}
			| ALTER FOREIGN TABLE relation_expr SET SCHEMA name
				{
					AlterObjectSchemaStmt *n = makeNode(AlterObjectSchemaStmt);
					n->objectType = OBJECT_FOREIGN_TABLE;
					n->relation = $4;
					n->newschema = $7;
					n->missing_ok = false;
					$$ = (Node *)n;
				}
			| ALTER FOREIGN TABLE IF_P EXISTS relation_expr SET SCHEMA name
				{
					AlterObjectSchemaStmt *n = makeNode(AlterObjectSchemaStmt);
					n->objectType = OBJECT_FOREIGN_TABLE;
					n->relation = $6;
					n->newschema = $9;
					n->missing_ok = true;
					$$ = (Node *)n;
				}
			| ALTER TYPE_P any_name SET SCHEMA name
				{
					AlterObjectSchemaStmt *n = makeNode(AlterObjectSchemaStmt);
					n->objectType = OBJECT_TYPE;
					n->object = (Node *) $3;
					n->newschema = $6;
					n->missing_ok = false;
					$$ = (Node *)n;
				}
		;

/*****************************************************************************
 *
 * ALTER OPERATOR name SET define
 *
 *****************************************************************************/

AlterOperatorStmt:
			ALTER OPERATOR operator_with_argtypes SET '(' operator_def_list ')'
				{
					AlterOperatorStmt *n = makeNode(AlterOperatorStmt);
					n->opername = $3;
					n->options = $6;
					$$ = (Node *)n;
				}
		;

operator_def_list:	operator_def_elem								{ $$ = list_make1($1); }
			| operator_def_list ',' operator_def_elem				{ $$ = lappend($1, $3); }
		;

operator_def_elem: ColLabel '=' NONE
						{ $$ = makeDefElem($1, NULL, @1); }
				   | ColLabel '=' operator_def_arg
						{ $$ = makeDefElem($1, (Node *) $3, @1); }
		;

/* must be similar enough to def_arg to avoid reduce/reduce conflicts */
operator_def_arg:
			func_type						{ $$ = (Node *)$1; }
			| reserved_keyword				{ $$ = (Node *)makeString(pstrdup($1)); }
			| qual_all_Op					{ $$ = (Node *)$1; }
			| NumericOnly					{ $$ = (Node *)$1; }
			| Sconst						{ $$ = (Node *)makeString($1); }
		;

/*****************************************************************************
 *
 * ALTER TYPE name SET define
 *
 * We repurpose ALTER OPERATOR's version of "definition" here
 *
 *****************************************************************************/

AlterTypeStmt:
			ALTER TYPE_P any_name SET '(' operator_def_list ')'
				{
					AlterTypeStmt *n = makeNode(AlterTypeStmt);
					n->typeName = $3;
					n->options = $6;
					$$ = (Node *)n;
				}
		;

/*****************************************************************************
 *
 * ALTER THING name OWNER TO newname
 *
 *****************************************************************************/

AlterOwnerStmt: ALTER AGGREGATE aggregate_with_argtypes OWNER TO RoleSpec
				{
					AlterOwnerStmt *n = makeNode(AlterOwnerStmt);
					n->objectType = OBJECT_AGGREGATE;
					n->object = (Node *) $3;
					n->newowner = $6;
					$$ = (Node *)n;
				}
			| ALTER COLLATION any_name OWNER TO RoleSpec
				{
					AlterOwnerStmt *n = makeNode(AlterOwnerStmt);
					n->objectType = OBJECT_COLLATION;
					n->object = (Node *) $3;
					n->newowner = $6;
					$$ = (Node *)n;
				}
			| ALTER CONVERSION_P any_name OWNER TO RoleSpec
				{
					AlterOwnerStmt *n = makeNode(AlterOwnerStmt);
					n->objectType = OBJECT_CONVERSION;
					n->object = (Node *) $3;
					n->newowner = $6;
					$$ = (Node *)n;
				}
			| ALTER DATABASE name OWNER TO RoleSpec
				{
					AlterOwnerStmt *n = makeNode(AlterOwnerStmt);
					n->objectType = OBJECT_DATABASE;
					n->object = (Node *) makeString($3);
					n->newowner = $6;
					$$ = (Node *)n;
				}
			| ALTER DOMAIN_P any_name OWNER TO RoleSpec
				{
					AlterOwnerStmt *n = makeNode(AlterOwnerStmt);
					n->objectType = OBJECT_DOMAIN;
					n->object = (Node *) $3;
					n->newowner = $6;
					$$ = (Node *)n;
				}
			| ALTER FUNCTION function_with_argtypes OWNER TO RoleSpec
				{
					AlterOwnerStmt *n = makeNode(AlterOwnerStmt);
					n->objectType = OBJECT_FUNCTION;
					n->object = (Node *) $3;
					n->newowner = $6;
					$$ = (Node *)n;
				}
			| ALTER opt_procedural LANGUAGE name OWNER TO RoleSpec
				{
					AlterOwnerStmt *n = makeNode(AlterOwnerStmt);
					n->objectType = OBJECT_LANGUAGE;
					n->object = (Node *) makeString($4);
					n->newowner = $7;
					$$ = (Node *)n;
				}
			| ALTER LARGE_P OBJECT_P NumericOnly OWNER TO RoleSpec
				{
					AlterOwnerStmt *n = makeNode(AlterOwnerStmt);
					n->objectType = OBJECT_LARGEOBJECT;
					n->object = (Node *) $4;
					n->newowner = $7;
					$$ = (Node *)n;
				}
			| ALTER OPERATOR operator_with_argtypes OWNER TO RoleSpec
				{
					AlterOwnerStmt *n = makeNode(AlterOwnerStmt);
					n->objectType = OBJECT_OPERATOR;
					n->object = (Node *) $3;
					n->newowner = $6;
					$$ = (Node *)n;
				}
			| ALTER OPERATOR CLASS any_name USING name OWNER TO RoleSpec
				{
					AlterOwnerStmt *n = makeNode(AlterOwnerStmt);
					n->objectType = OBJECT_OPCLASS;
					n->object = (Node *) lcons(makeString($6), $4);
					n->newowner = $9;
					$$ = (Node *)n;
				}
			| ALTER OPERATOR FAMILY any_name USING name OWNER TO RoleSpec
				{
					AlterOwnerStmt *n = makeNode(AlterOwnerStmt);
					n->objectType = OBJECT_OPFAMILY;
					n->object = (Node *) lcons(makeString($6), $4);
					n->newowner = $9;
					$$ = (Node *)n;
				}
			| ALTER PROCEDURE function_with_argtypes OWNER TO RoleSpec
				{
					AlterOwnerStmt *n = makeNode(AlterOwnerStmt);
					n->objectType = OBJECT_PROCEDURE;
					n->object = (Node *) $3;
					n->newowner = $6;
					$$ = (Node *)n;
				}
			| ALTER ROUTINE function_with_argtypes OWNER TO RoleSpec
				{
					AlterOwnerStmt *n = makeNode(AlterOwnerStmt);
					n->objectType = OBJECT_ROUTINE;
					n->object = (Node *) $3;
					n->newowner = $6;
					$$ = (Node *)n;
				}
			| ALTER SCHEMA name OWNER TO RoleSpec
				{
					AlterOwnerStmt *n = makeNode(AlterOwnerStmt);
					n->objectType = OBJECT_SCHEMA;
					n->object = (Node *) makeString($3);
					n->newowner = $6;
					$$ = (Node *)n;
				}
			| ALTER TYPE_P any_name OWNER TO RoleSpec
				{
					AlterOwnerStmt *n = makeNode(AlterOwnerStmt);
					n->objectType = OBJECT_TYPE;
					n->object = (Node *) $3;
					n->newowner = $6;
					$$ = (Node *)n;
				}
			| ALTER TABLESPACE name OWNER TO RoleSpec
				{
					AlterOwnerStmt *n = makeNode(AlterOwnerStmt);
					n->objectType = OBJECT_TABLESPACE;
					n->object = (Node *) makeString($3);
					n->newowner = $6;
					$$ = (Node *)n;
				}
			| ALTER STATISTICS any_name OWNER TO RoleSpec
				{
					AlterOwnerStmt *n = makeNode(AlterOwnerStmt);
					n->objectType = OBJECT_STATISTIC_EXT;
					n->object = (Node *) $3;
					n->newowner = $6;
					$$ = (Node *)n;
				}
			| ALTER TEXT_P SEARCH DICTIONARY any_name OWNER TO RoleSpec
				{
					AlterOwnerStmt *n = makeNode(AlterOwnerStmt);
					n->objectType = OBJECT_TSDICTIONARY;
					n->object = (Node *) $5;
					n->newowner = $8;
					$$ = (Node *)n;
				}
			| ALTER TEXT_P SEARCH CONFIGURATION any_name OWNER TO RoleSpec
				{
					AlterOwnerStmt *n = makeNode(AlterOwnerStmt);
					n->objectType = OBJECT_TSCONFIGURATION;
					n->object = (Node *) $5;
					n->newowner = $8;
					$$ = (Node *)n;
				}
			| ALTER FOREIGN DATA_P WRAPPER name OWNER TO RoleSpec
				{
					AlterOwnerStmt *n = makeNode(AlterOwnerStmt);
					n->objectType = OBJECT_FDW;
					n->object = (Node *) makeString($5);
					n->newowner = $8;
					$$ = (Node *)n;
				}
			| ALTER SERVER name OWNER TO RoleSpec
				{
					AlterOwnerStmt *n = makeNode(AlterOwnerStmt);
					n->objectType = OBJECT_FOREIGN_SERVER;
					n->object = (Node *) makeString($3);
					n->newowner = $6;
					$$ = (Node *)n;
				}
			| ALTER EVENT TRIGGER name OWNER TO RoleSpec
				{
					AlterOwnerStmt *n = makeNode(AlterOwnerStmt);
					n->objectType = OBJECT_EVENT_TRIGGER;
					n->object = (Node *) makeString($4);
					n->newowner = $7;
					$$ = (Node *)n;
				}
			| ALTER PUBLICATION name OWNER TO RoleSpec
				{
					AlterOwnerStmt *n = makeNode(AlterOwnerStmt);
					n->objectType = OBJECT_PUBLICATION;
					n->object = (Node *) makeString($3);
					n->newowner = $6;
					$$ = (Node *)n;
				}
			| ALTER SUBSCRIPTION name OWNER TO RoleSpec
				{
					AlterOwnerStmt *n = makeNode(AlterOwnerStmt);
					n->objectType = OBJECT_SUBSCRIPTION;
					n->object = (Node *) makeString($3);
					n->newowner = $6;
					$$ = (Node *)n;
				}
		;


/*****************************************************************************
 *
 * CREATE PUBLICATION name [WITH options]
 *
 * CREATE PUBLICATION FOR ALL TABLES [WITH options]
 *
 * CREATE PUBLICATION FOR pub_obj [, ...] [WITH options]
 *
 * pub_obj is one of:
 *
 *		TABLE table [, ...]
 *		ALL TABLES IN SCHEMA schema [, ...]
 *
 *****************************************************************************/

CreatePublicationStmt:
			CREATE PUBLICATION name opt_definition
				{
					CreatePublicationStmt *n = makeNode(CreatePublicationStmt);
					n->pubname = $3;
					n->options = $4;
					$$ = (Node *)n;
				}
			| CREATE PUBLICATION name FOR ALL TABLES opt_definition
				{
					CreatePublicationStmt *n = makeNode(CreatePublicationStmt);
					n->pubname = $3;
					n->options = $7;
					n->for_all_tables = true;
					$$ = (Node *)n;
				}
			| CREATE PUBLICATION name FOR pub_obj_list opt_definition
				{
					CreatePublicationStmt *n = makeNode(CreatePublicationStmt);
					n->pubname = $3;
					n->options = $6;
					n->pubobjects = (List *)$5;
					preprocess_pubobj_list(n->pubobjects, yyscanner);
					$$ = (Node *)n;
				}
		;

/*
 * FOR TABLE and FOR ALL TABLES IN SCHEMA specifications
 *
 * This rule parses publication objects with and without keyword prefixes.
 *
 * The actual type of the object without keyword prefix depends on the previous
 * one with keyword prefix. It will be preprocessed in preprocess_pubobj_list().
 *
 * For the object without keyword prefix, we cannot just use relation_expr here,
 * because some extended expressions in relation_expr cannot be used as a
 * schemaname and we cannot differentiate it. So, we extract the rules from
 * relation_expr here.
 */
PublicationObjSpec:
			TABLE relation_expr
				{
					$$ = makeNode(PublicationObjSpec);
					$$->pubobjtype = PUBLICATIONOBJ_TABLE;
					$$->pubtable = makeNode(PublicationTable);
					$$->pubtable->relation = $2;
				}
			| ALL TABLES IN_P SCHEMA ColId
				{
					$$ = makeNode(PublicationObjSpec);
					$$->pubobjtype = PUBLICATIONOBJ_TABLES_IN_SCHEMA;
					$$->name = $5;
					$$->location = @5;
				}
			| ALL TABLES IN_P SCHEMA CURRENT_SCHEMA
				{
					$$ = makeNode(PublicationObjSpec);
					$$->pubobjtype = PUBLICATIONOBJ_TABLES_IN_CUR_SCHEMA;
					$$->location = @5;
				}
			| ColId
				{
					$$ = makeNode(PublicationObjSpec);
					$$->pubobjtype = PUBLICATIONOBJ_CONTINUATION;
					$$->name = $1;
					$$->location = @1;
				}
			| ColId indirection
				{
					$$ = makeNode(PublicationObjSpec);
					$$->pubobjtype = PUBLICATIONOBJ_CONTINUATION;
					$$->pubtable = makeNode(PublicationTable);
					$$->pubtable->relation = makeRangeVarFromQualifiedName($1, $2, @1, yyscanner);
					$$->location = @1;
				}
			/* grammar like tablename * , ONLY tablename, ONLY ( tablename ) */
			| extended_relation_expr
				{
					$$ = makeNode(PublicationObjSpec);
					$$->pubobjtype = PUBLICATIONOBJ_CONTINUATION;
					$$->pubtable = makeNode(PublicationTable);
					$$->pubtable->relation = $1;
				}
			| CURRENT_SCHEMA
				{
					$$ = makeNode(PublicationObjSpec);
					$$->pubobjtype = PUBLICATIONOBJ_CONTINUATION;
					$$->location = @1;
				}
				;

pub_obj_list: 	PublicationObjSpec
					{ $$ = list_make1($1); }
			| pub_obj_list ',' PublicationObjSpec
					{ $$ = lappend($1, $3); }
	;

/*****************************************************************************
 *
 * ALTER PUBLICATION name SET ( options )
 *
 * ALTER PUBLICATION name ADD pub_obj [, ...]
 *
 * ALTER PUBLICATION name DROP pub_obj [, ...]
 *
 * ALTER PUBLICATION name SET pub_obj [, ...]
 *
 * pub_obj is one of:
 *
 *		TABLE table_name [, ...]
 *		ALL TABLES IN SCHEMA schema_name [, ...]
 *
 *****************************************************************************/

AlterPublicationStmt:
			ALTER PUBLICATION name SET definition
				{
					AlterPublicationStmt *n = makeNode(AlterPublicationStmt);
					n->pubname = $3;
					n->options = $5;
					$$ = (Node *)n;
				}
			| ALTER PUBLICATION name ADD_P pub_obj_list
				{
					AlterPublicationStmt *n = makeNode(AlterPublicationStmt);
					n->pubname = $3;
					n->pubobjects = $5;
					preprocess_pubobj_list(n->pubobjects, yyscanner);
					n->action = AP_AddObjects;
					$$ = (Node *)n;
				}
			| ALTER PUBLICATION name SET pub_obj_list
				{
					AlterPublicationStmt *n = makeNode(AlterPublicationStmt);
					n->pubname = $3;
					n->pubobjects = $5;
					preprocess_pubobj_list(n->pubobjects, yyscanner);
					n->action = AP_SetObjects;
					$$ = (Node *)n;
				}
			| ALTER PUBLICATION name DROP pub_obj_list
				{
					AlterPublicationStmt *n = makeNode(AlterPublicationStmt);
					n->pubname = $3;
					n->pubobjects = $5;
					preprocess_pubobj_list(n->pubobjects, yyscanner);
					n->action = AP_DropObjects;
					$$ = (Node *)n;
				}
		;

/*****************************************************************************
 *
 * CREATE SUBSCRIPTION name ...
 *
 *****************************************************************************/

CreateSubscriptionStmt:
			CREATE SUBSCRIPTION name CONNECTION Sconst PUBLICATION name_list opt_definition
				{
					CreateSubscriptionStmt *n =
						makeNode(CreateSubscriptionStmt);
					n->subname = $3;
					n->conninfo = $5;
					n->publication = $7;
					n->options = $8;
					$$ = (Node *)n;
				}
		;

/*****************************************************************************
 *
 * ALTER SUBSCRIPTION name ...
 *
 *****************************************************************************/

AlterSubscriptionStmt:
			ALTER SUBSCRIPTION name SET definition
				{
					AlterSubscriptionStmt *n =
						makeNode(AlterSubscriptionStmt);
					n->kind = ALTER_SUBSCRIPTION_OPTIONS;
					n->subname = $3;
					n->options = $5;
					$$ = (Node *)n;
				}
			| ALTER SUBSCRIPTION name CONNECTION Sconst
				{
					AlterSubscriptionStmt *n =
						makeNode(AlterSubscriptionStmt);
					n->kind = ALTER_SUBSCRIPTION_CONNECTION;
					n->subname = $3;
					n->conninfo = $5;
					$$ = (Node *)n;
				}
			| ALTER SUBSCRIPTION name REFRESH PUBLICATION opt_definition
				{
					AlterSubscriptionStmt *n =
						makeNode(AlterSubscriptionStmt);
					n->kind = ALTER_SUBSCRIPTION_REFRESH;
					n->subname = $3;
					n->options = $6;
					$$ = (Node *)n;
				}
			| ALTER SUBSCRIPTION name ADD_P PUBLICATION name_list opt_definition
				{
					AlterSubscriptionStmt *n =
						makeNode(AlterSubscriptionStmt);
					n->kind = ALTER_SUBSCRIPTION_ADD_PUBLICATION;
					n->subname = $3;
					n->publication = $6;
					n->options = $7;
					$$ = (Node *)n;
				}
			| ALTER SUBSCRIPTION name DROP PUBLICATION name_list opt_definition
				{
					AlterSubscriptionStmt *n =
						makeNode(AlterSubscriptionStmt);
					n->kind = ALTER_SUBSCRIPTION_DROP_PUBLICATION;
					n->subname = $3;
					n->publication = $6;
					n->options = $7;
					$$ = (Node *)n;
				}
			| ALTER SUBSCRIPTION name SET PUBLICATION name_list opt_definition
				{
					AlterSubscriptionStmt *n =
						makeNode(AlterSubscriptionStmt);
					n->kind = ALTER_SUBSCRIPTION_SET_PUBLICATION;
					n->subname = $3;
					n->publication = $6;
					n->options = $7;
					$$ = (Node *)n;
				}
			| ALTER SUBSCRIPTION name ENABLE_P
				{
					AlterSubscriptionStmt *n =
						makeNode(AlterSubscriptionStmt);
					n->kind = ALTER_SUBSCRIPTION_ENABLED;
					n->subname = $3;
					n->options = list_make1(makeDefElem("enabled",
											(Node *)makeBoolean(true), @1));
					$$ = (Node *)n;
				}
			| ALTER SUBSCRIPTION name DISABLE_P
				{
					AlterSubscriptionStmt *n =
						makeNode(AlterSubscriptionStmt);
					n->kind = ALTER_SUBSCRIPTION_ENABLED;
					n->subname = $3;
					n->options = list_make1(makeDefElem("enabled",
											(Node *)makeBoolean(false), @1));
					$$ = (Node *)n;
				}
		;

/*****************************************************************************
 *
 * DROP SUBSCRIPTION [ IF EXISTS ] name
 *
 *****************************************************************************/

DropSubscriptionStmt: DROP SUBSCRIPTION name opt_drop_behavior
				{
					DropSubscriptionStmt *n = makeNode(DropSubscriptionStmt);
					n->subname = $3;
					n->missing_ok = false;
					n->behavior = $4;
					$$ = (Node *) n;
				}
				|  DROP SUBSCRIPTION IF_P EXISTS name opt_drop_behavior
				{
					DropSubscriptionStmt *n = makeNode(DropSubscriptionStmt);
					n->subname = $5;
					n->missing_ok = true;
					n->behavior = $6;
					$$ = (Node *) n;
				}
		;

/*****************************************************************************
 *
 *		QUERY:	Define Rewrite Rule
 *
 *****************************************************************************/

RuleStmt:	CREATE opt_or_replace RULE name AS
			ON event TO qualified_name where_clause
			DO opt_instead RuleActionList
				{
					RuleStmt *n = makeNode(RuleStmt);
					n->replace = $2;
					n->relation = $9;
					n->rulename = $4;
					n->whereClause = $10;
					n->event = $7;
					n->instead = $12;
					n->actions = $13;
					$$ = (Node *)n;
				}
		;

RuleActionList:
			NOTHING									{ $$ = NIL; }
			| RuleActionStmt						{ $$ = list_make1($1); }
			| '(' RuleActionMulti ')'				{ $$ = $2; }
		;

/* the thrashing around here is to discard "empty" statements... */
RuleActionMulti:
			RuleActionMulti ';' RuleActionStmtOrEmpty
				{ if ($3 != NULL)
					$$ = lappend($1, $3);
				  else
					$$ = $1;
				}
			| RuleActionStmtOrEmpty
				{ if ($1 != NULL)
					$$ = list_make1($1);
				  else
					$$ = NIL;
				}
		;

RuleActionStmt:
			SelectStmt
			| InsertStmt
			| UpdateStmt
			| DeleteStmt
			| NotifyStmt
		;

RuleActionStmtOrEmpty:
			RuleActionStmt							{ $$ = $1; }
			|	/*EMPTY*/							{ $$ = NULL; }
		;

event:		SELECT									{ $$ = CMD_SELECT; }
			| UPDATE								{ $$ = CMD_UPDATE; }
			| DELETE_P								{ $$ = CMD_DELETE; }
			| INSERT								{ $$ = CMD_INSERT; }
		 ;

opt_instead:
			INSTEAD									{ $$ = true; }
			| ALSO									{ $$ = false; }
			| /*EMPTY*/								{ $$ = false; }
		;


/*****************************************************************************
 *
 *		QUERY:
 *				NOTIFY <identifier> can appear both in rule bodies and
 *				as a query-level command
 *
 *****************************************************************************/

NotifyStmt: NOTIFY ColId notify_payload
				{
					NotifyStmt *n = makeNode(NotifyStmt);
					n->conditionname = $2;
					n->payload = $3;
					$$ = (Node *)n;
				}
		;

notify_payload:
			',' Sconst							{ $$ = $2; }
			| /*EMPTY*/							{ $$ = NULL; }
		;

ListenStmt: LISTEN ColId
				{
					ListenStmt *n = makeNode(ListenStmt);
					n->conditionname = $2;
					$$ = (Node *)n;
				}
		;

UnlistenStmt:
			UNLISTEN ColId
				{
					UnlistenStmt *n = makeNode(UnlistenStmt);
					n->conditionname = $2;
					$$ = (Node *)n;
				}
			| UNLISTEN '*'
				{
					UnlistenStmt *n = makeNode(UnlistenStmt);
					n->conditionname = NULL;
					$$ = (Node *)n;
				}
		;


/*****************************************************************************
 *
 *		Transactions:
 *
 *		BEGIN / COMMIT / ROLLBACK
 *		(also older versions END / ABORT)
 *
 *****************************************************************************/

TransactionStmt:
			ABORT_P opt_transaction opt_transaction_chain
				{
					TransactionStmt *n = makeNode(TransactionStmt);
					n->kind = TRANS_STMT_ROLLBACK;
					n->options = NIL;
					n->chain = $3;
					$$ = (Node *)n;
				}
			| START TRANSACTION transaction_mode_list_or_empty
				{
					TransactionStmt *n = makeNode(TransactionStmt);
					n->kind = TRANS_STMT_START;
					n->options = $3;
					$$ = (Node *)n;
				}
			| COMMIT opt_transaction opt_transaction_chain
				{
					TransactionStmt *n = makeNode(TransactionStmt);
					n->kind = TRANS_STMT_COMMIT;
					n->options = NIL;
					n->chain = $3;
					$$ = (Node *)n;
				}
			| ROLLBACK opt_transaction opt_transaction_chain
				{
					TransactionStmt *n = makeNode(TransactionStmt);
					n->kind = TRANS_STMT_ROLLBACK;
					n->options = NIL;
					n->chain = $3;
					$$ = (Node *)n;
				}
			| SAVEPOINT ColId
				{
					TransactionStmt *n = makeNode(TransactionStmt);
					n->kind = TRANS_STMT_SAVEPOINT;
					n->savepoint_name = $2;
					$$ = (Node *)n;
				}
			| RELEASE SAVEPOINT ColId
				{
					TransactionStmt *n = makeNode(TransactionStmt);
					n->kind = TRANS_STMT_RELEASE;
					n->savepoint_name = $3;
					$$ = (Node *)n;
				}
			| RELEASE ColId
				{
					TransactionStmt *n = makeNode(TransactionStmt);
					n->kind = TRANS_STMT_RELEASE;
					n->savepoint_name = $2;
					$$ = (Node *)n;
				}
			| ROLLBACK opt_transaction TO SAVEPOINT ColId
				{
					TransactionStmt *n = makeNode(TransactionStmt);
					n->kind = TRANS_STMT_ROLLBACK_TO;
					n->savepoint_name = $5;
					$$ = (Node *)n;
				}
			| ROLLBACK opt_transaction TO ColId
				{
					TransactionStmt *n = makeNode(TransactionStmt);
					n->kind = TRANS_STMT_ROLLBACK_TO;
					n->savepoint_name = $4;
					$$ = (Node *)n;
				}
			| PREPARE TRANSACTION Sconst
				{
					TransactionStmt *n = makeNode(TransactionStmt);
					n->kind = TRANS_STMT_PREPARE;
					n->gid = $3;
					$$ = (Node *)n;
				}
			| COMMIT PREPARED Sconst
				{
					TransactionStmt *n = makeNode(TransactionStmt);
					n->kind = TRANS_STMT_COMMIT_PREPARED;
					n->gid = $3;
					$$ = (Node *)n;
				}
			| ROLLBACK PREPARED Sconst
				{
					TransactionStmt *n = makeNode(TransactionStmt);
					n->kind = TRANS_STMT_ROLLBACK_PREPARED;
					n->gid = $3;
					$$ = (Node *)n;
				}
		;

TransactionStmtLegacy:
			BEGIN_P opt_transaction transaction_mode_list_or_empty
				{
					TransactionStmt *n = makeNode(TransactionStmt);
					n->kind = TRANS_STMT_BEGIN;
					n->options = $3;
					$$ = (Node *)n;
				}
			| END_P opt_transaction opt_transaction_chain
				{
					TransactionStmt *n = makeNode(TransactionStmt);
					n->kind = TRANS_STMT_COMMIT;
					n->options = NIL;
					n->chain = $3;
					$$ = (Node *)n;
				}
		;

opt_transaction:	WORK
			| TRANSACTION
			| /*EMPTY*/
		;

transaction_mode_item:
			ISOLATION LEVEL iso_level
					{ $$ = makeDefElem("transaction_isolation",
									   makeStringConst($3, @3), @1); }
			| READ ONLY
					{ $$ = makeDefElem("transaction_read_only",
									   makeIntConst(true, @1), @1); }
			| READ WRITE
					{ $$ = makeDefElem("transaction_read_only",
									   makeIntConst(false, @1), @1); }
			| DEFERRABLE
					{ $$ = makeDefElem("transaction_deferrable",
									   makeIntConst(true, @1), @1); }
			| NOT DEFERRABLE
					{ $$ = makeDefElem("transaction_deferrable",
									   makeIntConst(false, @1), @1); }
		;

/* Syntax with commas is SQL-spec, without commas is Postgres historical */
transaction_mode_list:
			transaction_mode_item
					{ $$ = list_make1($1); }
			| transaction_mode_list ',' transaction_mode_item
					{ $$ = lappend($1, $3); }
			| transaction_mode_list transaction_mode_item
					{ $$ = lappend($1, $2); }
		;

transaction_mode_list_or_empty:
			transaction_mode_list
			| /* EMPTY */
					{ $$ = NIL; }
		;

opt_transaction_chain:
			AND CHAIN		{ $$ = true; }
			| AND NO CHAIN	{ $$ = false; }
			| /* EMPTY */	{ $$ = false; }
		;


/*****************************************************************************
 *
 *	QUERY:
 *		CREATE [ OR REPLACE ] [ TEMP ] VIEW <viewname> '('target-list ')'
 *			AS <query> [ WITH [ CASCADED | LOCAL ] CHECK OPTION ]
 *
 *****************************************************************************/

ViewStmt: CREATE OptTemp VIEW qualified_name opt_column_list opt_reloptions
				AS SelectStmt opt_check_option
				{
					ViewStmt *n = makeNode(ViewStmt);
					n->view = $4;
					n->view->relpersistence = $2;
					n->aliases = $5;
					n->query = $8;
					n->replace = false;
					n->options = $6;
					n->withCheckOption = $9;
					$$ = (Node *) n;
				}
		| CREATE OR REPLACE OptTemp VIEW qualified_name opt_column_list opt_reloptions
				AS SelectStmt opt_check_option
				{
					ViewStmt *n = makeNode(ViewStmt);
					n->view = $6;
					n->view->relpersistence = $4;
					n->aliases = $7;
					n->query = $10;
					n->replace = true;
					n->options = $8;
					n->withCheckOption = $11;
					$$ = (Node *) n;
				}
		| CREATE OptTemp RECURSIVE VIEW qualified_name '(' columnList ')' opt_reloptions
				AS SelectStmt opt_check_option
				{
					ViewStmt *n = makeNode(ViewStmt);
					n->view = $5;
					n->view->relpersistence = $2;
					n->aliases = $7;
					n->query = makeRecursiveViewSelect(n->view->relname, n->aliases, $11);
					n->replace = false;
					n->options = $9;
					n->withCheckOption = $12;
					if (n->withCheckOption != NO_CHECK_OPTION)
						ereport(ERROR,
								(errcode(ERRCODE_FEATURE_NOT_SUPPORTED),
								 errmsg("WITH CHECK OPTION not supported on recursive views"),
								 parser_errposition(@12)));
					$$ = (Node *) n;
				}
		| CREATE OR REPLACE OptTemp RECURSIVE VIEW qualified_name '(' columnList ')' opt_reloptions
				AS SelectStmt opt_check_option
				{
					ViewStmt *n = makeNode(ViewStmt);
					n->view = $7;
					n->view->relpersistence = $4;
					n->aliases = $9;
					n->query = makeRecursiveViewSelect(n->view->relname, n->aliases, $13);
					n->replace = true;
					n->options = $11;
					n->withCheckOption = $14;
					if (n->withCheckOption != NO_CHECK_OPTION)
						ereport(ERROR,
								(errcode(ERRCODE_FEATURE_NOT_SUPPORTED),
								 errmsg("WITH CHECK OPTION not supported on recursive views"),
								 parser_errposition(@14)));
					$$ = (Node *) n;
				}
		;

opt_check_option:
		WITH CHECK OPTION				{ $$ = CASCADED_CHECK_OPTION; }
		| WITH CASCADED CHECK OPTION	{ $$ = CASCADED_CHECK_OPTION; }
		| WITH LOCAL CHECK OPTION		{ $$ = LOCAL_CHECK_OPTION; }
		| /* EMPTY */					{ $$ = NO_CHECK_OPTION; }
		;

/*****************************************************************************
 *
 *		QUERY:
 *				LOAD "filename"
 *
 *****************************************************************************/

LoadStmt:	LOAD file_name
				{
					LoadStmt *n = makeNode(LoadStmt);
					n->filename = $2;
					$$ = (Node *)n;
				}
		;


/*****************************************************************************
 *
 *		CREATE DATABASE
 *
 *****************************************************************************/

CreatedbStmt:
			CREATE DATABASE name opt_with createdb_opt_list
				{
					CreatedbStmt *n = makeNode(CreatedbStmt);
					n->dbname = $3;
					n->options = $5;
					$$ = (Node *)n;
				}
		;

createdb_opt_list:
			createdb_opt_items						{ $$ = $1; }
			| /* EMPTY */							{ $$ = NIL; }
		;

createdb_opt_items:
			createdb_opt_item						{ $$ = list_make1($1); }
			| createdb_opt_items createdb_opt_item	{ $$ = lappend($1, $2); }
		;

createdb_opt_item:
			createdb_opt_name opt_equal SignedIconst
				{
					$$ = makeDefElem($1, (Node *)makeInteger($3), @1);
				}
			| createdb_opt_name opt_equal opt_boolean_or_string
				{
					$$ = makeDefElem($1, (Node *)makeString($3), @1);
				}
			| createdb_opt_name opt_equal DEFAULT
				{
					$$ = makeDefElem($1, NULL, @1);
				}
		;

/*
 * Ideally we'd use ColId here, but that causes shift/reduce conflicts against
 * the ALTER DATABASE SET/RESET syntaxes.  Instead call out specific keywords
 * we need, and allow IDENT so that database option names don't have to be
 * parser keywords unless they are already keywords for other reasons.
 *
 * XXX this coding technique is fragile since if someone makes a formerly
 * non-keyword option name into a keyword and forgets to add it here, the
 * option will silently break.  Best defense is to provide a regression test
 * exercising every such option, at least at the syntax level.
 */
createdb_opt_name:
			IDENT							{ $$ = $1; }
			| CONNECTION LIMIT				{ $$ = pstrdup("connection_limit"); }
			| ENCODING						{ $$ = pstrdup($1); }
			| LOCATION						{ $$ = pstrdup($1); }
			| OWNER							{ $$ = pstrdup($1); }
			| TABLESPACE					{ $$ = pstrdup($1); }
			| TEMPLATE						{ $$ = pstrdup($1); }
		;

/*
 *	Though the equals sign doesn't match other WITH options, pg_dump uses
 *	equals for backward compatibility, and it doesn't seem worth removing it.
 */
opt_equal:	'='
			| /*EMPTY*/
		;


/*****************************************************************************
 *
 *		ALTER DATABASE
 *
 *****************************************************************************/

AlterDatabaseStmt:
			ALTER DATABASE name WITH createdb_opt_list
				 {
					AlterDatabaseStmt *n = makeNode(AlterDatabaseStmt);
					n->dbname = $3;
					n->options = $5;
					$$ = (Node *)n;
				 }
			| ALTER DATABASE name createdb_opt_list
				 {
					AlterDatabaseStmt *n = makeNode(AlterDatabaseStmt);
					n->dbname = $3;
					n->options = $4;
					$$ = (Node *)n;
				 }
			| ALTER DATABASE name SET TABLESPACE name
				 {
					AlterDatabaseStmt *n = makeNode(AlterDatabaseStmt);
					n->dbname = $3;
					n->options = list_make1(makeDefElem("tablespace",
														(Node *)makeString($6), @6));
					$$ = (Node *)n;
				 }
		;

AlterDatabaseSetStmt:
			ALTER DATABASE name SetResetClause
				{
					AlterDatabaseSetStmt *n = makeNode(AlterDatabaseSetStmt);
					n->dbname = $3;
					n->setstmt = $4;
					$$ = (Node *)n;
				}
		;


/*****************************************************************************
 *
 *		DROP DATABASE [ IF EXISTS ] dbname [ [ WITH ] ( options ) ]
 *
 * This is implicitly CASCADE, no need for drop behavior
 *****************************************************************************/

DropdbStmt: DROP DATABASE name
				{
					DropdbStmt *n = makeNode(DropdbStmt);
					n->dbname = $3;
					n->missing_ok = false;
					n->options = NULL;
					$$ = (Node *)n;
				}
			| DROP DATABASE IF_P EXISTS name
				{
					DropdbStmt *n = makeNode(DropdbStmt);
					n->dbname = $5;
					n->missing_ok = true;
					n->options = NULL;
					$$ = (Node *)n;
				}
			| DROP DATABASE name opt_with '(' drop_option_list ')'
				{
					DropdbStmt *n = makeNode(DropdbStmt);
					n->dbname = $3;
					n->missing_ok = false;
					n->options = $6;
					$$ = (Node *)n;
				}
			| DROP DATABASE IF_P EXISTS name opt_with '(' drop_option_list ')'
				{
					DropdbStmt *n = makeNode(DropdbStmt);
					n->dbname = $5;
					n->missing_ok = true;
					n->options = $8;
					$$ = (Node *)n;
				}
		;

drop_option_list:
			drop_option
				{
					$$ = list_make1((Node *) $1);
				}
			| drop_option_list ',' drop_option
				{
					$$ = lappend($1, (Node *) $3);
				}
		;

/*
 * Currently only the FORCE option is supported, but the syntax is designed
 * to be extensible so that we can add more options in the future if required.
 */
drop_option:
			FORCE
				{
					$$ = makeDefElem("force", NULL, @1);
				}
		;

/*****************************************************************************
 *
 *		ALTER COLLATION
 *
 *****************************************************************************/

AlterCollationStmt: ALTER COLLATION any_name REFRESH VERSION_P
				{
					AlterCollationStmt *n = makeNode(AlterCollationStmt);
					n->collname = $3;
					$$ = (Node *)n;
				}
		;


/*****************************************************************************
 *
 *		ALTER SYSTEM
 *
 * This is used to change configuration parameters persistently.
 *****************************************************************************/

AlterSystemStmt:
			ALTER SYSTEM_P SET generic_set
				{
					AlterSystemStmt *n = makeNode(AlterSystemStmt);
					n->setstmt = $4;
					$$ = (Node *)n;
				}
			| ALTER SYSTEM_P RESET generic_reset
				{
					AlterSystemStmt *n = makeNode(AlterSystemStmt);
					n->setstmt = $4;
					$$ = (Node *)n;
				}
		;


/*****************************************************************************
 *
 * Manipulate a domain
 *
 *****************************************************************************/

CreateDomainStmt:
			CREATE DOMAIN_P any_name opt_as Typename ColQualList
				{
					CreateDomainStmt *n = makeNode(CreateDomainStmt);
					n->domainname = $3;
					n->typeName = $5;
					SplitColQualList($6, &n->constraints, &n->collClause,
									 yyscanner);
					$$ = (Node *)n;
				}
		;

AlterDomainStmt:
			/* ALTER DOMAIN <domain> {SET DEFAULT <expr>|DROP DEFAULT} */
			ALTER DOMAIN_P any_name alter_column_default
				{
					AlterDomainStmt *n = makeNode(AlterDomainStmt);
					n->subtype = 'T';
					n->typeName = $3;
					n->def = $4;
					$$ = (Node *)n;
				}
			/* ALTER DOMAIN <domain> DROP NOT NULL */
			| ALTER DOMAIN_P any_name DROP NOT NULL_P
				{
					AlterDomainStmt *n = makeNode(AlterDomainStmt);
					n->subtype = 'N';
					n->typeName = $3;
					$$ = (Node *)n;
				}
			/* ALTER DOMAIN <domain> SET NOT NULL */
			| ALTER DOMAIN_P any_name SET NOT NULL_P
				{
					AlterDomainStmt *n = makeNode(AlterDomainStmt);
					n->subtype = 'O';
					n->typeName = $3;
					$$ = (Node *)n;
				}
			/* ALTER DOMAIN <domain> ADD CONSTRAINT ... */
			| ALTER DOMAIN_P any_name ADD_P TableConstraint
				{
					AlterDomainStmt *n = makeNode(AlterDomainStmt);
					n->subtype = 'C';
					n->typeName = $3;
					n->def = $5;
					$$ = (Node *)n;
				}
			/* ALTER DOMAIN <domain> DROP CONSTRAINT <name> [RESTRICT|CASCADE] */
			| ALTER DOMAIN_P any_name DROP CONSTRAINT name opt_drop_behavior
				{
					AlterDomainStmt *n = makeNode(AlterDomainStmt);
					n->subtype = 'X';
					n->typeName = $3;
					n->name = $6;
					n->behavior = $7;
					n->missing_ok = false;
					$$ = (Node *)n;
				}
			/* ALTER DOMAIN <domain> DROP CONSTRAINT IF EXISTS <name> [RESTRICT|CASCADE] */
			| ALTER DOMAIN_P any_name DROP CONSTRAINT IF_P EXISTS name opt_drop_behavior
				{
					AlterDomainStmt *n = makeNode(AlterDomainStmt);
					n->subtype = 'X';
					n->typeName = $3;
					n->name = $8;
					n->behavior = $9;
					n->missing_ok = true;
					$$ = (Node *)n;
				}
			/* ALTER DOMAIN <domain> VALIDATE CONSTRAINT <name> */
			| ALTER DOMAIN_P any_name VALIDATE CONSTRAINT name
				{
					AlterDomainStmt *n = makeNode(AlterDomainStmt);
					n->subtype = 'V';
					n->typeName = $3;
					n->name = $6;
					$$ = (Node *)n;
				}
			;

opt_as:		AS
			| /* EMPTY */
		;


/*****************************************************************************
 *
 * Manipulate a text search dictionary or configuration
 *
 *****************************************************************************/

AlterTSDictionaryStmt:
			ALTER TEXT_P SEARCH DICTIONARY any_name definition
				{
					AlterTSDictionaryStmt *n = makeNode(AlterTSDictionaryStmt);
					n->dictname = $5;
					n->options = $6;
					$$ = (Node *)n;
				}
		;

AlterTSConfigurationStmt:
			ALTER TEXT_P SEARCH CONFIGURATION any_name ADD_P MAPPING FOR name_list any_with any_name_list
				{
					AlterTSConfigurationStmt *n = makeNode(AlterTSConfigurationStmt);
					n->kind = ALTER_TSCONFIG_ADD_MAPPING;
					n->cfgname = $5;
					n->tokentype = $9;
					n->dicts = $11;
					n->override = false;
					n->replace = false;
					$$ = (Node*)n;
				}
			| ALTER TEXT_P SEARCH CONFIGURATION any_name ALTER MAPPING FOR name_list any_with any_name_list
				{
					AlterTSConfigurationStmt *n = makeNode(AlterTSConfigurationStmt);
					n->kind = ALTER_TSCONFIG_ALTER_MAPPING_FOR_TOKEN;
					n->cfgname = $5;
					n->tokentype = $9;
					n->dicts = $11;
					n->override = true;
					n->replace = false;
					$$ = (Node*)n;
				}
			| ALTER TEXT_P SEARCH CONFIGURATION any_name ALTER MAPPING REPLACE any_name any_with any_name
				{
					AlterTSConfigurationStmt *n = makeNode(AlterTSConfigurationStmt);
					n->kind = ALTER_TSCONFIG_REPLACE_DICT;
					n->cfgname = $5;
					n->tokentype = NIL;
					n->dicts = list_make2($9,$11);
					n->override = false;
					n->replace = true;
					$$ = (Node*)n;
				}
			| ALTER TEXT_P SEARCH CONFIGURATION any_name ALTER MAPPING FOR name_list REPLACE any_name any_with any_name
				{
					AlterTSConfigurationStmt *n = makeNode(AlterTSConfigurationStmt);
					n->kind = ALTER_TSCONFIG_REPLACE_DICT_FOR_TOKEN;
					n->cfgname = $5;
					n->tokentype = $9;
					n->dicts = list_make2($11,$13);
					n->override = false;
					n->replace = true;
					$$ = (Node*)n;
				}
			| ALTER TEXT_P SEARCH CONFIGURATION any_name DROP MAPPING FOR name_list
				{
					AlterTSConfigurationStmt *n = makeNode(AlterTSConfigurationStmt);
					n->kind = ALTER_TSCONFIG_DROP_MAPPING;
					n->cfgname = $5;
					n->tokentype = $9;
					n->missing_ok = false;
					$$ = (Node*)n;
				}
			| ALTER TEXT_P SEARCH CONFIGURATION any_name DROP MAPPING IF_P EXISTS FOR name_list
				{
					AlterTSConfigurationStmt *n = makeNode(AlterTSConfigurationStmt);
					n->kind = ALTER_TSCONFIG_DROP_MAPPING;
					n->cfgname = $5;
					n->tokentype = $11;
					n->missing_ok = true;
					$$ = (Node*)n;
				}
		;

/* Use this if TIME or ORDINALITY after WITH should be taken as an identifier */
any_with:	WITH
			| WITH_LA
		;


/*****************************************************************************
 *
 * Manipulate a conversion
 *
 *		CREATE [DEFAULT] CONVERSION <conversion_name>
 *		FOR <encoding_name> TO <encoding_name> FROM <func_name>
 *
 *****************************************************************************/

CreateConversionStmt:
			CREATE opt_default CONVERSION_P any_name FOR Sconst
			TO Sconst FROM any_name
			{
				CreateConversionStmt *n = makeNode(CreateConversionStmt);
				n->conversion_name = $4;
				n->for_encoding_name = $6;
				n->to_encoding_name = $8;
				n->func_name = $10;
				n->def = $2;
				$$ = (Node *)n;
			}
		;

/*****************************************************************************
 *
 *		QUERY:
 *				CLUSTER [VERBOSE] <qualified_name> [ USING <index_name> ]
 *				CLUSTER [ (options) ] <qualified_name> [ USING <index_name> ]
 *				CLUSTER [VERBOSE]
 *				CLUSTER [VERBOSE] <index_name> ON <qualified_name> (for pre-8.3)
 *
 *****************************************************************************/

ClusterStmt:
			CLUSTER opt_verbose qualified_name cluster_index_specification
				{
					ClusterStmt *n = makeNode(ClusterStmt);
					n->relation = $3;
					n->indexname = $4;
					n->params = NIL;
					if ($2)
						n->params = lappend(n->params, makeDefElem("verbose", NULL, @2));
					$$ = (Node*)n;
				}

			| CLUSTER '(' utility_option_list ')' qualified_name cluster_index_specification
				{
					ClusterStmt *n = makeNode(ClusterStmt);
					n->relation = $5;
					n->indexname = $6;
					n->params = $3;
					$$ = (Node*)n;
				}
			| CLUSTER opt_verbose
				{
					ClusterStmt *n = makeNode(ClusterStmt);
					n->relation = NULL;
					n->indexname = NULL;
					n->params = NIL;
					if ($2)
						n->params = lappend(n->params, makeDefElem("verbose", NULL, @2));
					$$ = (Node*)n;
				}
			/* kept for pre-8.3 compatibility */
			| CLUSTER opt_verbose name ON qualified_name
				{
					ClusterStmt *n = makeNode(ClusterStmt);
					n->relation = $5;
					n->indexname = $3;
					n->params = NIL;
					if ($2)
						n->params = lappend(n->params, makeDefElem("verbose", NULL, @2));
					$$ = (Node*)n;
				}
		;

cluster_index_specification:
			USING name				{ $$ = $2; }
			| /*EMPTY*/				{ $$ = NULL; }
		;


/*****************************************************************************
 *
 *		QUERY:
 *				VACUUM
 *				ANALYZE
 *
 *****************************************************************************/

VacuumStmt: VACUUM opt_full opt_freeze opt_verbose opt_analyze opt_vacuum_relation_list
				{
					VacuumStmt *n = makeNode(VacuumStmt);
					n->options = NIL;
					if ($2)
						n->options = lappend(n->options,
											 makeDefElem("full", NULL, @2));
					if ($3)
						n->options = lappend(n->options,
											 makeDefElem("freeze", NULL, @3));
					if ($4)
						n->options = lappend(n->options,
											 makeDefElem("verbose", NULL, @4));
					if ($5)
						n->options = lappend(n->options,
											 makeDefElem("analyze", NULL, @5));
					n->rels = $6;
					n->is_vacuumcmd = true;
					$$ = (Node *)n;
				}
			| VACUUM '(' utility_option_list ')' opt_vacuum_relation_list
				{
					VacuumStmt *n = makeNode(VacuumStmt);
					n->options = $3;
					n->rels = $5;
					n->is_vacuumcmd = true;
					$$ = (Node *) n;
				}
		;

AnalyzeStmt: analyze_keyword opt_verbose opt_vacuum_relation_list
				{
					VacuumStmt *n = makeNode(VacuumStmt);
					n->options = NIL;
					if ($2)
						n->options = lappend(n->options,
											 makeDefElem("verbose", NULL, @2));
					n->rels = $3;
					n->is_vacuumcmd = false;
					$$ = (Node *)n;
				}
			| analyze_keyword '(' utility_option_list ')' opt_vacuum_relation_list
				{
					VacuumStmt *n = makeNode(VacuumStmt);
					n->options = $3;
					n->rels = $5;
					n->is_vacuumcmd = false;
					$$ = (Node *) n;
				}
		;

utility_option_list:
			utility_option_elem
				{
					$$ = list_make1($1);
				}
			| utility_option_list ',' utility_option_elem
				{
					$$ = lappend($1, $3);
				}
		;

analyze_keyword:
			ANALYZE
			| ANALYSE /* British */
		;

utility_option_elem:
			utility_option_name utility_option_arg
				{
					$$ = makeDefElem($1, $2, @1);
				}
		;

utility_option_name:
			NonReservedWord							{ $$ = $1; }
			| analyze_keyword						{ $$ = "analyze"; }
		;

utility_option_arg:
			opt_boolean_or_string					{ $$ = (Node *) makeString($1); }
			| NumericOnly							{ $$ = (Node *) $1; }
			| /* EMPTY */							{ $$ = NULL; }
		;

opt_analyze:
			analyze_keyword							{ $$ = true; }
			| /*EMPTY*/								{ $$ = false; }
		;

opt_verbose:
			VERBOSE									{ $$ = true; }
			| /*EMPTY*/								{ $$ = false; }
		;

opt_full:	FULL									{ $$ = true; }
			| /*EMPTY*/								{ $$ = false; }
		;

opt_freeze: FREEZE									{ $$ = true; }
			| /*EMPTY*/								{ $$ = false; }
		;

opt_name_list:
			'(' name_list ')'						{ $$ = $2; }
			| /*EMPTY*/								{ $$ = NIL; }
		;

vacuum_relation:
			qualified_name opt_name_list
				{
					$$ = (Node *) makeVacuumRelation($1, InvalidOid, $2);
				}
		;

vacuum_relation_list:
			vacuum_relation
					{ $$ = list_make1($1); }
			| vacuum_relation_list ',' vacuum_relation
					{ $$ = lappend($1, $3); }
		;

opt_vacuum_relation_list:
			vacuum_relation_list					{ $$ = $1; }
			| /*EMPTY*/								{ $$ = NIL; }
		;


/*****************************************************************************
 *
 *		QUERY:
 *				EXPLAIN [ANALYZE] [VERBOSE] query
 *				EXPLAIN ( options ) query
 *
 *****************************************************************************/

ExplainStmt:
		EXPLAIN ExplainableStmt
				{
					ExplainStmt *n = makeNode(ExplainStmt);
					n->query = $2;
					n->options = NIL;
					$$ = (Node *) n;
				}
		| EXPLAIN analyze_keyword opt_verbose ExplainableStmt
				{
					ExplainStmt *n = makeNode(ExplainStmt);
					n->query = $4;
					n->options = list_make1(makeDefElem("analyze", NULL, @2));
					if ($3)
						n->options = lappend(n->options,
											 makeDefElem("verbose", NULL, @3));
					$$ = (Node *) n;
				}
		| EXPLAIN VERBOSE ExplainableStmt
				{
					ExplainStmt *n = makeNode(ExplainStmt);
					n->query = $3;
					n->options = list_make1(makeDefElem("verbose", NULL, @2));
					$$ = (Node *) n;
				}
		| EXPLAIN '(' utility_option_list ')' ExplainableStmt
				{
					ExplainStmt *n = makeNode(ExplainStmt);
					n->query = $5;
					n->options = $3;
					$$ = (Node *) n;
				}
		;

ExplainableStmt:
			SelectStmt
			| InsertStmt
			| UpdateStmt
			| DeleteStmt
			| DeclareCursorStmt
			| CreateAsStmt
			| CreateMatViewStmt
			| RefreshMatViewStmt
			| ExecuteStmt					/* by default all are $$=$1 */
		;

/*****************************************************************************
 *
 *		QUERY:
 *				PREPARE <plan_name> [(args, ...)] AS <query>
 *
 *****************************************************************************/

PrepareStmt: PREPARE name prep_type_clause AS PreparableStmt
				{
					PrepareStmt *n = makeNode(PrepareStmt);
					n->name = $2;
					n->argtypes = $3;
					n->query = $5;
					$$ = (Node *) n;
				}
		;

prep_type_clause: '(' type_list ')'			{ $$ = $2; }
				| /* EMPTY */				{ $$ = NIL; }
		;

PreparableStmt:
			SelectStmt
			| InsertStmt
			| UpdateStmt
			| DeleteStmt					/* by default all are $$=$1 */
		;

/*****************************************************************************
 *
 * EXECUTE <plan_name> [(params, ...)]
 * CREATE TABLE <name> AS EXECUTE <plan_name> [(params, ...)]
 *
 *****************************************************************************/

ExecuteStmt: EXECUTE name execute_param_clause
				{
					ExecuteStmt *n = makeNode(ExecuteStmt);
					n->name = $2;
					n->params = $3;
					$$ = (Node *) n;
				}
			| CREATE OptTemp TABLE create_as_target AS
				EXECUTE name execute_param_clause opt_with_data
				{
					CreateTableAsStmt *ctas = makeNode(CreateTableAsStmt);
					ExecuteStmt *n = makeNode(ExecuteStmt);
					n->name = $7;
					n->params = $8;
					ctas->query = (Node *) n;
					ctas->into = $4;
					ctas->objtype = OBJECT_TABLE;
					ctas->is_select_into = false;
					ctas->if_not_exists = false;
					/* cram additional flags into the IntoClause */
					$4->rel->relpersistence = $2;
					$4->skipData = !($9);
					$$ = (Node *) ctas;
				}
			| CREATE OptTemp TABLE IF_P NOT EXISTS create_as_target AS
				EXECUTE name execute_param_clause opt_with_data
				{
					CreateTableAsStmt *ctas = makeNode(CreateTableAsStmt);
					ExecuteStmt *n = makeNode(ExecuteStmt);
					n->name = $10;
					n->params = $11;
					ctas->query = (Node *) n;
					ctas->into = $7;
					ctas->objtype = OBJECT_TABLE;
					ctas->is_select_into = false;
					ctas->if_not_exists = true;
					/* cram additional flags into the IntoClause */
					$7->rel->relpersistence = $2;
					$7->skipData = !($12);
					$$ = (Node *) ctas;
				}
		;

execute_param_clause: '(' expr_list ')'				{ $$ = $2; }
					| /* EMPTY */					{ $$ = NIL; }
					;

/*****************************************************************************
 *
 *		QUERY:
 *				DEALLOCATE [PREPARE] <plan_name>
 *
 *****************************************************************************/

DeallocateStmt: DEALLOCATE name
					{
						DeallocateStmt *n = makeNode(DeallocateStmt);
						n->name = $2;
						$$ = (Node *) n;
					}
				| DEALLOCATE PREPARE name
					{
						DeallocateStmt *n = makeNode(DeallocateStmt);
						n->name = $3;
						$$ = (Node *) n;
					}
				| DEALLOCATE ALL
					{
						DeallocateStmt *n = makeNode(DeallocateStmt);
						n->name = NULL;
						$$ = (Node *) n;
					}
				| DEALLOCATE PREPARE ALL
					{
						DeallocateStmt *n = makeNode(DeallocateStmt);
						n->name = NULL;
						$$ = (Node *) n;
					}
		;

/*****************************************************************************
 *
 *		QUERY:
 *				INSERT STATEMENTS
 *
 *****************************************************************************/

InsertStmt:
			opt_with_clause INSERT INTO insert_target insert_rest
			opt_on_conflict returning_clause
				{
					$5->relation = $4;
					$5->onConflictClause = $6;
					$5->returningList = $7;
					$5->withClause = $1;
					$$ = (Node *) $5;
				}
		;

/*
 * Can't easily make AS optional here, because VALUES in insert_rest would
 * have a shift/reduce conflict with VALUES as an optional alias.  We could
 * easily allow unreserved_keywords as optional aliases, but that'd be an odd
 * divergence from other places.  So just require AS for now.
 */
insert_target:
			qualified_name
				{
					$$ = $1;
				}
			| qualified_name AS ColId
				{
					$1->alias = makeAlias($3, NIL);
					$$ = $1;
				}
		;

insert_rest:
			SelectStmt
				{
					$$ = makeNode(InsertStmt);
					$$->cols = NIL;
					$$->selectStmt = $1;
				}
			| OVERRIDING override_kind VALUE_P SelectStmt
				{
					$$ = makeNode(InsertStmt);
					$$->cols = NIL;
					$$->override = $2;
					$$->selectStmt = $4;
				}
			| '(' insert_column_list ')' SelectStmt
				{
					$$ = makeNode(InsertStmt);
					$$->cols = $2;
					$$->selectStmt = $4;
				}
			| '(' insert_column_list ')' OVERRIDING override_kind VALUE_P SelectStmt
				{
					$$ = makeNode(InsertStmt);
					$$->cols = $2;
					$$->override = $5;
					$$->selectStmt = $7;
				}
			| DEFAULT VALUES
				{
					$$ = makeNode(InsertStmt);
					$$->cols = NIL;
					$$->selectStmt = NULL;
				}
		;

override_kind:
			USER		{ $$ = OVERRIDING_USER_VALUE; }
			| SYSTEM_P	{ $$ = OVERRIDING_SYSTEM_VALUE; }
		;

insert_column_list:
			insert_column_item
					{ $$ = list_make1($1); }
			| insert_column_list ',' insert_column_item
					{ $$ = lappend($1, $3); }
		;

insert_column_item:
			ColId opt_indirection
				{
					$$ = makeNode(ResTarget);
					$$->name = $1;
					$$->indirection = check_indirection($2, yyscanner);
					$$->val = NULL;
					$$->location = @1;
				}
		;

opt_on_conflict:
			ON CONFLICT opt_conf_expr DO UPDATE SET set_clause_list	where_clause
				{
					$$ = makeNode(OnConflictClause);
					$$->action = ONCONFLICT_UPDATE;
					$$->infer = $3;
					$$->targetList = $7;
					$$->whereClause = $8;
					$$->location = @1;
				}
			|
			ON CONFLICT opt_conf_expr DO NOTHING
				{
					$$ = makeNode(OnConflictClause);
					$$->action = ONCONFLICT_NOTHING;
					$$->infer = $3;
					$$->targetList = NIL;
					$$->whereClause = NULL;
					$$->location = @1;
				}
			| /*EMPTY*/
				{
					$$ = NULL;
				}
		;

opt_conf_expr:
			'(' index_params ')' where_clause
				{
					$$ = makeNode(InferClause);
					$$->indexElems = $2;
					$$->whereClause = $4;
					$$->conname = NULL;
					$$->location = @1;
				}
			|
			ON CONSTRAINT name
				{
					$$ = makeNode(InferClause);
					$$->indexElems = NIL;
					$$->whereClause = NULL;
					$$->conname = $3;
					$$->location = @1;
				}
			| /*EMPTY*/
				{
					$$ = NULL;
				}
		;

returning_clause:
			RETURNING target_list		{ $$ = $2; }
			| /* EMPTY */				{ $$ = NIL; }
		;


/*****************************************************************************
 *
 *		QUERY:
 *				DELETE STATEMENTS
 *
 *****************************************************************************/

DeleteStmt: opt_with_clause DELETE_P FROM relation_expr_opt_alias
			using_clause where_or_current_clause returning_clause
				{
					DeleteStmt *n = makeNode(DeleteStmt);
					n->relation = $4;
					n->usingClause = $5;
					n->whereClause = $6;
					n->returningList = $7;
					n->withClause = $1;
					$$ = (Node *)n;
				}
		;

using_clause:
				USING from_list						{ $$ = $2; }
			| /*EMPTY*/								{ $$ = NIL; }
		;


/*****************************************************************************
 *
 *		QUERY:
 *				LOCK TABLE
 *
 *****************************************************************************/

LockStmt:	LOCK_P opt_table relation_expr_list opt_lock opt_nowait
				{
					LockStmt *n = makeNode(LockStmt);

					n->relations = $3;
					n->mode = $4;
					n->nowait = $5;
					$$ = (Node *)n;
				}
		;

opt_lock:	IN_P lock_type MODE				{ $$ = $2; }
			| /*EMPTY*/						{ $$ = AccessExclusiveLock; }
		;

lock_type:	ACCESS SHARE					{ $$ = AccessShareLock; }
			| ROW SHARE						{ $$ = RowShareLock; }
			| ROW EXCLUSIVE					{ $$ = RowExclusiveLock; }
			| SHARE UPDATE EXCLUSIVE		{ $$ = ShareUpdateExclusiveLock; }
			| SHARE							{ $$ = ShareLock; }
			| SHARE ROW EXCLUSIVE			{ $$ = ShareRowExclusiveLock; }
			| EXCLUSIVE						{ $$ = ExclusiveLock; }
			| ACCESS EXCLUSIVE				{ $$ = AccessExclusiveLock; }
		;

opt_nowait:	NOWAIT							{ $$ = true; }
			| /*EMPTY*/						{ $$ = false; }
		;

opt_nowait_or_skip:
			NOWAIT							{ $$ = LockWaitError; }
			| SKIP LOCKED					{ $$ = LockWaitSkip; }
			| /*EMPTY*/						{ $$ = LockWaitBlock; }
		;


/*****************************************************************************
 *
 *		QUERY:
 *				UpdateStmt (UPDATE)
 *
 *****************************************************************************/

UpdateStmt: opt_with_clause UPDATE relation_expr_opt_alias
			SET set_clause_list
			from_clause
			where_or_current_clause
			returning_clause
				{
					UpdateStmt *n = makeNode(UpdateStmt);
					n->relation = $3;
					n->targetList = $5;
					n->fromClause = $6;
					n->whereClause = $7;
					n->returningList = $8;
					n->withClause = $1;
					$$ = (Node *)n;
				}
		;

set_clause_list:
			set_clause							{ $$ = $1; }
			| set_clause_list ',' set_clause	{ $$ = list_concat($1,$3); }
		;

set_clause:
			set_target '=' a_expr
				{
					$1->val = (Node *) $3;
					$$ = list_make1($1);
				}
			| '(' set_target_list ')' '=' a_expr
				{
					int ncolumns = list_length($2);
					int i = 1;
					ListCell *col_cell;

					/* Create a MultiAssignRef source for each target */
					foreach(col_cell, $2)
					{
						ResTarget *res_col = (ResTarget *) lfirst(col_cell);
						MultiAssignRef *r = makeNode(MultiAssignRef);

						r->source = (Node *) $5;
						r->colno = i;
						r->ncolumns = ncolumns;
						res_col->val = (Node *) r;
						i++;
					}

					$$ = $2;
				}
		;

set_target:
			ColId opt_indirection
				{
					$$ = makeNode(ResTarget);
					$$->name = $1;
					$$->indirection = check_indirection($2, yyscanner);
					$$->val = NULL;	/* upper production sets this */
					$$->location = @1;
				}
		;

set_target_list:
			set_target								{ $$ = list_make1($1); }
			| set_target_list ',' set_target		{ $$ = lappend($1,$3); }
		;


/*****************************************************************************
 *
 *		QUERY:
 *				CURSOR STATEMENTS
 *
 *****************************************************************************/
DeclareCursorStmt: DECLARE cursor_name cursor_options CURSOR opt_hold FOR SelectStmt
				{
					DeclareCursorStmt *n = makeNode(DeclareCursorStmt);
					n->portalname = $2;
					/* currently we always set FAST_PLAN option */
					n->options = $3 | $5 | CURSOR_OPT_FAST_PLAN;
					n->query = $7;
					$$ = (Node *)n;
				}
		;

cursor_name:	name						{ $$ = $1; }
		;

cursor_options: /*EMPTY*/					{ $$ = 0; }
			| cursor_options NO SCROLL		{ $$ = $1 | CURSOR_OPT_NO_SCROLL; }
			| cursor_options SCROLL			{ $$ = $1 | CURSOR_OPT_SCROLL; }
			| cursor_options BINARY			{ $$ = $1 | CURSOR_OPT_BINARY; }
			| cursor_options ASENSITIVE		{ $$ = $1 | CURSOR_OPT_ASENSITIVE; }
			| cursor_options INSENSITIVE	{ $$ = $1 | CURSOR_OPT_INSENSITIVE; }
		;

opt_hold: /* EMPTY */						{ $$ = 0; }
			| WITH HOLD						{ $$ = CURSOR_OPT_HOLD; }
			| WITHOUT HOLD					{ $$ = 0; }
		;

/*****************************************************************************
 *
 *		QUERY:
 *				SELECT STATEMENTS
 *
 *****************************************************************************/

/* A complete SELECT statement looks like this.
 *
 * The rule returns either a single SelectStmt node or a tree of them,
 * representing a set-operation tree.
 *
 * There is an ambiguity when a sub-SELECT is within an a_expr and there
 * are excess parentheses: do the parentheses belong to the sub-SELECT or
 * to the surrounding a_expr?  We don't really care, but bison wants to know.
 * To resolve the ambiguity, we are careful to define the grammar so that
 * the decision is staved off as long as possible: as long as we can keep
 * absorbing parentheses into the sub-SELECT, we will do so, and only when
 * it's no longer possible to do that will we decide that parens belong to
 * the expression.	For example, in "SELECT (((SELECT 2)) + 3)" the extra
 * parentheses are treated as part of the sub-select.  The necessity of doing
 * it that way is shown by "SELECT (((SELECT 2)) UNION SELECT 2)".	Had we
 * parsed "((SELECT 2))" as an a_expr, it'd be too late to go back to the
 * SELECT viewpoint when we see the UNION.
 *
 * This approach is implemented by defining a nonterminal select_with_parens,
 * which represents a SELECT with at least one outer layer of parentheses,
 * and being careful to use select_with_parens, never '(' SelectStmt ')',
 * in the expression grammar.  We will then have shift-reduce conflicts
 * which we can resolve in favor of always treating '(' <select> ')' as
 * a select_with_parens.  To resolve the conflicts, the productions that
 * conflict with the select_with_parens productions are manually given
 * precedences lower than the precedence of ')', thereby ensuring that we
 * shift ')' (and then reduce to select_with_parens) rather than trying to
 * reduce the inner <select> nonterminal to something else.  We use UMINUS
 * precedence for this, which is a fairly arbitrary choice.
 *
 * To be able to define select_with_parens itself without ambiguity, we need
 * a nonterminal select_no_parens that represents a SELECT structure with no
 * outermost parentheses.  This is a little bit tedious, but it works.
 *
 * In non-expression contexts, we use SelectStmt which can represent a SELECT
 * with or without outer parentheses.
 */

SelectStmt: select_no_parens			%prec UMINUS
			| select_with_parens		%prec UMINUS
		;

select_with_parens:
			'(' select_no_parens ')'				{ $$ = $2; }
			| '(' select_with_parens ')'			{ $$ = $2; }
		;

/*
 * This rule parses the equivalent of the standard's <query expression>.
 * The duplicative productions are annoying, but hard to get rid of without
 * creating shift/reduce conflicts.
 *
 *	The locking clause (FOR UPDATE etc) may be before or after LIMIT/OFFSET.
 *	In <=7.2.X, LIMIT/OFFSET had to be after FOR UPDATE
 *	We now support both orderings, but prefer LIMIT/OFFSET before the locking
 * clause.
 *	2002-08-28 bjm
 */
select_no_parens:
			simple_select						{ $$ = $1; }
			| select_clause sort_clause
				{
					insertSelectOptions((SelectStmt *) $1, $2, NIL,
										NULL, NULL,
										yyscanner);
					$$ = $1;
				}
			| select_clause opt_sort_clause for_locking_clause opt_select_limit
				{
					insertSelectOptions((SelectStmt *) $1, $2, $3,
										$4,
										NULL,
										yyscanner);
					$$ = $1;
				}
			| select_clause opt_sort_clause select_limit opt_for_locking_clause
				{
					insertSelectOptions((SelectStmt *) $1, $2, $4,
										$3,
										NULL,
										yyscanner);
					$$ = $1;
				}
			| with_clause select_clause
				{
					insertSelectOptions((SelectStmt *) $2, NULL, NIL,
										NULL,
										$1,
										yyscanner);
					$$ = $2;
				}
			| with_clause select_clause sort_clause
				{
					insertSelectOptions((SelectStmt *) $2, $3, NIL,
										NULL,
										$1,
										yyscanner);
					$$ = $2;
				}
			| with_clause select_clause opt_sort_clause for_locking_clause opt_select_limit
				{
					insertSelectOptions((SelectStmt *) $2, $3, $4,
										$5,
										$1,
										yyscanner);
					$$ = $2;
				}
			| with_clause select_clause opt_sort_clause select_limit opt_for_locking_clause
				{
					insertSelectOptions((SelectStmt *) $2, $3, $5,
										$4,
										$1,
										yyscanner);
					$$ = $2;
				}
		;

select_clause:
			simple_select							{ $$ = $1; }
			| select_with_parens					{ $$ = $1; }
		;

/*
 * This rule parses SELECT statements that can appear within set operations,
 * including UNION, INTERSECT and EXCEPT.  '(' and ')' can be used to specify
 * the ordering of the set operations.	Without '(' and ')' we want the
 * operations to be ordered per the precedence specs at the head of this file.
 *
 * As with select_no_parens, simple_select cannot have outer parentheses,
 * but can have parenthesized subclauses.
 *
 * It might appear that we could fold the first two alternatives into one
 * by using opt_distinct_clause.  However, that causes a shift/reduce conflict
 * against INSERT ... SELECT ... ON CONFLICT.  We avoid the ambiguity by
 * requiring SELECT DISTINCT [ON] to be followed by a non-empty target_list.
 *
 * Note that sort clauses cannot be included at this level --- SQL requires
 *		SELECT foo UNION SELECT bar ORDER BY baz
 * to be parsed as
 *		(SELECT foo UNION SELECT bar) ORDER BY baz
 * not
 *		SELECT foo UNION (SELECT bar ORDER BY baz)
 * Likewise for WITH, FOR UPDATE and LIMIT.  Therefore, those clauses are
 * described as part of the select_no_parens production, not simple_select.
 * This does not limit functionality, because you can reintroduce these
 * clauses inside parentheses.
 *
 * NOTE: only the leftmost component SelectStmt should have INTO.
 * However, this is not checked by the grammar; parse analysis must check it.
 */
simple_select:
			SELECT opt_all_clause opt_target_list
			into_clause from_clause where_clause
			group_clause having_clause window_clause
				{
					SelectStmt *n = makeNode(SelectStmt);
					n->targetList = $3;
					n->intoClause = $4;
					n->fromClause = $5;
					n->whereClause = $6;
					n->groupClause = ($7)->list;
					n->groupDistinct = ($7)->distinct;
					n->havingClause = $8;
					n->windowClause = $9;
					$$ = (Node *)n;
				}
			| SELECT distinct_clause target_list
			into_clause from_clause where_clause
			group_clause having_clause window_clause
				{
					SelectStmt *n = makeNode(SelectStmt);
					n->distinctClause = $2;
					n->targetList = $3;
					n->intoClause = $4;
					n->fromClause = $5;
					n->whereClause = $6;
					n->groupClause = ($7)->list;
					n->groupDistinct = ($7)->distinct;
					n->havingClause = $8;
					n->windowClause = $9;
					$$ = (Node *)n;
				}
			| values_clause							{ $$ = $1; }
			| TABLE relation_expr
				{
					/* same as SELECT * FROM relation_expr */
					ColumnRef *cr = makeNode(ColumnRef);
					ResTarget *rt = makeNode(ResTarget);
					SelectStmt *n = makeNode(SelectStmt);

					cr->fields = list_make1(makeNode(A_Star));
					cr->location = -1;

					rt->name = NULL;
					rt->indirection = NIL;
					rt->val = (Node *)cr;
					rt->location = -1;

					n->targetList = list_make1(rt);
					n->fromClause = list_make1($2);
					$$ = (Node *)n;
				}
			| select_clause UNION set_quantifier select_clause
				{
					$$ = makeSetOp(SETOP_UNION, $3 == SET_QUANTIFIER_ALL, $1, $4);
				}
			| select_clause INTERSECT set_quantifier select_clause
				{
					$$ = makeSetOp(SETOP_INTERSECT, $3 == SET_QUANTIFIER_ALL, $1, $4);
				}
			| select_clause EXCEPT set_quantifier select_clause
				{
					$$ = makeSetOp(SETOP_EXCEPT, $3 == SET_QUANTIFIER_ALL, $1, $4);
				}
		;

/*
 * SQL standard WITH clause looks like:
 *
 * WITH [ RECURSIVE ] <query name> [ (<column>,...) ]
 *		AS (query) [ SEARCH or CYCLE clause ]
 *
 * Recognizing WITH_LA here allows a CTE to be named TIME or ORDINALITY.
 */
with_clause:
		WITH cte_list
			{
				$$ = makeNode(WithClause);
				$$->ctes = $2;
				$$->recursive = false;
				$$->location = @1;
			}
		| WITH_LA cte_list
			{
				$$ = makeNode(WithClause);
				$$->ctes = $2;
				$$->recursive = false;
				$$->location = @1;
			}
		| WITH RECURSIVE cte_list
			{
				$$ = makeNode(WithClause);
				$$->ctes = $3;
				$$->recursive = true;
				$$->location = @1;
			}
		;

cte_list:
		common_table_expr						{ $$ = list_make1($1); }
		| cte_list ',' common_table_expr		{ $$ = lappend($1, $3); }
		;

common_table_expr:  name opt_name_list AS opt_materialized '(' PreparableStmt ')' opt_search_clause opt_cycle_clause
			{
				CommonTableExpr *n = makeNode(CommonTableExpr);
				n->ctename = $1;
				n->aliascolnames = $2;
				n->ctematerialized = $4;
				n->ctequery = $6;
				n->search_clause = castNode(CTESearchClause, $8);
				n->cycle_clause = castNode(CTECycleClause, $9);
				n->location = @1;
				$$ = (Node *) n;
			}
		;

opt_materialized:
		MATERIALIZED							{ $$ = CTEMaterializeAlways; }
		| NOT MATERIALIZED						{ $$ = CTEMaterializeNever; }
		| /*EMPTY*/								{ $$ = CTEMaterializeDefault; }
		;

opt_search_clause:
		SEARCH DEPTH FIRST_P BY columnList SET ColId
			{
				CTESearchClause *n = makeNode(CTESearchClause);
				n->search_col_list = $5;
				n->search_breadth_first = false;
				n->search_seq_column = $7;
				n->location = @1;
				$$ = (Node *) n;
			}
		| SEARCH BREADTH FIRST_P BY columnList SET ColId
			{
				CTESearchClause *n = makeNode(CTESearchClause);
				n->search_col_list = $5;
				n->search_breadth_first = true;
				n->search_seq_column = $7;
				n->location = @1;
				$$ = (Node *) n;
			}
		| /*EMPTY*/
			{
				$$ = NULL;
			}
		;

opt_cycle_clause:
		CYCLE columnList SET ColId TO AexprConst DEFAULT AexprConst USING ColId
			{
				CTECycleClause *n = makeNode(CTECycleClause);
				n->cycle_col_list = $2;
				n->cycle_mark_column = $4;
				n->cycle_mark_value = $6;
				n->cycle_mark_default = $8;
				n->cycle_path_column = $10;
				n->location = @1;
				$$ = (Node *) n;
			}
		| CYCLE columnList SET ColId USING ColId
			{
				CTECycleClause *n = makeNode(CTECycleClause);
				n->cycle_col_list = $2;
				n->cycle_mark_column = $4;
				n->cycle_mark_value = makeBoolAConst(true, -1);
				n->cycle_mark_default = makeBoolAConst(false, -1);
				n->cycle_path_column = $6;
				n->location = @1;
				$$ = (Node *) n;
			}
		| /*EMPTY*/
			{
				$$ = NULL;
			}
		;

opt_with_clause:
		with_clause								{ $$ = $1; }
		| /*EMPTY*/								{ $$ = NULL; }
		;

into_clause:
			INTO OptTempTableName
				{
					$$ = makeNode(IntoClause);
					$$->rel = $2;
					$$->colNames = NIL;
					$$->options = NIL;
					$$->onCommit = ONCOMMIT_NOOP;
					$$->tableSpaceName = NULL;
					$$->viewQuery = NULL;
					$$->skipData = false;
				}
			| /*EMPTY*/
				{ $$ = NULL; }
		;

/*
 * Redundancy here is needed to avoid shift/reduce conflicts,
 * since TEMP is not a reserved word.  See also OptTemp.
 */
OptTempTableName:
			TEMPORARY opt_table qualified_name
				{
					$$ = $3;
					$$->relpersistence = RELPERSISTENCE_TEMP;
				}
			| TEMP opt_table qualified_name
				{
					$$ = $3;
					$$->relpersistence = RELPERSISTENCE_TEMP;
				}
			| LOCAL TEMPORARY opt_table qualified_name
				{
					$$ = $4;
					$$->relpersistence = RELPERSISTENCE_TEMP;
				}
			| LOCAL TEMP opt_table qualified_name
				{
					$$ = $4;
					$$->relpersistence = RELPERSISTENCE_TEMP;
				}
			| GLOBAL TEMPORARY opt_table qualified_name
				{
					ereport(WARNING,
							(errmsg("GLOBAL is deprecated in temporary table creation"),
							 parser_errposition(@1)));
					$$ = $4;
					$$->relpersistence = RELPERSISTENCE_TEMP;
				}
			| GLOBAL TEMP opt_table qualified_name
				{
					ereport(WARNING,
							(errmsg("GLOBAL is deprecated in temporary table creation"),
							 parser_errposition(@1)));
					$$ = $4;
					$$->relpersistence = RELPERSISTENCE_TEMP;
				}
			| UNLOGGED opt_table qualified_name
				{
					$$ = $3;
					$$->relpersistence = RELPERSISTENCE_UNLOGGED;
				}
			| TABLE qualified_name
				{
					$$ = $2;
					$$->relpersistence = RELPERSISTENCE_PERMANENT;
				}
			| qualified_name
				{
					$$ = $1;
					$$->relpersistence = RELPERSISTENCE_PERMANENT;
				}
		;

opt_table:	TABLE
			| /*EMPTY*/
		;

set_quantifier:
			ALL										{ $$ = SET_QUANTIFIER_ALL; }
			| DISTINCT								{ $$ = SET_QUANTIFIER_DISTINCT; }
			| /*EMPTY*/								{ $$ = SET_QUANTIFIER_DEFAULT; }
		;

/* We use (NIL) as a placeholder to indicate that all target expressions
 * should be placed in the DISTINCT list during parsetree analysis.
 */
distinct_clause:
			DISTINCT								{ $$ = list_make1(NIL); }
			| DISTINCT ON '(' expr_list ')'			{ $$ = $4; }
		;

opt_all_clause:
			ALL
			| /*EMPTY*/
		;

opt_distinct_clause:
			distinct_clause							{ $$ = $1; }
			| opt_all_clause						{ $$ = NIL; }
		;

opt_sort_clause:
			sort_clause								{ $$ = $1; }
			| /*EMPTY*/								{ $$ = NIL; }
		;

sort_clause:
			ORDER BY sortby_list					{ $$ = $3; }
		;

sortby_list:
			sortby									{ $$ = list_make1($1); }
			| sortby_list ',' sortby				{ $$ = lappend($1, $3); }
		;

sortby:		a_expr USING qual_all_Op opt_nulls_order
				{
					$$ = makeNode(SortBy);
					$$->node = $1;
					$$->sortby_dir = SORTBY_USING;
					$$->sortby_nulls = $4;
					$$->useOp = $3;
					$$->location = @3;
				}
			| a_expr opt_asc_desc opt_nulls_order
				{
					$$ = makeNode(SortBy);
					$$->node = $1;
					$$->sortby_dir = $2;
					$$->sortby_nulls = $3;
					$$->useOp = NIL;
					$$->location = -1;		/* no operator */
				}
		;


select_limit:
			limit_clause offset_clause
				{
					$$ = $1;
					($$)->limitOffset = $2;
				}
			| offset_clause limit_clause
				{
					$$ = $2;
					($$)->limitOffset = $1;
				}
			| limit_clause
				{
					$$ = $1;
				}
			| offset_clause
				{
					SelectLimit *n = (SelectLimit *) palloc(sizeof(SelectLimit));
					n->limitOffset = $1;
					n->limitCount = NULL;
					n->limitOption = LIMIT_OPTION_COUNT;
					$$ = n;
				}
		;

opt_select_limit:
			select_limit						{ $$ = $1; }
			| /* EMPTY */						{ $$ = NULL; }
		;

limit_clause:
			LIMIT select_limit_value
				{
					SelectLimit *n = (SelectLimit *) palloc(sizeof(SelectLimit));
					n->limitOffset = NULL;
					n->limitCount = $2;
					n->limitOption = LIMIT_OPTION_COUNT;
					$$ = n;
				}
			| LIMIT select_limit_value ',' select_offset_value
				{
					/* Disabled because it was too confusing, bjm 2002-02-18 */
					ereport(ERROR,
							(errcode(ERRCODE_SYNTAX_ERROR),
							 errmsg("LIMIT #,# syntax is not supported"),
							 errhint("Use separate LIMIT and OFFSET clauses."),
							 parser_errposition(@1)));
				}
			/* SQL:2008 syntax */
			/* to avoid shift/reduce conflicts, handle the optional value with
			 * a separate production rather than an opt_ expression.  The fact
			 * that ONLY is fully reserved means that this way, we defer any
			 * decision about what rule reduces ROW or ROWS to the point where
			 * we can see the ONLY token in the lookahead slot.
			 */
			| FETCH first_or_next select_fetch_first_value row_or_rows ONLY
				{
					SelectLimit *n = (SelectLimit *) palloc(sizeof(SelectLimit));
					n->limitOffset = NULL;
					n->limitCount = $3;
					n->limitOption = LIMIT_OPTION_COUNT;
					$$ = n;
				}
			| FETCH first_or_next select_fetch_first_value row_or_rows WITH TIES
				{
					SelectLimit *n = (SelectLimit *) palloc(sizeof(SelectLimit));
					n->limitOffset = NULL;
					n->limitCount = $3;
					n->limitOption = LIMIT_OPTION_WITH_TIES;
					$$ = n;
				}
			| FETCH first_or_next row_or_rows ONLY
				{
					SelectLimit *n = (SelectLimit *) palloc(sizeof(SelectLimit));
					n->limitOffset = NULL;
					n->limitCount = makeIntConst(1, -1);
					n->limitOption = LIMIT_OPTION_COUNT;
					$$ = n;
				}
			| FETCH first_or_next row_or_rows WITH TIES
				{
					SelectLimit *n = (SelectLimit *) palloc(sizeof(SelectLimit));
					n->limitOffset = NULL;
					n->limitCount = makeIntConst(1, -1);
					n->limitOption = LIMIT_OPTION_WITH_TIES;
					$$ = n;
				}
		;

offset_clause:
			OFFSET select_offset_value
				{ $$ = $2; }
			/* SQL:2008 syntax */
			| OFFSET select_fetch_first_value row_or_rows
				{ $$ = $2; }
		;

select_limit_value:
			a_expr									{ $$ = $1; }
			| ALL
				{
					/* LIMIT ALL is represented as a NULL constant */
					$$ = makeNullAConst(@1);
				}
		;

select_offset_value:
			a_expr									{ $$ = $1; }
		;

/*
 * Allowing full expressions without parentheses causes various parsing
 * problems with the trailing ROW/ROWS key words.  SQL spec only calls for
 * <simple value specification>, which is either a literal or a parameter (but
 * an <SQL parameter reference> could be an identifier, bringing up conflicts
 * with ROW/ROWS). We solve this by leveraging the presence of ONLY (see above)
 * to determine whether the expression is missing rather than trying to make it
 * optional in this rule.
 *
 * c_expr covers almost all the spec-required cases (and more), but it doesn't
 * cover signed numeric literals, which are allowed by the spec. So we include
 * those here explicitly. We need FCONST as well as ICONST because values that
 * don't fit in the platform's "long", but do fit in bigint, should still be
 * accepted here. (This is possible in 64-bit Windows as well as all 32-bit
 * builds.)
 */
select_fetch_first_value:
			c_expr									{ $$ = $1; }
			| '+' I_or_F_const
				{ $$ = (Node *) makeSimpleA_Expr(AEXPR_OP, "+", NULL, $2, @1); }
			| '-' I_or_F_const
				{ $$ = doNegate($2, @1); }
		;

I_or_F_const:
			Iconst									{ $$ = makeIntConst($1,@1); }
			| FCONST								{ $$ = makeFloatConst($1,@1); }
		;

/* noise words */
row_or_rows: ROW									{ $$ = 0; }
			| ROWS									{ $$ = 0; }
		;

first_or_next: FIRST_P								{ $$ = 0; }
			| NEXT									{ $$ = 0; }
		;


/*
 * This syntax for group_clause tries to follow the spec quite closely.
 * However, the spec allows only column references, not expressions,
 * which introduces an ambiguity between implicit row constructors
 * (a,b) and lists of column references.
 *
 * We handle this by using the a_expr production for what the spec calls
 * <ordinary grouping set>, which in the spec represents either one column
 * reference or a parenthesized list of column references. Then, we check the
 * top node of the a_expr to see if it's an implicit RowExpr, and if so, just
 * grab and use the list, discarding the node. (this is done in parse analysis,
 * not here)
 *
 * (we abuse the row_format field of RowExpr to distinguish implicit and
 * explicit row constructors; it's debatable if anyone sanely wants to use them
 * in a group clause, but if they have a reason to, we make it possible.)
 *
 * Each item in the group_clause list is either an expression tree or a
 * GroupingSet node of some type.
 */
group_clause:
			GROUP_P BY set_quantifier group_by_list
				{
					GroupClause *n = (GroupClause *) palloc(sizeof(GroupClause));
					n->distinct = $3 == SET_QUANTIFIER_DISTINCT;
					n->list = $4;
					$$ = n;
				}
			| /*EMPTY*/
				{
					GroupClause *n = (GroupClause *) palloc(sizeof(GroupClause));
					n->distinct = false;
					n->list = NIL;
					$$ = n;
				}
		;

group_by_list:
			group_by_item							{ $$ = list_make1($1); }
			| group_by_list ',' group_by_item		{ $$ = lappend($1,$3); }
		;

group_by_item:
			a_expr									{ $$ = $1; }
			| empty_grouping_set					{ $$ = $1; }
			| cube_clause							{ $$ = $1; }
			| rollup_clause							{ $$ = $1; }
			| grouping_sets_clause					{ $$ = $1; }
		;

empty_grouping_set:
			'(' ')'
				{
					$$ = (Node *) makeGroupingSet(GROUPING_SET_EMPTY, NIL, @1);
				}
		;

/*
 * These hacks rely on setting precedence of CUBE and ROLLUP below that of '(',
 * so that they shift in these rules rather than reducing the conflicting
 * unreserved_keyword rule.
 */

rollup_clause:
			ROLLUP '(' expr_list ')'
				{
					$$ = (Node *) makeGroupingSet(GROUPING_SET_ROLLUP, $3, @1);
				}
		;

cube_clause:
			CUBE '(' expr_list ')'
				{
					$$ = (Node *) makeGroupingSet(GROUPING_SET_CUBE, $3, @1);
				}
		;

grouping_sets_clause:
			GROUPING SETS '(' group_by_list ')'
				{
					$$ = (Node *) makeGroupingSet(GROUPING_SET_SETS, $4, @1);
				}
		;

having_clause:
			HAVING a_expr							{ $$ = $2; }
			| /*EMPTY*/								{ $$ = NULL; }
		;

for_locking_clause:
			for_locking_items						{ $$ = $1; }
			| FOR READ ONLY							{ $$ = NIL; }
		;

opt_for_locking_clause:
			for_locking_clause						{ $$ = $1; }
			| /* EMPTY */							{ $$ = NIL; }
		;

for_locking_items:
			for_locking_item						{ $$ = list_make1($1); }
			| for_locking_items for_locking_item	{ $$ = lappend($1, $2); }
		;

for_locking_item:
			for_locking_strength locked_rels_list opt_nowait_or_skip
				{
					LockingClause *n = makeNode(LockingClause);
					n->lockedRels = $2;
					n->strength = $1;
					n->waitPolicy = $3;
					$$ = (Node *) n;
				}
		;

for_locking_strength:
			FOR UPDATE							{ $$ = LCS_FORUPDATE; }
			| FOR NO KEY UPDATE					{ $$ = LCS_FORNOKEYUPDATE; }
			| FOR SHARE							{ $$ = LCS_FORSHARE; }
			| FOR KEY SHARE						{ $$ = LCS_FORKEYSHARE; }
		;

locked_rels_list:
			OF qualified_name_list					{ $$ = $2; }
			| /* EMPTY */							{ $$ = NIL; }
		;


/*
 * We should allow ROW '(' expr_list ')' too, but that seems to require
 * making VALUES a fully reserved word, which will probably break more apps
 * than allowing the noise-word is worth.
 */
values_clause:
			VALUES '(' expr_list ')'
				{
					SelectStmt *n = makeNode(SelectStmt);
					n->valuesLists = list_make1($3);
					$$ = (Node *) n;
				}
			| values_clause ',' '(' expr_list ')'
				{
					SelectStmt *n = (SelectStmt *) $1;
					n->valuesLists = lappend(n->valuesLists, $4);
					$$ = (Node *) n;
				}
		;


/*****************************************************************************
 *
 *	clauses common to all Optimizable Stmts:
 *		from_clause		- allow list of both JOIN expressions and table names
 *		where_clause	- qualifications for joins or restrictions
 *
 *****************************************************************************/

from_clause:
			FROM from_list							{ $$ = $2; }
			| /*EMPTY*/								{ $$ = NIL; }
		;

from_list:
			table_ref								{ $$ = list_make1($1); }
			| from_list ',' table_ref				{ $$ = lappend($1, $3); }
		;

/*
 * table_ref is where an alias clause can be attached.
 */
table_ref:	relation_expr opt_alias_clause
				{
					$1->alias = $2;
					$$ = (Node *) $1;
				}
			| relation_expr opt_alias_clause tablesample_clause
				{
					RangeTableSample *n = (RangeTableSample *) $3;
					$1->alias = $2;
					/* relation_expr goes inside the RangeTableSample node */
					n->relation = (Node *) $1;
					$$ = (Node *) n;
				}
			| func_table func_alias_clause
				{
					RangeFunction *n = (RangeFunction *) $1;
					n->alias = linitial($2);
					n->coldeflist = lsecond($2);
					$$ = (Node *) n;
				}
			| LATERAL_P func_table func_alias_clause
				{
					RangeFunction *n = (RangeFunction *) $2;
					n->lateral = true;
					n->alias = linitial($3);
					n->coldeflist = lsecond($3);
					$$ = (Node *) n;
				}
			| xmltable opt_alias_clause
				{
					RangeTableFunc *n = (RangeTableFunc *) $1;
					n->alias = $2;
					$$ = (Node *) n;
				}
			| LATERAL_P xmltable opt_alias_clause
				{
					RangeTableFunc *n = (RangeTableFunc *) $2;
					n->lateral = true;
					n->alias = $3;
					$$ = (Node *) n;
				}
			| select_with_parens opt_alias_clause
				{
					RangeSubselect *n = makeNode(RangeSubselect);
					n->lateral = false;
					n->subquery = $1;
					n->alias = $2;
					/*
					 * The SQL spec does not permit a subselect
					 * (<derived_table>) without an alias clause,
					 * so we don't either.  This avoids the problem
					 * of needing to invent a unique refname for it.
					 * That could be surmounted if there's sufficient
					 * popular demand, but for now let's just implement
					 * the spec and see if anyone complains.
					 * However, it does seem like a good idea to emit
					 * an error message that's better than "syntax error".
					 */
					if ($2 == NULL)
					{
						if (IsA($1, SelectStmt) &&
							((SelectStmt *) $1)->valuesLists)
							ereport(ERROR,
									(errcode(ERRCODE_SYNTAX_ERROR),
									 errmsg("VALUES in FROM must have an alias"),
									 errhint("For example, FROM (VALUES ...) [AS] foo."),
									 parser_errposition(@1)));
						else
							ereport(ERROR,
									(errcode(ERRCODE_SYNTAX_ERROR),
									 errmsg("subquery in FROM must have an alias"),
									 errhint("For example, FROM (SELECT ...) [AS] foo."),
									 parser_errposition(@1)));
					}
					$$ = (Node *) n;
				}
			| LATERAL_P select_with_parens opt_alias_clause
				{
					RangeSubselect *n = makeNode(RangeSubselect);
					n->lateral = true;
					n->subquery = $2;
					n->alias = $3;
					/* same comment as above */
					if ($3 == NULL)
					{
						if (IsA($2, SelectStmt) &&
							((SelectStmt *) $2)->valuesLists)
							ereport(ERROR,
									(errcode(ERRCODE_SYNTAX_ERROR),
									 errmsg("VALUES in FROM must have an alias"),
									 errhint("For example, FROM (VALUES ...) [AS] foo."),
									 parser_errposition(@2)));
						else
							ereport(ERROR,
									(errcode(ERRCODE_SYNTAX_ERROR),
									 errmsg("subquery in FROM must have an alias"),
									 errhint("For example, FROM (SELECT ...) [AS] foo."),
									 parser_errposition(@2)));
					}
					$$ = (Node *) n;
				}
			| joined_table
				{
					$$ = (Node *) $1;
				}
			| '(' joined_table ')' alias_clause
				{
					$2->alias = $4;
					$$ = (Node *) $2;
				}
		;


/*
 * It may seem silly to separate joined_table from table_ref, but there is
 * method in SQL's madness: if you don't do it this way you get reduce-
 * reduce conflicts, because it's not clear to the parser generator whether
 * to expect alias_clause after ')' or not.  For the same reason we must
 * treat 'JOIN' and 'join_type JOIN' separately, rather than allowing
 * join_type to expand to empty; if we try it, the parser generator can't
 * figure out when to reduce an empty join_type right after table_ref.
 *
 * Note that a CROSS JOIN is the same as an unqualified
 * INNER JOIN, and an INNER JOIN/ON has the same shape
 * but a qualification expression to limit membership.
 * A NATURAL JOIN implicitly matches column names between
 * tables and the shape is determined by which columns are
 * in common. We'll collect columns during the later transformations.
 */

joined_table:
			'(' joined_table ')'
				{
					$$ = $2;
				}
			| table_ref CROSS JOIN table_ref
				{
					/* CROSS JOIN is same as unqualified inner join */
					JoinExpr *n = makeNode(JoinExpr);
					n->jointype = JOIN_INNER;
					n->isNatural = false;
					n->larg = $1;
					n->rarg = $4;
					n->usingClause = NIL;
					n->join_using_alias = NULL;
					n->quals = NULL;
					$$ = n;
				}
			| table_ref join_type JOIN table_ref join_qual
				{
					JoinExpr *n = makeNode(JoinExpr);
					n->jointype = $2;
					n->isNatural = false;
					n->larg = $1;
					n->rarg = $4;
					if ($5 != NULL && IsA($5, List))
					{
						 /* USING clause */
						n->usingClause = linitial_node(List, castNode(List, $5));
						n->join_using_alias = lsecond_node(Alias, castNode(List, $5));
					}
					else
					{
						/* ON clause */
						n->quals = $5;
					}
					$$ = n;
				}
			| table_ref JOIN table_ref join_qual
				{
					/* letting join_type reduce to empty doesn't work */
					JoinExpr *n = makeNode(JoinExpr);
					n->jointype = JOIN_INNER;
					n->isNatural = false;
					n->larg = $1;
					n->rarg = $3;
					if ($4 != NULL && IsA($4, List))
					{
						/* USING clause */
						n->usingClause = linitial_node(List, castNode(List, $4));
						n->join_using_alias = lsecond_node(Alias, castNode(List, $4));
					}
					else
					{
						/* ON clause */
						n->quals = $4;
					}
					$$ = n;
				}
			| table_ref NATURAL join_type JOIN table_ref
				{
					JoinExpr *n = makeNode(JoinExpr);
					n->jointype = $3;
					n->isNatural = true;
					n->larg = $1;
					n->rarg = $5;
					n->usingClause = NIL; /* figure out which columns later... */
					n->join_using_alias = NULL;
					n->quals = NULL; /* fill later */
					$$ = n;
				}
			| table_ref NATURAL JOIN table_ref
				{
					/* letting join_type reduce to empty doesn't work */
					JoinExpr *n = makeNode(JoinExpr);
					n->jointype = JOIN_INNER;
					n->isNatural = true;
					n->larg = $1;
					n->rarg = $4;
					n->usingClause = NIL; /* figure out which columns later... */
					n->join_using_alias = NULL;
					n->quals = NULL; /* fill later */
					$$ = n;
				}
		;

alias_clause:
			AS ColId '(' name_list ')'
				{
					$$ = makeNode(Alias);
					$$->aliasname = $2;
					$$->colnames = $4;
				}
			| AS ColId
				{
					$$ = makeNode(Alias);
					$$->aliasname = $2;
				}
			| ColId '(' name_list ')'
				{
					$$ = makeNode(Alias);
					$$->aliasname = $1;
					$$->colnames = $3;
				}
			| ColId
				{
					$$ = makeNode(Alias);
					$$->aliasname = $1;
				}
		;

opt_alias_clause: alias_clause						{ $$ = $1; }
			| /*EMPTY*/								{ $$ = NULL; }
		;

/*
 * The alias clause after JOIN ... USING only accepts the AS ColId spelling,
 * per SQL standard.  (The grammar could parse the other variants, but they
 * don't seem to be useful, and it might lead to parser problems in the
 * future.)
 */
opt_alias_clause_for_join_using:
			AS ColId
				{
					$$ = makeNode(Alias);
					$$->aliasname = $2;
					/* the column name list will be inserted later */
				}
			| /*EMPTY*/								{ $$ = NULL; }
		;

/*
 * func_alias_clause can include both an Alias and a coldeflist, so we make it
 * return a 2-element list that gets disassembled by calling production.
 */
func_alias_clause:
			alias_clause
				{
					$$ = list_make2($1, NIL);
				}
			| AS '(' TableFuncElementList ')'
				{
					$$ = list_make2(NULL, $3);
				}
			| AS ColId '(' TableFuncElementList ')'
				{
					Alias *a = makeNode(Alias);
					a->aliasname = $2;
					$$ = list_make2(a, $4);
				}
			| ColId '(' TableFuncElementList ')'
				{
					Alias *a = makeNode(Alias);
					a->aliasname = $1;
					$$ = list_make2(a, $3);
				}
			| /*EMPTY*/
				{
					$$ = list_make2(NULL, NIL);
				}
		;

join_type:	FULL opt_outer							{ $$ = JOIN_FULL; }
			| LEFT opt_outer						{ $$ = JOIN_LEFT; }
			| RIGHT opt_outer						{ $$ = JOIN_RIGHT; }
			| INNER_P								{ $$ = JOIN_INNER; }
		;

/* OUTER is just noise... */
opt_outer: OUTER_P
			| /*EMPTY*/
		;

/* JOIN qualification clauses
 * Possibilities are:
 *	USING ( column list ) [ AS alias ]
 *						  allows only unqualified column names,
 *						  which must match between tables.
 *	ON expr allows more general qualifications.
 *
 * We return USING as a two-element List (the first item being a sub-List
 * of the common column names, and the second either an Alias item or NULL).
 * An ON-expr will not be a List, so it can be told apart that way.
 */

join_qual: USING '(' name_list ')' opt_alias_clause_for_join_using
				{
					$$ = (Node *) list_make2($3, $5);
				}
			| ON a_expr
				{
					$$ = $2;
				}
		;


relation_expr:
			qualified_name
				{
					/* inheritance query, implicitly */
					$$ = $1;
					$$->inh = true;
					$$->alias = NULL;
				}
			| extended_relation_expr
				{
					$$ = $1;
				}
		;

extended_relation_expr:
			qualified_name '*'
				{
					/* inheritance query, explicitly */
					$$ = $1;
					$$->inh = true;
					$$->alias = NULL;
				}
			| ONLY qualified_name
				{
					/* no inheritance */
					$$ = $2;
					$$->inh = false;
					$$->alias = NULL;
				}
			| ONLY '(' qualified_name ')'
				{
					/* no inheritance, SQL99-style syntax */
					$$ = $3;
					$$->inh = false;
					$$->alias = NULL;
				}
		;


relation_expr_list:
			relation_expr							{ $$ = list_make1($1); }
			| relation_expr_list ',' relation_expr	{ $$ = lappend($1, $3); }
		;


/*
 * Given "UPDATE foo set set ...", we have to decide without looking any
 * further ahead whether the first "set" is an alias or the UPDATE's SET
 * keyword.  Since "set" is allowed as a column name both interpretations
 * are feasible.  We resolve the shift/reduce conflict by giving the first
 * relation_expr_opt_alias production a higher precedence than the SET token
 * has, causing the parser to prefer to reduce, in effect assuming that the
 * SET is not an alias.
 */
relation_expr_opt_alias: relation_expr					%prec UMINUS
				{
					$$ = $1;
				}
			| relation_expr ColId
				{
					Alias *alias = makeNode(Alias);
					alias->aliasname = $2;
					$1->alias = alias;
					$$ = $1;
				}
			| relation_expr AS ColId
				{
					Alias *alias = makeNode(Alias);
					alias->aliasname = $3;
					$1->alias = alias;
					$$ = $1;
				}
		;

/*
 * TABLESAMPLE decoration in a FROM item
 */
tablesample_clause:
			TABLESAMPLE func_name '(' expr_list ')' opt_repeatable_clause
				{
					RangeTableSample *n = makeNode(RangeTableSample);
					/* n->relation will be filled in later */
					n->method = $2;
					n->args = $4;
					n->repeatable = $6;
					n->location = @2;
					$$ = (Node *) n;
				}
		;

opt_repeatable_clause:
			REPEATABLE '(' a_expr ')'	{ $$ = (Node *) $3; }
			| /*EMPTY*/					{ $$ = NULL; }
		;

/*
 * func_table represents a function invocation in a FROM list. It can be
 * a plain function call, like "foo(...)", or a ROWS FROM expression with
 * one or more function calls, "ROWS FROM (foo(...), bar(...))",
 * optionally with WITH ORDINALITY attached.
 * In the ROWS FROM syntax, a column definition list can be given for each
 * function, for example:
 *     ROWS FROM (foo() AS (foo_res_a text, foo_res_b text),
 *                bar() AS (bar_res_a text, bar_res_b text))
 * It's also possible to attach a column definition list to the RangeFunction
 * as a whole, but that's handled by the table_ref production.
 */
func_table: func_expr_windowless opt_ordinality
				{
					RangeFunction *n = makeNode(RangeFunction);
					n->lateral = false;
					n->ordinality = $2;
					n->is_rowsfrom = false;
					n->functions = list_make1(list_make2($1, NIL));
					/* alias and coldeflist are set by table_ref production */
					$$ = (Node *) n;
				}
			| ROWS FROM '(' rowsfrom_list ')' opt_ordinality
				{
					RangeFunction *n = makeNode(RangeFunction);
					n->lateral = false;
					n->ordinality = $6;
					n->is_rowsfrom = true;
					n->functions = $4;
					/* alias and coldeflist are set by table_ref production */
					$$ = (Node *) n;
				}
		;

rowsfrom_item: func_expr_windowless opt_col_def_list
				{ $$ = list_make2($1, $2); }
		;

rowsfrom_list:
			rowsfrom_item						{ $$ = list_make1($1); }
			| rowsfrom_list ',' rowsfrom_item	{ $$ = lappend($1, $3); }
		;

opt_col_def_list: AS '(' TableFuncElementList ')'	{ $$ = $3; }
			| /*EMPTY*/								{ $$ = NIL; }
		;

opt_ordinality: WITH_LA ORDINALITY					{ $$ = true; }
			| /*EMPTY*/								{ $$ = false; }
		;


where_clause:
			WHERE a_expr							{ $$ = $2; }
			| /*EMPTY*/								{ $$ = NULL; }
		;

/* variant for UPDATE and DELETE */
where_or_current_clause:
			WHERE a_expr							{ $$ = $2; }
			| WHERE CURRENT_P OF cursor_name
				{
					CurrentOfExpr *n = makeNode(CurrentOfExpr);
					/* cvarno is filled in by parse analysis */
					n->cursor_name = $4;
					n->cursor_param = 0;
					$$ = (Node *) n;
				}
			| /*EMPTY*/								{ $$ = NULL; }
		;


OptTableFuncElementList:
			TableFuncElementList				{ $$ = $1; }
			| /*EMPTY*/							{ $$ = NIL; }
		;

TableFuncElementList:
			TableFuncElement
				{
					$$ = list_make1($1);
				}
			| TableFuncElementList ',' TableFuncElement
				{
					$$ = lappend($1, $3);
				}
		;

TableFuncElement:	ColId Typename opt_collate_clause
				{
					ColumnDef *n = makeNode(ColumnDef);
					n->colname = $1;
					n->typeName = $2;
					n->inhcount = 0;
					n->is_local = true;
					n->is_not_null = false;
					n->is_from_type = false;
					n->storage = 0;
					n->raw_default = NULL;
					n->cooked_default = NULL;
					n->collClause = (CollateClause *) $3;
					n->collOid = InvalidOid;
					n->constraints = NIL;
					n->location = @1;
					$$ = (Node *)n;
				}
		;

/*
 * XMLTABLE
 */
xmltable:
			XMLTABLE '(' c_expr xmlexists_argument COLUMNS xmltable_column_list ')'
				{
					RangeTableFunc *n = makeNode(RangeTableFunc);
					n->rowexpr = $3;
					n->docexpr = $4;
					n->columns = $6;
					n->namespaces = NIL;
					n->location = @1;
					$$ = (Node *)n;
				}
			| XMLTABLE '(' XMLNAMESPACES '(' xml_namespace_list ')' ','
				c_expr xmlexists_argument COLUMNS xmltable_column_list ')'
				{
					RangeTableFunc *n = makeNode(RangeTableFunc);
					n->rowexpr = $8;
					n->docexpr = $9;
					n->columns = $11;
					n->namespaces = $5;
					n->location = @1;
					$$ = (Node *)n;
				}
		;

xmltable_column_list: xmltable_column_el					{ $$ = list_make1($1); }
			| xmltable_column_list ',' xmltable_column_el	{ $$ = lappend($1, $3); }
		;

xmltable_column_el:
			ColId Typename
				{
					RangeTableFuncCol	   *fc = makeNode(RangeTableFuncCol);

					fc->colname = $1;
					fc->for_ordinality = false;
					fc->typeName = $2;
					fc->is_not_null = false;
					fc->colexpr = NULL;
					fc->coldefexpr = NULL;
					fc->location = @1;

					$$ = (Node *) fc;
				}
			| ColId Typename xmltable_column_option_list
				{
					RangeTableFuncCol	   *fc = makeNode(RangeTableFuncCol);
					ListCell		   *option;
					bool				nullability_seen = false;

					fc->colname = $1;
					fc->typeName = $2;
					fc->for_ordinality = false;
					fc->is_not_null = false;
					fc->colexpr = NULL;
					fc->coldefexpr = NULL;
					fc->location = @1;

					foreach(option, $3)
					{
						DefElem   *defel = (DefElem *) lfirst(option);

						if (strcmp(defel->defname, "default") == 0)
						{
							if (fc->coldefexpr != NULL)
								ereport(ERROR,
										(errcode(ERRCODE_SYNTAX_ERROR),
										 errmsg("only one DEFAULT value is allowed"),
										 parser_errposition(defel->location)));
							fc->coldefexpr = defel->arg;
						}
						else if (strcmp(defel->defname, "path") == 0)
						{
							if (fc->colexpr != NULL)
								ereport(ERROR,
										(errcode(ERRCODE_SYNTAX_ERROR),
										 errmsg("only one PATH value per column is allowed"),
										 parser_errposition(defel->location)));
							fc->colexpr = defel->arg;
						}
						else if (strcmp(defel->defname, "is_not_null") == 0)
						{
							if (nullability_seen)
								ereport(ERROR,
										(errcode(ERRCODE_SYNTAX_ERROR),
										 errmsg("conflicting or redundant NULL / NOT NULL declarations for column \"%s\"", fc->colname),
										 parser_errposition(defel->location)));
							fc->is_not_null = boolVal(defel->arg);
							nullability_seen = true;
						}
						else
						{
							ereport(ERROR,
									(errcode(ERRCODE_SYNTAX_ERROR),
									 errmsg("unrecognized column option \"%s\"",
											defel->defname),
									 parser_errposition(defel->location)));
						}
					}
					$$ = (Node *) fc;
				}
			| ColId FOR ORDINALITY
				{
					RangeTableFuncCol	   *fc = makeNode(RangeTableFuncCol);

					fc->colname = $1;
					fc->for_ordinality = true;
					/* other fields are ignored, initialized by makeNode */
					fc->location = @1;

					$$ = (Node *) fc;
				}
		;

xmltable_column_option_list:
			xmltable_column_option_el
				{ $$ = list_make1($1); }
			| xmltable_column_option_list xmltable_column_option_el
				{ $$ = lappend($1, $2); }
		;

xmltable_column_option_el:
			IDENT b_expr
				{ $$ = makeDefElem($1, $2, @1); }
			| DEFAULT b_expr
				{ $$ = makeDefElem("default", $2, @1); }
			| NOT NULL_P
				{ $$ = makeDefElem("is_not_null", (Node *) makeBoolean(true), @1); }
			| NULL_P
				{ $$ = makeDefElem("is_not_null", (Node *) makeBoolean(false), @1); }
		;

xml_namespace_list:
			xml_namespace_el
				{ $$ = list_make1($1); }
			| xml_namespace_list ',' xml_namespace_el
				{ $$ = lappend($1, $3); }
		;

xml_namespace_el:
			b_expr AS ColLabel
				{
					$$ = makeNode(ResTarget);
					$$->name = $3;
					$$->indirection = NIL;
					$$->val = $1;
					$$->location = @1;
				}
			| DEFAULT b_expr
				{
					$$ = makeNode(ResTarget);
					$$->name = NULL;
					$$->indirection = NIL;
					$$->val = $2;
					$$->location = @1;
				}
		;

/*****************************************************************************
 *
 *	Type syntax
 *		SQL introduces a large amount of type-specific syntax.
 *		Define individual clauses to handle these cases, and use
 *		 the generic case to handle regular type-extensible Postgres syntax.
 *		- thomas 1997-10-10
 *
 *****************************************************************************/

Typename:	SimpleTypename opt_array_bounds
				{
					$$ = $1;
					$$->arrayBounds = $2;
				}
			| SETOF SimpleTypename opt_array_bounds
				{
					$$ = $2;
					$$->arrayBounds = $3;
					$$->setof = true;
				}
			/* SQL standard syntax, currently only one-dimensional */
			| SimpleTypename ARRAY '[' Iconst ']'
				{
					$$ = $1;
					$$->arrayBounds = list_make1(makeInteger($4));
				}
			| SETOF SimpleTypename ARRAY '[' Iconst ']'
				{
					$$ = $2;
					$$->arrayBounds = list_make1(makeInteger($5));
					$$->setof = true;
				}
			| SimpleTypename ARRAY
				{
					$$ = $1;
					$$->arrayBounds = list_make1(makeInteger(-1));
				}
			| SETOF SimpleTypename ARRAY
				{
					$$ = $2;
					$$->arrayBounds = list_make1(makeInteger(-1));
					$$->setof = true;
				}
		;

opt_array_bounds:
			opt_array_bounds '[' ']'
					{  $$ = lappend($1, makeInteger(-1)); }
			| opt_array_bounds '[' Iconst ']'
					{  $$ = lappend($1, makeInteger($3)); }
			| /*EMPTY*/
					{  $$ = NIL; }
		;

SimpleTypename:
			GenericType								{ $$ = $1; }
			| Numeric								{ $$ = $1; }
			| Bit									{ $$ = $1; }
			| Character								{ $$ = $1; }
			| ConstDatetime							{ $$ = $1; }
			| ConstInterval opt_interval
				{
					$$ = $1;
					$$->typmods = $2;
				}
			| ConstInterval '(' Iconst ')'
				{
					$$ = $1;
					$$->typmods = list_make2(makeIntConst(INTERVAL_FULL_RANGE, -1),
											 makeIntConst($3, @3));
				}
		;

/* We have a separate ConstTypename to allow defaulting fixed-length
 * types such as CHAR() and BIT() to an unspecified length.
 * SQL9x requires that these default to a length of one, but this
 * makes no sense for constructs like CHAR 'hi' and BIT '0101',
 * where there is an obvious better choice to make.
 * Note that ConstInterval is not included here since it must
 * be pushed up higher in the rules to accommodate the postfix
 * options (e.g. INTERVAL '1' YEAR). Likewise, we have to handle
 * the generic-type-name case in AexprConst to avoid premature
 * reduce/reduce conflicts against function names.
 */
ConstTypename:
			Numeric									{ $$ = $1; }
			| ConstBit								{ $$ = $1; }
			| ConstCharacter						{ $$ = $1; }
			| ConstDatetime							{ $$ = $1; }
		;

/*
 * GenericType covers all type names that don't have special syntax mandated
 * by the standard, including qualified names.  We also allow type modifiers.
 * To avoid parsing conflicts against function invocations, the modifiers
 * have to be shown as expr_list here, but parse analysis will only accept
 * constants for them.
 */
GenericType:
			type_function_name opt_type_modifiers
				{
					$$ = makeTypeName($1);
					$$->typmods = $2;
					$$->location = @1;
				}
			| type_function_name attrs opt_type_modifiers
				{
					$$ = makeTypeNameFromNameList(lcons(makeString($1), $2));
					$$->typmods = $3;
					$$->location = @1;
				}
		;

opt_type_modifiers: '(' expr_list ')'				{ $$ = $2; }
					| /* EMPTY */					{ $$ = NIL; }
		;

/*
 * SQL numeric data types
 */
Numeric:	INT_P
				{
					$$ = SystemTypeName("int4");
					$$->location = @1;
				}
			| INTEGER
				{
					$$ = SystemTypeName("int4");
					$$->location = @1;
				}
			| SMALLINT
				{
					$$ = SystemTypeName("int2");
					$$->location = @1;
				}
			| BIGINT
				{
					$$ = SystemTypeName("int8");
					$$->location = @1;
				}
			| REAL
				{
					$$ = SystemTypeName("float4");
					$$->location = @1;
				}
			| FLOAT_P opt_float
				{
					$$ = $2;
					$$->location = @1;
				}
			| DOUBLE_P PRECISION
				{
					$$ = SystemTypeName("float8");
					$$->location = @1;
				}
			| DECIMAL_P opt_type_modifiers
				{
					$$ = SystemTypeName("numeric");
					$$->typmods = $2;
					$$->location = @1;
				}
			| DEC opt_type_modifiers
				{
					$$ = SystemTypeName("numeric");
					$$->typmods = $2;
					$$->location = @1;
				}
			| NUMERIC opt_type_modifiers
				{
					$$ = SystemTypeName("numeric");
					$$->typmods = $2;
					$$->location = @1;
				}
			| BOOLEAN_P
				{
					$$ = SystemTypeName("bool");
					$$->location = @1;
				}
		;

opt_float:	'(' Iconst ')'
				{
					/*
					 * Check FLOAT() precision limits assuming IEEE floating
					 * types - thomas 1997-09-18
					 */
					if ($2 < 1)
						ereport(ERROR,
								(errcode(ERRCODE_INVALID_PARAMETER_VALUE),
								 errmsg("precision for type float must be at least 1 bit"),
								 parser_errposition(@2)));
					else if ($2 <= 24)
						$$ = SystemTypeName("float4");
					else if ($2 <= 53)
						$$ = SystemTypeName("float8");
					else
						ereport(ERROR,
								(errcode(ERRCODE_INVALID_PARAMETER_VALUE),
								 errmsg("precision for type float must be less than 54 bits"),
								 parser_errposition(@2)));
				}
			| /*EMPTY*/
				{
					$$ = SystemTypeName("float8");
				}
		;

/*
 * SQL bit-field data types
 * The following implements BIT() and BIT VARYING().
 */
Bit:		BitWithLength
				{
					$$ = $1;
				}
			| BitWithoutLength
				{
					$$ = $1;
				}
		;

/* ConstBit is like Bit except "BIT" defaults to unspecified length */
/* See notes for ConstCharacter, which addresses same issue for "CHAR" */
ConstBit:	BitWithLength
				{
					$$ = $1;
				}
			| BitWithoutLength
				{
					$$ = $1;
					$$->typmods = NIL;
				}
		;

BitWithLength:
			BIT opt_varying '(' expr_list ')'
				{
					char *typname;

					typname = $2 ? "varbit" : "bit";
					$$ = SystemTypeName(typname);
					$$->typmods = $4;
					$$->location = @1;
				}
		;

BitWithoutLength:
			BIT opt_varying
				{
					/* bit defaults to bit(1), varbit to no limit */
					if ($2)
					{
						$$ = SystemTypeName("varbit");
					}
					else
					{
						$$ = SystemTypeName("bit");
						$$->typmods = list_make1(makeIntConst(1, -1));
					}
					$$->location = @1;
				}
		;


/*
 * SQL character data types
 * The following implements CHAR() and VARCHAR().
 */
Character:  CharacterWithLength
				{
					$$ = $1;
				}
			| CharacterWithoutLength
				{
					$$ = $1;
				}
		;

ConstCharacter:  CharacterWithLength
				{
					$$ = $1;
				}
			| CharacterWithoutLength
				{
					/* Length was not specified so allow to be unrestricted.
					 * This handles problems with fixed-length (bpchar) strings
					 * which in column definitions must default to a length
					 * of one, but should not be constrained if the length
					 * was not specified.
					 */
					$$ = $1;
					$$->typmods = NIL;
				}
		;

CharacterWithLength:  character '(' Iconst ')'
				{
					$$ = SystemTypeName($1);
					$$->typmods = list_make1(makeIntConst($3, @3));
					$$->location = @1;
				}
		;

CharacterWithoutLength:	 character
				{
					$$ = SystemTypeName($1);
					/* char defaults to char(1), varchar to no limit */
					if (strcmp($1, "bpchar") == 0)
						$$->typmods = list_make1(makeIntConst(1, -1));
					$$->location = @1;
				}
		;

character:	CHARACTER opt_varying
										{ $$ = $2 ? "varchar": "bpchar"; }
			| CHAR_P opt_varying
										{ $$ = $2 ? "varchar": "bpchar"; }
			| VARCHAR
										{ $$ = "varchar"; }
			| NATIONAL CHARACTER opt_varying
										{ $$ = $3 ? "varchar": "bpchar"; }
			| NATIONAL CHAR_P opt_varying
										{ $$ = $3 ? "varchar": "bpchar"; }
			| NCHAR opt_varying
										{ $$ = $2 ? "varchar": "bpchar"; }
		;

opt_varying:
			VARYING									{ $$ = true; }
			| /*EMPTY*/								{ $$ = false; }
		;

/*
 * SQL date/time types
 */
ConstDatetime:
			TIMESTAMP '(' Iconst ')' opt_timezone
				{
					if ($5)
						$$ = SystemTypeName("timestamptz");
					else
						$$ = SystemTypeName("timestamp");
					$$->typmods = list_make1(makeIntConst($3, @3));
					$$->location = @1;
				}
			| TIMESTAMP opt_timezone
				{
					if ($2)
						$$ = SystemTypeName("timestamptz");
					else
						$$ = SystemTypeName("timestamp");
					$$->location = @1;
				}
			| TIME '(' Iconst ')' opt_timezone
				{
					if ($5)
						$$ = SystemTypeName("timetz");
					else
						$$ = SystemTypeName("time");
					$$->typmods = list_make1(makeIntConst($3, @3));
					$$->location = @1;
				}
			| TIME opt_timezone
				{
					if ($2)
						$$ = SystemTypeName("timetz");
					else
						$$ = SystemTypeName("time");
					$$->location = @1;
				}
		;

ConstInterval:
			INTERVAL
				{
					$$ = SystemTypeName("interval");
					$$->location = @1;
				}
		;

opt_timezone:
			WITH_LA TIME ZONE						{ $$ = true; }
			| WITHOUT TIME ZONE						{ $$ = false; }
			| /*EMPTY*/								{ $$ = false; }
		;

opt_interval:
			YEAR_P
				{ $$ = list_make1(makeIntConst(INTERVAL_MASK(YEAR), @1)); }
			| MONTH_P
				{ $$ = list_make1(makeIntConst(INTERVAL_MASK(MONTH), @1)); }
			| DAY_P
				{ $$ = list_make1(makeIntConst(INTERVAL_MASK(DAY), @1)); }
			| HOUR_P
				{ $$ = list_make1(makeIntConst(INTERVAL_MASK(HOUR), @1)); }
			| MINUTE_P
				{ $$ = list_make1(makeIntConst(INTERVAL_MASK(MINUTE), @1)); }
			| interval_second
				{ $$ = $1; }
			| YEAR_P TO MONTH_P
				{
					$$ = list_make1(makeIntConst(INTERVAL_MASK(YEAR) |
												 INTERVAL_MASK(MONTH), @1));
				}
			| DAY_P TO HOUR_P
				{
					$$ = list_make1(makeIntConst(INTERVAL_MASK(DAY) |
												 INTERVAL_MASK(HOUR), @1));
				}
			| DAY_P TO MINUTE_P
				{
					$$ = list_make1(makeIntConst(INTERVAL_MASK(DAY) |
												 INTERVAL_MASK(HOUR) |
												 INTERVAL_MASK(MINUTE), @1));
				}
			| DAY_P TO interval_second
				{
					$$ = $3;
					linitial($$) = makeIntConst(INTERVAL_MASK(DAY) |
												INTERVAL_MASK(HOUR) |
												INTERVAL_MASK(MINUTE) |
												INTERVAL_MASK(SECOND), @1);
				}
			| HOUR_P TO MINUTE_P
				{
					$$ = list_make1(makeIntConst(INTERVAL_MASK(HOUR) |
												 INTERVAL_MASK(MINUTE), @1));
				}
			| HOUR_P TO interval_second
				{
					$$ = $3;
					linitial($$) = makeIntConst(INTERVAL_MASK(HOUR) |
												INTERVAL_MASK(MINUTE) |
												INTERVAL_MASK(SECOND), @1);
				}
			| MINUTE_P TO interval_second
				{
					$$ = $3;
					linitial($$) = makeIntConst(INTERVAL_MASK(MINUTE) |
												INTERVAL_MASK(SECOND), @1);
				}
			| /*EMPTY*/
				{ $$ = NIL; }
		;

interval_second:
			SECOND_P
				{
					$$ = list_make1(makeIntConst(INTERVAL_MASK(SECOND), @1));
				}
			| SECOND_P '(' Iconst ')'
				{
					$$ = list_make2(makeIntConst(INTERVAL_MASK(SECOND), @1),
									makeIntConst($3, @3));
				}
		;


/*****************************************************************************
 *
 *	expression grammar
 *
 *****************************************************************************/

/*
 * General expressions
 * This is the heart of the expression syntax.
 *
 * We have two expression types: a_expr is the unrestricted kind, and
 * b_expr is a subset that must be used in some places to avoid shift/reduce
 * conflicts.  For example, we can't do BETWEEN as "BETWEEN a_expr AND a_expr"
 * because that use of AND conflicts with AND as a boolean operator.  So,
 * b_expr is used in BETWEEN and we remove boolean keywords from b_expr.
 *
 * Note that '(' a_expr ')' is a b_expr, so an unrestricted expression can
 * always be used by surrounding it with parens.
 *
 * c_expr is all the productions that are common to a_expr and b_expr;
 * it's factored out just to eliminate redundant coding.
 *
 * Be careful of productions involving more than one terminal token.
 * By default, bison will assign such productions the precedence of their
 * last terminal, but in nearly all cases you want it to be the precedence
 * of the first terminal instead; otherwise you will not get the behavior
 * you expect!  So we use %prec annotations freely to set precedences.
 */
a_expr:		c_expr									{ $$ = $1; }
			| a_expr TYPECAST Typename
					{ $$ = makeTypeCast($1, $3, @2); }
			| a_expr COLLATE any_name
				{
					CollateClause *n = makeNode(CollateClause);
					n->arg = $1;
					n->collname = $3;
					n->location = @2;
					$$ = (Node *) n;
				}
			| a_expr AT TIME ZONE a_expr			%prec AT
				{
					$$ = (Node *) makeFuncCall(SystemFuncName("timezone"),
											   list_make2($5, $1),
											   COERCE_SQL_SYNTAX,
											   @2);
				}
		/*
		 * These operators must be called out explicitly in order to make use
		 * of bison's automatic operator-precedence handling.  All other
		 * operator names are handled by the generic productions using "Op",
		 * below; and all those operators will have the same precedence.
		 *
		 * If you add more explicitly-known operators, be sure to add them
		 * also to b_expr and to the MathOp list below.
		 */
			| '+' a_expr					%prec UMINUS
				{ $$ = (Node *) makeSimpleA_Expr(AEXPR_OP, "+", NULL, $2, @1); }
			| '-' a_expr					%prec UMINUS
				{ $$ = doNegate($2, @1); }
			| a_expr '+' a_expr
				{ $$ = (Node *) makeSimpleA_Expr(AEXPR_OP, "+", $1, $3, @2); }
			| a_expr '-' a_expr
				{ $$ = (Node *) makeSimpleA_Expr(AEXPR_OP, "-", $1, $3, @2); }
			| a_expr '*' a_expr
				{ $$ = (Node *) makeSimpleA_Expr(AEXPR_OP, "*", $1, $3, @2); }
			| a_expr '/' a_expr
				{ $$ = (Node *) makeSimpleA_Expr(AEXPR_OP, "/", $1, $3, @2); }
			| a_expr '%' a_expr
				{ $$ = (Node *) makeSimpleA_Expr(AEXPR_OP, "%", $1, $3, @2); }
			| a_expr '^' a_expr
				{ $$ = (Node *) makeSimpleA_Expr(AEXPR_OP, "^", $1, $3, @2); }
			| a_expr '<' a_expr
				{ $$ = (Node *) makeSimpleA_Expr(AEXPR_OP, "<", $1, $3, @2); }
			| a_expr '>' a_expr
				{ $$ = (Node *) makeSimpleA_Expr(AEXPR_OP, ">", $1, $3, @2); }
			| a_expr '=' a_expr
				{ $$ = (Node *) makeSimpleA_Expr(AEXPR_OP, "=", $1, $3, @2); }
			| a_expr LESS_EQUALS a_expr
				{ $$ = (Node *) makeSimpleA_Expr(AEXPR_OP, "<=", $1, $3, @2); }
			| a_expr GREATER_EQUALS a_expr
				{ $$ = (Node *) makeSimpleA_Expr(AEXPR_OP, ">=", $1, $3, @2); }
			| a_expr NOT_EQUALS a_expr
				{ $$ = (Node *) makeSimpleA_Expr(AEXPR_OP, "<>", $1, $3, @2); }

			| a_expr qual_Op a_expr				%prec Op
				{ $$ = (Node *) makeA_Expr(AEXPR_OP, $2, $1, $3, @2); }
			| qual_Op a_expr					%prec Op
				{ $$ = (Node *) makeA_Expr(AEXPR_OP, $1, NULL, $2, @1); }

			| a_expr AND a_expr
				{ $$ = makeAndExpr($1, $3, @2); }
			| a_expr OR a_expr
				{ $$ = makeOrExpr($1, $3, @2); }
			| NOT a_expr
				{ $$ = makeNotExpr($2, @1); }
			| NOT_LA a_expr						%prec NOT
				{ $$ = makeNotExpr($2, @1); }

			| a_expr LIKE a_expr
				{
					$$ = (Node *) makeSimpleA_Expr(AEXPR_LIKE, "~~",
												   $1, $3, @2);
				}
			| a_expr LIKE a_expr ESCAPE a_expr					%prec LIKE
				{
					FuncCall *n = makeFuncCall(SystemFuncName("like_escape"),
											   list_make2($3, $5),
											   COERCE_EXPLICIT_CALL,
											   @2);
					$$ = (Node *) makeSimpleA_Expr(AEXPR_LIKE, "~~",
												   $1, (Node *) n, @2);
				}
			| a_expr NOT_LA LIKE a_expr							%prec NOT_LA
				{
					$$ = (Node *) makeSimpleA_Expr(AEXPR_LIKE, "!~~",
												   $1, $4, @2);
				}
			| a_expr NOT_LA LIKE a_expr ESCAPE a_expr			%prec NOT_LA
				{
					FuncCall *n = makeFuncCall(SystemFuncName("like_escape"),
											   list_make2($4, $6),
											   COERCE_EXPLICIT_CALL,
											   @2);
					$$ = (Node *) makeSimpleA_Expr(AEXPR_LIKE, "!~~",
												   $1, (Node *) n, @2);
				}
			| a_expr ILIKE a_expr
				{
					$$ = (Node *) makeSimpleA_Expr(AEXPR_ILIKE, "~~*",
												   $1, $3, @2);
				}
			| a_expr ILIKE a_expr ESCAPE a_expr					%prec ILIKE
				{
					FuncCall *n = makeFuncCall(SystemFuncName("like_escape"),
											   list_make2($3, $5),
											   COERCE_EXPLICIT_CALL,
											   @2);
					$$ = (Node *) makeSimpleA_Expr(AEXPR_ILIKE, "~~*",
												   $1, (Node *) n, @2);
				}
			| a_expr NOT_LA ILIKE a_expr						%prec NOT_LA
				{
					$$ = (Node *) makeSimpleA_Expr(AEXPR_ILIKE, "!~~*",
												   $1, $4, @2);
				}
			| a_expr NOT_LA ILIKE a_expr ESCAPE a_expr			%prec NOT_LA
				{
					FuncCall *n = makeFuncCall(SystemFuncName("like_escape"),
											   list_make2($4, $6),
											   COERCE_EXPLICIT_CALL,
											   @2);
					$$ = (Node *) makeSimpleA_Expr(AEXPR_ILIKE, "!~~*",
												   $1, (Node *) n, @2);
				}

			| a_expr SIMILAR TO a_expr							%prec SIMILAR
				{
					FuncCall *n = makeFuncCall(SystemFuncName("similar_to_escape"),
											   list_make1($4),
											   COERCE_EXPLICIT_CALL,
											   @2);
					$$ = (Node *) makeSimpleA_Expr(AEXPR_SIMILAR, "~",
												   $1, (Node *) n, @2);
				}
			| a_expr SIMILAR TO a_expr ESCAPE a_expr			%prec SIMILAR
				{
					FuncCall *n = makeFuncCall(SystemFuncName("similar_to_escape"),
											   list_make2($4, $6),
											   COERCE_EXPLICIT_CALL,
											   @2);
					$$ = (Node *) makeSimpleA_Expr(AEXPR_SIMILAR, "~",
												   $1, (Node *) n, @2);
				}
			| a_expr NOT_LA SIMILAR TO a_expr					%prec NOT_LA
				{
					FuncCall *n = makeFuncCall(SystemFuncName("similar_to_escape"),
											   list_make1($5),
											   COERCE_EXPLICIT_CALL,
											   @2);
					$$ = (Node *) makeSimpleA_Expr(AEXPR_SIMILAR, "!~",
												   $1, (Node *) n, @2);
				}
			| a_expr NOT_LA SIMILAR TO a_expr ESCAPE a_expr		%prec NOT_LA
				{
					FuncCall *n = makeFuncCall(SystemFuncName("similar_to_escape"),
											   list_make2($5, $7),
											   COERCE_EXPLICIT_CALL,
											   @2);
					$$ = (Node *) makeSimpleA_Expr(AEXPR_SIMILAR, "!~",
												   $1, (Node *) n, @2);
				}

			/* NullTest clause
			 * Define SQL-style Null test clause.
			 * Allow two forms described in the standard:
			 *	a IS NULL
			 *	a IS NOT NULL
			 * Allow two SQL extensions
			 *	a ISNULL
			 *	a NOTNULL
			 */
			| a_expr IS NULL_P							%prec IS
				{
					NullTest *n = makeNode(NullTest);
					n->arg = (Expr *) $1;
					n->nulltesttype = IS_NULL;
					n->location = @2;
					$$ = (Node *)n;
				}
			| a_expr ISNULL
				{
					NullTest *n = makeNode(NullTest);
					n->arg = (Expr *) $1;
					n->nulltesttype = IS_NULL;
					n->location = @2;
					$$ = (Node *)n;
				}
			| a_expr IS NOT NULL_P						%prec IS
				{
					NullTest *n = makeNode(NullTest);
					n->arg = (Expr *) $1;
					n->nulltesttype = IS_NOT_NULL;
					n->location = @2;
					$$ = (Node *)n;
				}
			| a_expr NOTNULL
				{
					NullTest *n = makeNode(NullTest);
					n->arg = (Expr *) $1;
					n->nulltesttype = IS_NOT_NULL;
					n->location = @2;
					$$ = (Node *)n;
				}
			| row OVERLAPS row
				{
					if (list_length($1) != 2)
						ereport(ERROR,
								(errcode(ERRCODE_SYNTAX_ERROR),
								 errmsg("wrong number of parameters on left side of OVERLAPS expression"),
								 parser_errposition(@1)));
					if (list_length($3) != 2)
						ereport(ERROR,
								(errcode(ERRCODE_SYNTAX_ERROR),
								 errmsg("wrong number of parameters on right side of OVERLAPS expression"),
								 parser_errposition(@3)));
					$$ = (Node *) makeFuncCall(SystemFuncName("overlaps"),
											   list_concat($1, $3),
											   COERCE_SQL_SYNTAX,
											   @2);
				}
			| a_expr IS TRUE_P							%prec IS
				{
					BooleanTest *b = makeNode(BooleanTest);
					b->arg = (Expr *) $1;
					b->booltesttype = IS_TRUE;
					b->location = @2;
					$$ = (Node *)b;
				}
			| a_expr IS NOT TRUE_P						%prec IS
				{
					BooleanTest *b = makeNode(BooleanTest);
					b->arg = (Expr *) $1;
					b->booltesttype = IS_NOT_TRUE;
					b->location = @2;
					$$ = (Node *)b;
				}
			| a_expr IS FALSE_P							%prec IS
				{
					BooleanTest *b = makeNode(BooleanTest);
					b->arg = (Expr *) $1;
					b->booltesttype = IS_FALSE;
					b->location = @2;
					$$ = (Node *)b;
				}
			| a_expr IS NOT FALSE_P						%prec IS
				{
					BooleanTest *b = makeNode(BooleanTest);
					b->arg = (Expr *) $1;
					b->booltesttype = IS_NOT_FALSE;
					b->location = @2;
					$$ = (Node *)b;
				}
			| a_expr IS UNKNOWN							%prec IS
				{
					BooleanTest *b = makeNode(BooleanTest);
					b->arg = (Expr *) $1;
					b->booltesttype = IS_UNKNOWN;
					b->location = @2;
					$$ = (Node *)b;
				}
			| a_expr IS NOT UNKNOWN						%prec IS
				{
					BooleanTest *b = makeNode(BooleanTest);
					b->arg = (Expr *) $1;
					b->booltesttype = IS_NOT_UNKNOWN;
					b->location = @2;
					$$ = (Node *)b;
				}
			| a_expr IS DISTINCT FROM a_expr			%prec IS
				{
					$$ = (Node *) makeSimpleA_Expr(AEXPR_DISTINCT, "=", $1, $5, @2);
				}
			| a_expr IS NOT DISTINCT FROM a_expr		%prec IS
				{
					$$ = (Node *) makeSimpleA_Expr(AEXPR_NOT_DISTINCT, "=", $1, $6, @2);
				}
			| a_expr BETWEEN opt_asymmetric b_expr AND a_expr		%prec BETWEEN
				{
					$$ = (Node *) makeSimpleA_Expr(AEXPR_BETWEEN,
												   "BETWEEN",
												   $1,
												   (Node *) list_make2($4, $6),
												   @2);
				}
			| a_expr NOT_LA BETWEEN opt_asymmetric b_expr AND a_expr %prec NOT_LA
				{
					$$ = (Node *) makeSimpleA_Expr(AEXPR_NOT_BETWEEN,
												   "NOT BETWEEN",
												   $1,
												   (Node *) list_make2($5, $7),
												   @2);
				}
			| a_expr BETWEEN SYMMETRIC b_expr AND a_expr			%prec BETWEEN
				{
					$$ = (Node *) makeSimpleA_Expr(AEXPR_BETWEEN_SYM,
												   "BETWEEN SYMMETRIC",
												   $1,
												   (Node *) list_make2($4, $6),
												   @2);
				}
			| a_expr NOT_LA BETWEEN SYMMETRIC b_expr AND a_expr		%prec NOT_LA
				{
					$$ = (Node *) makeSimpleA_Expr(AEXPR_NOT_BETWEEN_SYM,
												   "NOT BETWEEN SYMMETRIC",
												   $1,
												   (Node *) list_make2($5, $7),
												   @2);
				}
			| a_expr IN_P in_expr
				{
					/* in_expr returns a SubLink or a list of a_exprs */
					if (IsA($3, SubLink))
					{
						/* generate foo = ANY (subquery) */
						SubLink *n = (SubLink *) $3;
						n->subLinkType = ANY_SUBLINK;
						n->subLinkId = 0;
						n->testexpr = $1;
						n->operName = NIL;		/* show it's IN not = ANY */
						n->location = @2;
						$$ = (Node *)n;
					}
					else
					{
						/* generate scalar IN expression */
						$$ = (Node *) makeSimpleA_Expr(AEXPR_IN, "=", $1, $3, @2);
					}
				}
			| a_expr NOT_LA IN_P in_expr						%prec NOT_LA
				{
					/* in_expr returns a SubLink or a list of a_exprs */
					if (IsA($4, SubLink))
					{
						/* generate NOT (foo = ANY (subquery)) */
						/* Make an = ANY node */
						SubLink *n = (SubLink *) $4;
						n->subLinkType = ANY_SUBLINK;
						n->subLinkId = 0;
						n->testexpr = $1;
						n->operName = NIL;		/* show it's IN not = ANY */
						n->location = @2;
						/* Stick a NOT on top; must have same parse location */
						$$ = makeNotExpr((Node *) n, @2);
					}
					else
					{
						/* generate scalar NOT IN expression */
						$$ = (Node *) makeSimpleA_Expr(AEXPR_IN, "<>", $1, $4, @2);
					}
				}
			| a_expr subquery_Op sub_type select_with_parens	%prec Op
				{
					SubLink *n = makeNode(SubLink);
					n->subLinkType = $3;
					n->subLinkId = 0;
					n->testexpr = $1;
					n->operName = $2;
					n->subselect = $4;
					n->location = @2;
					$$ = (Node *)n;
				}
			| a_expr subquery_Op sub_type '(' a_expr ')'		%prec Op
				{
					if ($3 == ANY_SUBLINK)
						$$ = (Node *) makeA_Expr(AEXPR_OP_ANY, $2, $1, $5, @2);
					else
						$$ = (Node *) makeA_Expr(AEXPR_OP_ALL, $2, $1, $5, @2);
				}
			| UNIQUE select_with_parens
				{
					/* Not sure how to get rid of the parentheses
					 * but there are lots of shift/reduce errors without them.
					 *
					 * Should be able to implement this by plopping the entire
					 * select into a node, then transforming the target expressions
					 * from whatever they are into count(*), and testing the
					 * entire result equal to one.
					 * But, will probably implement a separate node in the executor.
					 */
					ereport(ERROR,
							(errcode(ERRCODE_FEATURE_NOT_SUPPORTED),
							 errmsg("UNIQUE predicate is not yet implemented"),
							 parser_errposition(@1)));
				}
			| a_expr IS DOCUMENT_P					%prec IS
				{
					$$ = makeXmlExpr(IS_DOCUMENT, NULL, NIL,
									 list_make1($1), @2);
				}
			| a_expr IS NOT DOCUMENT_P				%prec IS
				{
					$$ = makeNotExpr(makeXmlExpr(IS_DOCUMENT, NULL, NIL,
												 list_make1($1), @2),
									 @2);
				}
			| a_expr IS NORMALIZED								%prec IS
				{
					$$ = (Node *) makeFuncCall(SystemFuncName("is_normalized"),
											   list_make1($1),
											   COERCE_SQL_SYNTAX,
											   @2);
				}
			| a_expr IS unicode_normal_form NORMALIZED			%prec IS
				{
					$$ = (Node *) makeFuncCall(SystemFuncName("is_normalized"),
											   list_make2($1, makeStringConst($3, @3)),
											   COERCE_SQL_SYNTAX,
											   @2);
				}
			| a_expr IS NOT NORMALIZED							%prec IS
				{
					$$ = makeNotExpr((Node *) makeFuncCall(SystemFuncName("is_normalized"),
														   list_make1($1),
														   COERCE_SQL_SYNTAX,
														   @2),
									 @2);
				}
			| a_expr IS NOT unicode_normal_form NORMALIZED		%prec IS
				{
					$$ = makeNotExpr((Node *) makeFuncCall(SystemFuncName("is_normalized"),
														   list_make2($1, makeStringConst($4, @4)),
														   COERCE_SQL_SYNTAX,
														   @2),
									 @2);
				}
			| DEFAULT
				{
					/*
					 * The SQL spec only allows DEFAULT in "contextually typed
					 * expressions", but for us, it's easier to allow it in
					 * any a_expr and then throw error during parse analysis
					 * if it's in an inappropriate context.  This way also
					 * lets us say something smarter than "syntax error".
					 */
					SetToDefault *n = makeNode(SetToDefault);
					/* parse analysis will fill in the rest */
					n->location = @1;
					$$ = (Node *)n;
				}
		;

/*
 * Restricted expressions
 *
 * b_expr is a subset of the complete expression syntax defined by a_expr.
 *
 * Presently, AND, NOT, IS, and IN are the a_expr keywords that would
 * cause trouble in the places where b_expr is used.  For simplicity, we
 * just eliminate all the boolean-keyword-operator productions from b_expr.
 */
b_expr:		c_expr
				{ $$ = $1; }
			| b_expr TYPECAST Typename
				{ $$ = makeTypeCast($1, $3, @2); }
			| '+' b_expr					%prec UMINUS
				{ $$ = (Node *) makeSimpleA_Expr(AEXPR_OP, "+", NULL, $2, @1); }
			| '-' b_expr					%prec UMINUS
				{ $$ = doNegate($2, @1); }
			| b_expr '+' b_expr
				{ $$ = (Node *) makeSimpleA_Expr(AEXPR_OP, "+", $1, $3, @2); }
			| b_expr '-' b_expr
				{ $$ = (Node *) makeSimpleA_Expr(AEXPR_OP, "-", $1, $3, @2); }
			| b_expr '*' b_expr
				{ $$ = (Node *) makeSimpleA_Expr(AEXPR_OP, "*", $1, $3, @2); }
			| b_expr '/' b_expr
				{ $$ = (Node *) makeSimpleA_Expr(AEXPR_OP, "/", $1, $3, @2); }
			| b_expr '%' b_expr
				{ $$ = (Node *) makeSimpleA_Expr(AEXPR_OP, "%", $1, $3, @2); }
			| b_expr '^' b_expr
				{ $$ = (Node *) makeSimpleA_Expr(AEXPR_OP, "^", $1, $3, @2); }
			| b_expr '<' b_expr
				{ $$ = (Node *) makeSimpleA_Expr(AEXPR_OP, "<", $1, $3, @2); }
			| b_expr '>' b_expr
				{ $$ = (Node *) makeSimpleA_Expr(AEXPR_OP, ">", $1, $3, @2); }
			| b_expr '=' b_expr
				{ $$ = (Node *) makeSimpleA_Expr(AEXPR_OP, "=", $1, $3, @2); }
			| b_expr LESS_EQUALS b_expr
				{ $$ = (Node *) makeSimpleA_Expr(AEXPR_OP, "<=", $1, $3, @2); }
			| b_expr GREATER_EQUALS b_expr
				{ $$ = (Node *) makeSimpleA_Expr(AEXPR_OP, ">=", $1, $3, @2); }
			| b_expr NOT_EQUALS b_expr
				{ $$ = (Node *) makeSimpleA_Expr(AEXPR_OP, "<>", $1, $3, @2); }
			| b_expr qual_Op b_expr				%prec Op
				{ $$ = (Node *) makeA_Expr(AEXPR_OP, $2, $1, $3, @2); }
			| qual_Op b_expr					%prec Op
				{ $$ = (Node *) makeA_Expr(AEXPR_OP, $1, NULL, $2, @1); }
			| b_expr IS DISTINCT FROM b_expr		%prec IS
				{
					$$ = (Node *) makeSimpleA_Expr(AEXPR_DISTINCT, "=", $1, $5, @2);
				}
			| b_expr IS NOT DISTINCT FROM b_expr	%prec IS
				{
					$$ = (Node *) makeSimpleA_Expr(AEXPR_NOT_DISTINCT, "=", $1, $6, @2);
				}
			| b_expr IS DOCUMENT_P					%prec IS
				{
					$$ = makeXmlExpr(IS_DOCUMENT, NULL, NIL,
									 list_make1($1), @2);
				}
			| b_expr IS NOT DOCUMENT_P				%prec IS
				{
					$$ = makeNotExpr(makeXmlExpr(IS_DOCUMENT, NULL, NIL,
												 list_make1($1), @2),
									 @2);
				}
		;

/*
 * Productions that can be used in both a_expr and b_expr.
 *
 * Note: productions that refer recursively to a_expr or b_expr mostly
 * cannot appear here.	However, it's OK to refer to a_exprs that occur
 * inside parentheses, such as function arguments; that cannot introduce
 * ambiguity to the b_expr syntax.
 */
c_expr:		columnref								{ $$ = $1; }
			| AexprConst							{ $$ = $1; }
			| PARAM opt_indirection
				{
					ParamRef *p = makeNode(ParamRef);
					p->number = $1;
					p->location = @1;
					if ($2)
					{
						A_Indirection *n = makeNode(A_Indirection);
						n->arg = (Node *) p;
						n->indirection = check_indirection($2, yyscanner);
						$$ = (Node *) n;
					}
					else
						$$ = (Node *) p;
				}
			| '(' a_expr ')' opt_indirection
				{
					if ($4)
					{
						A_Indirection *n = makeNode(A_Indirection);
						n->arg = $2;
						n->indirection = check_indirection($4, yyscanner);
						$$ = (Node *)n;
					}
					else
						$$ = $2;
				}
			| case_expr
				{ $$ = $1; }
			| func_expr
				{ $$ = $1; }
			| select_with_parens			%prec UMINUS
				{
					SubLink *n = makeNode(SubLink);
					n->subLinkType = EXPR_SUBLINK;
					n->subLinkId = 0;
					n->testexpr = NULL;
					n->operName = NIL;
					n->subselect = $1;
					n->location = @1;
					$$ = (Node *)n;
				}
			| select_with_parens indirection
				{
					/*
					 * Because the select_with_parens nonterminal is designed
					 * to "eat" as many levels of parens as possible, the
					 * '(' a_expr ')' opt_indirection production above will
					 * fail to match a sub-SELECT with indirection decoration;
					 * the sub-SELECT won't be regarded as an a_expr as long
					 * as there are parens around it.  To support applying
					 * subscripting or field selection to a sub-SELECT result,
					 * we need this redundant-looking production.
					 */
					SubLink *n = makeNode(SubLink);
					A_Indirection *a = makeNode(A_Indirection);
					n->subLinkType = EXPR_SUBLINK;
					n->subLinkId = 0;
					n->testexpr = NULL;
					n->operName = NIL;
					n->subselect = $1;
					n->location = @1;
					a->arg = (Node *)n;
					a->indirection = check_indirection($2, yyscanner);
					$$ = (Node *)a;
				}
			| EXISTS select_with_parens
				{
					SubLink *n = makeNode(SubLink);
					n->subLinkType = EXISTS_SUBLINK;
					n->subLinkId = 0;
					n->testexpr = NULL;
					n->operName = NIL;
					n->subselect = $2;
					n->location = @1;
					$$ = (Node *)n;
				}
			| ARRAY select_with_parens
				{
					SubLink *n = makeNode(SubLink);
					n->subLinkType = ARRAY_SUBLINK;
					n->subLinkId = 0;
					n->testexpr = NULL;
					n->operName = NIL;
					n->subselect = $2;
					n->location = @1;
					$$ = (Node *)n;
				}
			| ARRAY array_expr
				{
					A_ArrayExpr *n = castNode(A_ArrayExpr, $2);
					/* point outermost A_ArrayExpr to the ARRAY keyword */
					n->location = @1;
					$$ = (Node *)n;
				}
			| explicit_row
				{
					RowExpr *r = makeNode(RowExpr);
					r->args = $1;
					r->row_typeid = InvalidOid;	/* not analyzed yet */
					r->colnames = NIL;	/* to be filled in during analysis */
					r->row_format = COERCE_EXPLICIT_CALL; /* abuse */
					r->location = @1;
					$$ = (Node *)r;
				}
			| implicit_row
				{
					RowExpr *r = makeNode(RowExpr);
					r->args = $1;
					r->row_typeid = InvalidOid;	/* not analyzed yet */
					r->colnames = NIL;	/* to be filled in during analysis */
					r->row_format = COERCE_IMPLICIT_CAST; /* abuse */
					r->location = @1;
					$$ = (Node *)r;
				}
			| GROUPING '(' expr_list ')'
			  {
				  GroupingFunc *g = makeNode(GroupingFunc);
				  g->args = $3;
				  g->location = @1;
				  $$ = (Node *)g;
			  }
		;

func_application: func_name '(' ')'
				{
					$$ = (Node *) makeFuncCall($1, NIL,
											   COERCE_EXPLICIT_CALL,
											   @1);
				}
			| func_name '(' func_arg_list opt_sort_clause ')'
				{
					FuncCall *n = makeFuncCall($1, $3,
											   COERCE_EXPLICIT_CALL,
											   @1);
					n->agg_order = $4;
					$$ = (Node *)n;
				}
			| func_name '(' VARIADIC func_arg_expr opt_sort_clause ')'
				{
					FuncCall *n = makeFuncCall($1, list_make1($4),
											   COERCE_EXPLICIT_CALL,
											   @1);
					n->func_variadic = true;
					n->agg_order = $5;
					$$ = (Node *)n;
				}
			| func_name '(' func_arg_list ',' VARIADIC func_arg_expr opt_sort_clause ')'
				{
					FuncCall *n = makeFuncCall($1, lappend($3, $6),
											   COERCE_EXPLICIT_CALL,
											   @1);
					n->func_variadic = true;
					n->agg_order = $7;
					$$ = (Node *)n;
				}
			| func_name '(' ALL func_arg_list opt_sort_clause ')'
				{
					FuncCall *n = makeFuncCall($1, $4,
											   COERCE_EXPLICIT_CALL,
											   @1);
					n->agg_order = $5;
					/* Ideally we'd mark the FuncCall node to indicate
					 * "must be an aggregate", but there's no provision
					 * for that in FuncCall at the moment.
					 */
					$$ = (Node *)n;
				}
			| func_name '(' DISTINCT func_arg_list opt_sort_clause ')'
				{
					FuncCall *n = makeFuncCall($1, $4,
											   COERCE_EXPLICIT_CALL,
											   @1);
					n->agg_order = $5;
					n->agg_distinct = true;
					$$ = (Node *)n;
				}
			| func_name '(' '*' ')'
				{
					/*
					 * We consider AGGREGATE(*) to invoke a parameterless
					 * aggregate.  This does the right thing for COUNT(*),
					 * and there are no other aggregates in SQL that accept
					 * '*' as parameter.
					 *
					 * The FuncCall node is also marked agg_star = true,
					 * so that later processing can detect what the argument
					 * really was.
					 */
					FuncCall *n = makeFuncCall($1, NIL,
											   COERCE_EXPLICIT_CALL,
											   @1);
					n->agg_star = true;
					$$ = (Node *)n;
				}
		;


/*
 * func_expr and its cousin func_expr_windowless are split out from c_expr just
 * so that we have classifications for "everything that is a function call or
 * looks like one".  This isn't very important, but it saves us having to
 * document which variants are legal in places like "FROM function()" or the
 * backwards-compatible functional-index syntax for CREATE INDEX.
 * (Note that many of the special SQL functions wouldn't actually make any
 * sense as functional index entries, but we ignore that consideration here.)
 */
func_expr: func_application within_group_clause filter_clause over_clause
				{
					FuncCall *n = (FuncCall *) $1;
					/*
					 * The order clause for WITHIN GROUP and the one for
					 * plain-aggregate ORDER BY share a field, so we have to
					 * check here that at most one is present.  We also check
					 * for DISTINCT and VARIADIC here to give a better error
					 * location.  Other consistency checks are deferred to
					 * parse analysis.
					 */
					if ($2 != NIL)
					{
						if (n->agg_order != NIL)
							ereport(ERROR,
									(errcode(ERRCODE_SYNTAX_ERROR),
									 errmsg("cannot use multiple ORDER BY clauses with WITHIN GROUP"),
									 parser_errposition(@2)));
						if (n->agg_distinct)
							ereport(ERROR,
									(errcode(ERRCODE_SYNTAX_ERROR),
									 errmsg("cannot use DISTINCT with WITHIN GROUP"),
									 parser_errposition(@2)));
						if (n->func_variadic)
							ereport(ERROR,
									(errcode(ERRCODE_SYNTAX_ERROR),
									 errmsg("cannot use VARIADIC with WITHIN GROUP"),
									 parser_errposition(@2)));
						n->agg_order = $2;
						n->agg_within_group = true;
					}
					n->agg_filter = $3;
					n->over = $4;
					$$ = (Node *) n;
				}
			| func_expr_common_subexpr
				{ $$ = $1; }
		;

/*
 * As func_expr but does not accept WINDOW functions directly
 * (but they can still be contained in arguments for functions etc).
 * Use this when window expressions are not allowed, where needed to
 * disambiguate the grammar (e.g. in CREATE INDEX).
 */
func_expr_windowless:
			func_application						{ $$ = $1; }
			| func_expr_common_subexpr				{ $$ = $1; }
		;

/*
 * Special expressions that are considered to be functions.
 */
func_expr_common_subexpr:
			COLLATION FOR '(' a_expr ')'
				{
					$$ = (Node *) makeFuncCall(SystemFuncName("pg_collation_for"),
											   list_make1($4),
											   COERCE_SQL_SYNTAX,
											   @1);
				}
			| CURRENT_DATE
				{
					$$ = makeSQLValueFunction(SVFOP_CURRENT_DATE, -1, @1);
				}
			| CURRENT_TIME
				{
					$$ = makeSQLValueFunction(SVFOP_CURRENT_TIME, -1, @1);
				}
			| CURRENT_TIME '(' Iconst ')'
				{
					$$ = makeSQLValueFunction(SVFOP_CURRENT_TIME_N, $3, @1);
				}
			| CURRENT_TIMESTAMP
				{
					$$ = makeSQLValueFunction(SVFOP_CURRENT_TIMESTAMP, -1, @1);
				}
			| CURRENT_TIMESTAMP '(' Iconst ')'
				{
					$$ = makeSQLValueFunction(SVFOP_CURRENT_TIMESTAMP_N, $3, @1);
				}
			| LOCALTIME
				{
					$$ = makeSQLValueFunction(SVFOP_LOCALTIME, -1, @1);
				}
			| LOCALTIME '(' Iconst ')'
				{
					$$ = makeSQLValueFunction(SVFOP_LOCALTIME_N, $3, @1);
				}
			| LOCALTIMESTAMP
				{
					$$ = makeSQLValueFunction(SVFOP_LOCALTIMESTAMP, -1, @1);
				}
			| LOCALTIMESTAMP '(' Iconst ')'
				{
					$$ = makeSQLValueFunction(SVFOP_LOCALTIMESTAMP_N, $3, @1);
				}
			| CURRENT_ROLE
				{
					$$ = makeSQLValueFunction(SVFOP_CURRENT_ROLE, -1, @1);
				}
			| CURRENT_USER
				{
					$$ = makeSQLValueFunction(SVFOP_CURRENT_USER, -1, @1);
				}
			| SESSION_USER
				{
					$$ = makeSQLValueFunction(SVFOP_SESSION_USER, -1, @1);
				}
			| USER
				{
					$$ = makeSQLValueFunction(SVFOP_USER, -1, @1);
				}
			| CURRENT_CATALOG
				{
					$$ = makeSQLValueFunction(SVFOP_CURRENT_CATALOG, -1, @1);
				}
			| CURRENT_SCHEMA
				{
					$$ = makeSQLValueFunction(SVFOP_CURRENT_SCHEMA, -1, @1);
				}
			| CAST '(' a_expr AS Typename ')'
				{ $$ = makeTypeCast($3, $5, @1); }
			| EXTRACT '(' extract_list ')'
				{
					$$ = (Node *) makeFuncCall(SystemFuncName("extract"),
											   $3,
											   COERCE_SQL_SYNTAX,
											   @1);
				}
			| NORMALIZE '(' a_expr ')'
				{
					$$ = (Node *) makeFuncCall(SystemFuncName("normalize"),
											   list_make1($3),
											   COERCE_SQL_SYNTAX,
											   @1);
				}
			| NORMALIZE '(' a_expr ',' unicode_normal_form ')'
				{
					$$ = (Node *) makeFuncCall(SystemFuncName("normalize"),
											   list_make2($3, makeStringConst($5, @5)),
											   COERCE_SQL_SYNTAX,
											   @1);
				}
			| OVERLAY '(' overlay_list ')'
				{
					$$ = (Node *) makeFuncCall(SystemFuncName("overlay"),
											   $3,
											   COERCE_SQL_SYNTAX,
											   @1);
				}
			| OVERLAY '(' func_arg_list_opt ')'
				{
					/*
					 * allow functions named overlay() to be called without
					 * special syntax
					 */
					$$ = (Node *) makeFuncCall(list_make1(makeString("overlay")),
											   $3,
											   COERCE_EXPLICIT_CALL,
											   @1);
				}
			| POSITION '(' position_list ')'
				{
					/*
					 * position(A in B) is converted to position(B, A)
					 *
					 * We deliberately don't offer a "plain syntax" option
					 * for position(), because the reversal of the arguments
					 * creates too much risk of confusion.
					 */
					$$ = (Node *) makeFuncCall(SystemFuncName("position"),
											   $3,
											   COERCE_SQL_SYNTAX,
											   @1);
				}
			| SUBSTRING '(' substr_list ')'
				{
					/* substring(A from B for C) is converted to
					 * substring(A, B, C) - thomas 2000-11-28
					 */
					$$ = (Node *) makeFuncCall(SystemFuncName("substring"),
											   $3,
											   COERCE_SQL_SYNTAX,
											   @1);
				}
			| SUBSTRING '(' func_arg_list_opt ')'
				{
					/*
					 * allow functions named substring() to be called without
					 * special syntax
					 */
					$$ = (Node *) makeFuncCall(list_make1(makeString("substring")),
											   $3,
											   COERCE_EXPLICIT_CALL,
											   @1);
				}
			| TREAT '(' a_expr AS Typename ')'
				{
					/* TREAT(expr AS target) converts expr of a particular type to target,
					 * which is defined to be a subtype of the original expression.
					 * In SQL99, this is intended for use with structured UDTs,
					 * but let's make this a generally useful form allowing stronger
					 * coercions than are handled by implicit casting.
					 *
					 * Convert SystemTypeName() to SystemFuncName() even though
					 * at the moment they result in the same thing.
					 */
					$$ = (Node *) makeFuncCall(SystemFuncName(strVal(llast($5->names))),
											   list_make1($3),
											   COERCE_EXPLICIT_CALL,
											   @1);
				}
			| TRIM '(' BOTH trim_list ')'
				{
					/* various trim expressions are defined in SQL
					 * - thomas 1997-07-19
					 */
					$$ = (Node *) makeFuncCall(SystemFuncName("btrim"),
											   $4,
											   COERCE_SQL_SYNTAX,
											   @1);
				}
			| TRIM '(' LEADING trim_list ')'
				{
					$$ = (Node *) makeFuncCall(SystemFuncName("ltrim"),
											   $4,
											   COERCE_SQL_SYNTAX,
											   @1);
				}
			| TRIM '(' TRAILING trim_list ')'
				{
					$$ = (Node *) makeFuncCall(SystemFuncName("rtrim"),
											   $4,
											   COERCE_SQL_SYNTAX,
											   @1);
				}
			| TRIM '(' trim_list ')'
				{
					$$ = (Node *) makeFuncCall(SystemFuncName("btrim"),
											   $3,
											   COERCE_SQL_SYNTAX,
											   @1);
				}
			| NULLIF '(' a_expr ',' a_expr ')'
				{
					$$ = (Node *) makeSimpleA_Expr(AEXPR_NULLIF, "=", $3, $5, @1);
				}
			| COALESCE '(' expr_list ')'
				{
					CoalesceExpr *c = makeNode(CoalesceExpr);
					c->args = $3;
					c->location = @1;
					$$ = (Node *)c;
				}
			| GREATEST '(' expr_list ')'
				{
					MinMaxExpr *v = makeNode(MinMaxExpr);
					v->args = $3;
					v->op = IS_GREATEST;
					v->location = @1;
					$$ = (Node *)v;
				}
			| LEAST '(' expr_list ')'
				{
					MinMaxExpr *v = makeNode(MinMaxExpr);
					v->args = $3;
					v->op = IS_LEAST;
					v->location = @1;
					$$ = (Node *)v;
				}
			| XMLCONCAT '(' expr_list ')'
				{
					$$ = makeXmlExpr(IS_XMLCONCAT, NULL, NIL, $3, @1);
				}
			| XMLELEMENT '(' NAME_P ColLabel ')'
				{
					$$ = makeXmlExpr(IS_XMLELEMENT, $4, NIL, NIL, @1);
				}
			| XMLELEMENT '(' NAME_P ColLabel ',' xml_attributes ')'
				{
					$$ = makeXmlExpr(IS_XMLELEMENT, $4, $6, NIL, @1);
				}
			| XMLELEMENT '(' NAME_P ColLabel ',' expr_list ')'
				{
					$$ = makeXmlExpr(IS_XMLELEMENT, $4, NIL, $6, @1);
				}
			| XMLELEMENT '(' NAME_P ColLabel ',' xml_attributes ',' expr_list ')'
				{
					$$ = makeXmlExpr(IS_XMLELEMENT, $4, $6, $8, @1);
				}
			| XMLEXISTS '(' c_expr xmlexists_argument ')'
				{
					/* xmlexists(A PASSING [BY REF] B [BY REF]) is
					 * converted to xmlexists(A, B)*/
					$$ = (Node *) makeFuncCall(SystemFuncName("xmlexists"),
											   list_make2($3, $4),
											   COERCE_SQL_SYNTAX,
											   @1);
				}
			| XMLFOREST '(' xml_attribute_list ')'
				{
					$$ = makeXmlExpr(IS_XMLFOREST, NULL, $3, NIL, @1);
				}
			| XMLPARSE '(' document_or_content a_expr xml_whitespace_option ')'
				{
					XmlExpr *x = (XmlExpr *)
						makeXmlExpr(IS_XMLPARSE, NULL, NIL,
									list_make2($4, makeBoolAConst($5, -1)),
									@1);
					x->xmloption = $3;
					$$ = (Node *)x;
				}
			| XMLPI '(' NAME_P ColLabel ')'
				{
					$$ = makeXmlExpr(IS_XMLPI, $4, NULL, NIL, @1);
				}
			| XMLPI '(' NAME_P ColLabel ',' a_expr ')'
				{
					$$ = makeXmlExpr(IS_XMLPI, $4, NULL, list_make1($6), @1);
				}
			| XMLROOT '(' a_expr ',' xml_root_version opt_xml_root_standalone ')'
				{
					$$ = makeXmlExpr(IS_XMLROOT, NULL, NIL,
									 list_make3($3, $5, $6), @1);
				}
			| XMLSERIALIZE '(' document_or_content a_expr AS SimpleTypename ')'
				{
					XmlSerialize *n = makeNode(XmlSerialize);
					n->xmloption = $3;
					n->expr = $4;
					n->typeName = $6;
					n->location = @1;
					$$ = (Node *)n;
				}
		;

/*
 * SQL/XML support
 */
xml_root_version: VERSION_P a_expr
				{ $$ = $2; }
			| VERSION_P NO VALUE_P
				{ $$ = makeNullAConst(-1); }
		;

opt_xml_root_standalone: ',' STANDALONE_P YES_P
				{ $$ = makeIntConst(XML_STANDALONE_YES, -1); }
			| ',' STANDALONE_P NO
				{ $$ = makeIntConst(XML_STANDALONE_NO, -1); }
			| ',' STANDALONE_P NO VALUE_P
				{ $$ = makeIntConst(XML_STANDALONE_NO_VALUE, -1); }
			| /*EMPTY*/
				{ $$ = makeIntConst(XML_STANDALONE_OMITTED, -1); }
		;

xml_attributes: XMLATTRIBUTES '(' xml_attribute_list ')'	{ $$ = $3; }
		;

xml_attribute_list:	xml_attribute_el					{ $$ = list_make1($1); }
			| xml_attribute_list ',' xml_attribute_el	{ $$ = lappend($1, $3); }
		;

xml_attribute_el: a_expr AS ColLabel
				{
					$$ = makeNode(ResTarget);
					$$->name = $3;
					$$->indirection = NIL;
					$$->val = (Node *) $1;
					$$->location = @1;
				}
			| a_expr
				{
					$$ = makeNode(ResTarget);
					$$->name = NULL;
					$$->indirection = NIL;
					$$->val = (Node *) $1;
					$$->location = @1;
				}
		;

document_or_content: DOCUMENT_P						{ $$ = XMLOPTION_DOCUMENT; }
			| CONTENT_P								{ $$ = XMLOPTION_CONTENT; }
		;

xml_whitespace_option: PRESERVE WHITESPACE_P		{ $$ = true; }
			| STRIP_P WHITESPACE_P					{ $$ = false; }
			| /*EMPTY*/								{ $$ = false; }
		;

/* We allow several variants for SQL and other compatibility. */
xmlexists_argument:
			PASSING c_expr
				{
					$$ = $2;
				}
			| PASSING c_expr xml_passing_mech
				{
					$$ = $2;
				}
			| PASSING xml_passing_mech c_expr
				{
					$$ = $3;
				}
			| PASSING xml_passing_mech c_expr xml_passing_mech
				{
					$$ = $3;
				}
		;

xml_passing_mech:
			BY REF
			| BY VALUE_P
		;


/*
 * Aggregate decoration clauses
 */
within_group_clause:
			WITHIN GROUP_P '(' sort_clause ')'		{ $$ = $4; }
			| /*EMPTY*/								{ $$ = NIL; }
		;

filter_clause:
			FILTER '(' WHERE a_expr ')'				{ $$ = $4; }
			| /*EMPTY*/								{ $$ = NULL; }
		;


/*
 * Window Definitions
 */
window_clause:
			WINDOW window_definition_list			{ $$ = $2; }
			| /*EMPTY*/								{ $$ = NIL; }
		;

window_definition_list:
			window_definition						{ $$ = list_make1($1); }
			| window_definition_list ',' window_definition
													{ $$ = lappend($1, $3); }
		;

window_definition:
			ColId AS window_specification
				{
					WindowDef *n = $3;
					n->name = $1;
					$$ = n;
				}
		;

over_clause: OVER window_specification
				{ $$ = $2; }
			| OVER ColId
				{
					WindowDef *n = makeNode(WindowDef);
					n->name = $2;
					n->refname = NULL;
					n->partitionClause = NIL;
					n->orderClause = NIL;
					n->frameOptions = FRAMEOPTION_DEFAULTS;
					n->startOffset = NULL;
					n->endOffset = NULL;
					n->location = @2;
					$$ = n;
				}
			| /*EMPTY*/
				{ $$ = NULL; }
		;

window_specification: '(' opt_existing_window_name opt_partition_clause
						opt_sort_clause opt_frame_clause ')'
				{
					WindowDef *n = makeNode(WindowDef);
					n->name = NULL;
					n->refname = $2;
					n->partitionClause = $3;
					n->orderClause = $4;
					/* copy relevant fields of opt_frame_clause */
					n->frameOptions = $5->frameOptions;
					n->startOffset = $5->startOffset;
					n->endOffset = $5->endOffset;
					n->location = @1;
					$$ = n;
				}
		;

/*
 * If we see PARTITION, RANGE, ROWS or GROUPS as the first token after the '('
 * of a window_specification, we want the assumption to be that there is
 * no existing_window_name; but those keywords are unreserved and so could
 * be ColIds.  We fix this by making them have the same precedence as IDENT
 * and giving the empty production here a slightly higher precedence, so
 * that the shift/reduce conflict is resolved in favor of reducing the rule.
 * These keywords are thus precluded from being an existing_window_name but
 * are not reserved for any other purpose.
 */
opt_existing_window_name: ColId						{ $$ = $1; }
			| /*EMPTY*/				%prec Op		{ $$ = NULL; }
		;

opt_partition_clause: PARTITION BY expr_list		{ $$ = $3; }
			| /*EMPTY*/								{ $$ = NIL; }
		;

/*
 * For frame clauses, we return a WindowDef, but only some fields are used:
 * frameOptions, startOffset, and endOffset.
 */
opt_frame_clause:
			RANGE frame_extent opt_window_exclusion_clause
				{
					WindowDef *n = $2;
					n->frameOptions |= FRAMEOPTION_NONDEFAULT | FRAMEOPTION_RANGE;
					n->frameOptions |= $3;
					$$ = n;
				}
			| ROWS frame_extent opt_window_exclusion_clause
				{
					WindowDef *n = $2;
					n->frameOptions |= FRAMEOPTION_NONDEFAULT | FRAMEOPTION_ROWS;
					n->frameOptions |= $3;
					$$ = n;
				}
			| GROUPS frame_extent opt_window_exclusion_clause
				{
					WindowDef *n = $2;
					n->frameOptions |= FRAMEOPTION_NONDEFAULT | FRAMEOPTION_GROUPS;
					n->frameOptions |= $3;
					$$ = n;
				}
			| /*EMPTY*/
				{
					WindowDef *n = makeNode(WindowDef);
					n->frameOptions = FRAMEOPTION_DEFAULTS;
					n->startOffset = NULL;
					n->endOffset = NULL;
					$$ = n;
				}
		;

frame_extent: frame_bound
				{
					WindowDef *n = $1;
					/* reject invalid cases */
					if (n->frameOptions & FRAMEOPTION_START_UNBOUNDED_FOLLOWING)
						ereport(ERROR,
								(errcode(ERRCODE_WINDOWING_ERROR),
								 errmsg("frame start cannot be UNBOUNDED FOLLOWING"),
								 parser_errposition(@1)));
					if (n->frameOptions & FRAMEOPTION_START_OFFSET_FOLLOWING)
						ereport(ERROR,
								(errcode(ERRCODE_WINDOWING_ERROR),
								 errmsg("frame starting from following row cannot end with current row"),
								 parser_errposition(@1)));
					n->frameOptions |= FRAMEOPTION_END_CURRENT_ROW;
					$$ = n;
				}
			| BETWEEN frame_bound AND frame_bound
				{
					WindowDef *n1 = $2;
					WindowDef *n2 = $4;
					/* form merged options */
					int		frameOptions = n1->frameOptions;
					/* shift converts START_ options to END_ options */
					frameOptions |= n2->frameOptions << 1;
					frameOptions |= FRAMEOPTION_BETWEEN;
					/* reject invalid cases */
					if (frameOptions & FRAMEOPTION_START_UNBOUNDED_FOLLOWING)
						ereport(ERROR,
								(errcode(ERRCODE_WINDOWING_ERROR),
								 errmsg("frame start cannot be UNBOUNDED FOLLOWING"),
								 parser_errposition(@2)));
					if (frameOptions & FRAMEOPTION_END_UNBOUNDED_PRECEDING)
						ereport(ERROR,
								(errcode(ERRCODE_WINDOWING_ERROR),
								 errmsg("frame end cannot be UNBOUNDED PRECEDING"),
								 parser_errposition(@4)));
					if ((frameOptions & FRAMEOPTION_START_CURRENT_ROW) &&
						(frameOptions & FRAMEOPTION_END_OFFSET_PRECEDING))
						ereport(ERROR,
								(errcode(ERRCODE_WINDOWING_ERROR),
								 errmsg("frame starting from current row cannot have preceding rows"),
								 parser_errposition(@4)));
					if ((frameOptions & FRAMEOPTION_START_OFFSET_FOLLOWING) &&
						(frameOptions & (FRAMEOPTION_END_OFFSET_PRECEDING |
										 FRAMEOPTION_END_CURRENT_ROW)))
						ereport(ERROR,
								(errcode(ERRCODE_WINDOWING_ERROR),
								 errmsg("frame starting from following row cannot have preceding rows"),
								 parser_errposition(@4)));
					n1->frameOptions = frameOptions;
					n1->endOffset = n2->startOffset;
					$$ = n1;
				}
		;

/*
 * This is used for both frame start and frame end, with output set up on
 * the assumption it's frame start; the frame_extent productions must reject
 * invalid cases.
 */
frame_bound:
			UNBOUNDED PRECEDING
				{
					WindowDef *n = makeNode(WindowDef);
					n->frameOptions = FRAMEOPTION_START_UNBOUNDED_PRECEDING;
					n->startOffset = NULL;
					n->endOffset = NULL;
					$$ = n;
				}
			| UNBOUNDED FOLLOWING
				{
					WindowDef *n = makeNode(WindowDef);
					n->frameOptions = FRAMEOPTION_START_UNBOUNDED_FOLLOWING;
					n->startOffset = NULL;
					n->endOffset = NULL;
					$$ = n;
				}
			| CURRENT_P ROW
				{
					WindowDef *n = makeNode(WindowDef);
					n->frameOptions = FRAMEOPTION_START_CURRENT_ROW;
					n->startOffset = NULL;
					n->endOffset = NULL;
					$$ = n;
				}
			| a_expr PRECEDING
				{
					WindowDef *n = makeNode(WindowDef);
					n->frameOptions = FRAMEOPTION_START_OFFSET_PRECEDING;
					n->startOffset = $1;
					n->endOffset = NULL;
					$$ = n;
				}
			| a_expr FOLLOWING
				{
					WindowDef *n = makeNode(WindowDef);
					n->frameOptions = FRAMEOPTION_START_OFFSET_FOLLOWING;
					n->startOffset = $1;
					n->endOffset = NULL;
					$$ = n;
				}
		;

opt_window_exclusion_clause:
			EXCLUDE CURRENT_P ROW	{ $$ = FRAMEOPTION_EXCLUDE_CURRENT_ROW; }
			| EXCLUDE GROUP_P		{ $$ = FRAMEOPTION_EXCLUDE_GROUP; }
			| EXCLUDE TIES			{ $$ = FRAMEOPTION_EXCLUDE_TIES; }
			| EXCLUDE NO OTHERS		{ $$ = 0; }
			| /*EMPTY*/				{ $$ = 0; }
		;


/*
 * Supporting nonterminals for expressions.
 */

/* Explicit row production.
 *
 * SQL99 allows an optional ROW keyword, so we can now do single-element rows
 * without conflicting with the parenthesized a_expr production.  Without the
 * ROW keyword, there must be more than one a_expr inside the parens.
 */
row:		ROW '(' expr_list ')'					{ $$ = $3; }
			| ROW '(' ')'							{ $$ = NIL; }
			| '(' expr_list ',' a_expr ')'			{ $$ = lappend($2, $4); }
		;

explicit_row:	ROW '(' expr_list ')'				{ $$ = $3; }
			| ROW '(' ')'							{ $$ = NIL; }
		;

implicit_row:	'(' expr_list ',' a_expr ')'		{ $$ = lappend($2, $4); }
		;

sub_type:	ANY										{ $$ = ANY_SUBLINK; }
			| SOME									{ $$ = ANY_SUBLINK; }
			| ALL									{ $$ = ALL_SUBLINK; }
		;

all_Op:		Op										{ $$ = $1; }
			| MathOp								{ $$ = $1; }
		;

MathOp:		 '+'									{ $$ = "+"; }
			| '-'									{ $$ = "-"; }
			| '*'									{ $$ = "*"; }
			| '/'									{ $$ = "/"; }
			| '%'									{ $$ = "%"; }
			| '^'									{ $$ = "^"; }
			| '<'									{ $$ = "<"; }
			| '>'									{ $$ = ">"; }
			| '='									{ $$ = "="; }
			| LESS_EQUALS							{ $$ = "<="; }
			| GREATER_EQUALS						{ $$ = ">="; }
			| NOT_EQUALS							{ $$ = "<>"; }
		;

qual_Op:	Op
					{ $$ = list_make1(makeString($1)); }
			| OPERATOR '(' any_operator ')'
					{ $$ = $3; }
		;

qual_all_Op:
			all_Op
					{ $$ = list_make1(makeString($1)); }
			| OPERATOR '(' any_operator ')'
					{ $$ = $3; }
		;

subquery_Op:
			all_Op
					{ $$ = list_make1(makeString($1)); }
			| OPERATOR '(' any_operator ')'
					{ $$ = $3; }
			| LIKE
					{ $$ = list_make1(makeString("~~")); }
			| NOT_LA LIKE
					{ $$ = list_make1(makeString("!~~")); }
			| ILIKE
					{ $$ = list_make1(makeString("~~*")); }
			| NOT_LA ILIKE
					{ $$ = list_make1(makeString("!~~*")); }
/* cannot put SIMILAR TO here, because SIMILAR TO is a hack.
 * the regular expression is preprocessed by a function (similar_to_escape),
 * and the ~ operator for posix regular expressions is used.
 *        x SIMILAR TO y     ->    x ~ similar_to_escape(y)
 * this transformation is made on the fly by the parser upwards.
 * however the SubLink structure which handles any/some/all stuff
 * is not ready for such a thing.
 */
			;

expr_list:	a_expr
				{
					$$ = list_make1($1);
				}
			| expr_list ',' a_expr
				{
					$$ = lappend($1, $3);
				}
		;

/* function arguments can have names */
func_arg_list:  func_arg_expr
				{
					$$ = list_make1($1);
				}
			| func_arg_list ',' func_arg_expr
				{
					$$ = lappend($1, $3);
				}
		;

func_arg_expr:  a_expr
				{
					$$ = $1;
				}
			| param_name COLON_EQUALS a_expr
				{
					NamedArgExpr *na = makeNode(NamedArgExpr);
					na->name = $1;
					na->arg = (Expr *) $3;
					na->argnumber = -1;		/* until determined */
					na->location = @1;
					$$ = (Node *) na;
				}
			| param_name EQUALS_GREATER a_expr
				{
					NamedArgExpr *na = makeNode(NamedArgExpr);
					na->name = $1;
					na->arg = (Expr *) $3;
					na->argnumber = -1;		/* until determined */
					na->location = @1;
					$$ = (Node *) na;
				}
		;

func_arg_list_opt:	func_arg_list					{ $$ = $1; }
			| /*EMPTY*/								{ $$ = NIL; }
		;

type_list:	Typename								{ $$ = list_make1($1); }
			| type_list ',' Typename				{ $$ = lappend($1, $3); }
		;

array_expr: '[' expr_list ']'
				{
					$$ = makeAArrayExpr($2, @1);
				}
			| '[' array_expr_list ']'
				{
					$$ = makeAArrayExpr($2, @1);
				}
			| '[' ']'
				{
					$$ = makeAArrayExpr(NIL, @1);
				}
		;

array_expr_list: array_expr							{ $$ = list_make1($1); }
			| array_expr_list ',' array_expr		{ $$ = lappend($1, $3); }
		;


extract_list:
			extract_arg FROM a_expr
				{
					$$ = list_make2(makeStringConst($1, @1), $3);
				}
		;

/* Allow delimited string Sconst in extract_arg as an SQL extension.
 * - thomas 2001-04-12
 */
extract_arg:
			IDENT									{ $$ = $1; }
			| YEAR_P								{ $$ = "year"; }
			| MONTH_P								{ $$ = "month"; }
			| DAY_P									{ $$ = "day"; }
			| HOUR_P								{ $$ = "hour"; }
			| MINUTE_P								{ $$ = "minute"; }
			| SECOND_P								{ $$ = "second"; }
			| Sconst								{ $$ = $1; }
		;

unicode_normal_form:
			NFC										{ $$ = "NFC"; }
			| NFD									{ $$ = "NFD"; }
			| NFKC									{ $$ = "NFKC"; }
			| NFKD									{ $$ = "NFKD"; }
		;

/* OVERLAY() arguments */
overlay_list:
			a_expr PLACING a_expr FROM a_expr FOR a_expr
				{
					/* overlay(A PLACING B FROM C FOR D) is converted to overlay(A, B, C, D) */
					$$ = list_make4($1, $3, $5, $7);
				}
			| a_expr PLACING a_expr FROM a_expr
				{
					/* overlay(A PLACING B FROM C) is converted to overlay(A, B, C) */
					$$ = list_make3($1, $3, $5);
				}
		;

/* position_list uses b_expr not a_expr to avoid conflict with general IN */
position_list:
			b_expr IN_P b_expr						{ $$ = list_make2($3, $1); }
		;

/*
 * SUBSTRING() arguments
 *
 * Note that SQL:1999 has both
 *     text FROM int FOR int
 * and
 *     text FROM pattern FOR escape
 *
 * In the parser we map them both to a call to the substring() function and
 * rely on type resolution to pick the right one.
 *
 * In SQL:2003, the second variant was changed to
 *     text SIMILAR pattern ESCAPE escape
 * We could in theory map that to a different function internally, but
 * since we still support the SQL:1999 version, we don't.  However,
 * ruleutils.c will reverse-list the call in the newer style.
 */
substr_list:
			a_expr FROM a_expr FOR a_expr
				{
					$$ = list_make3($1, $3, $5);
				}
			| a_expr FOR a_expr FROM a_expr
				{
					/* not legal per SQL, but might as well allow it */
					$$ = list_make3($1, $5, $3);
				}
			| a_expr FROM a_expr
				{
					/*
					 * Because we aren't restricting data types here, this
					 * syntax can end up resolving to textregexsubstr().
					 * We've historically allowed that to happen, so continue
					 * to accept it.  However, ruleutils.c will reverse-list
					 * such a call in regular function call syntax.
					 */
					$$ = list_make2($1, $3);
				}
			| a_expr FOR a_expr
				{
					/* not legal per SQL */

					/*
					 * Since there are no cases where this syntax allows
					 * a textual FOR value, we forcibly cast the argument
					 * to int4.  The possible matches in pg_proc are
					 * substring(text,int4) and substring(text,text),
					 * and we don't want the parser to choose the latter,
					 * which it is likely to do if the second argument
					 * is unknown or doesn't have an implicit cast to int4.
					 */
					$$ = list_make3($1, makeIntConst(1, -1),
									makeTypeCast($3,
												 SystemTypeName("int4"), -1));
				}
			| a_expr SIMILAR a_expr ESCAPE a_expr
				{
					$$ = list_make3($1, $3, $5);
				}
		;

trim_list:	a_expr FROM expr_list					{ $$ = lappend($3, $1); }
			| FROM expr_list						{ $$ = $2; }
			| expr_list								{ $$ = $1; }
		;

in_expr:	select_with_parens
				{
					SubLink *n = makeNode(SubLink);
					n->subselect = $1;
					/* other fields will be filled later */
					$$ = (Node *)n;
				}
			| '(' expr_list ')'						{ $$ = (Node *)$2; }
		;

/*
 * Define SQL-style CASE clause.
 * - Full specification
 *	CASE WHEN a = b THEN c ... ELSE d END
 * - Implicit argument
 *	CASE a WHEN b THEN c ... ELSE d END
 */
case_expr:	CASE case_arg when_clause_list case_default END_P
				{
					CaseExpr *c = makeNode(CaseExpr);
					c->casetype = InvalidOid; /* not analyzed yet */
					c->arg = (Expr *) $2;
					c->args = $3;
					c->defresult = (Expr *) $4;
					c->location = @1;
					$$ = (Node *)c;
				}
		;

when_clause_list:
			/* There must be at least one */
			when_clause								{ $$ = list_make1($1); }
			| when_clause_list when_clause			{ $$ = lappend($1, $2); }
		;

when_clause:
			WHEN a_expr THEN a_expr
				{
					CaseWhen *w = makeNode(CaseWhen);
					w->expr = (Expr *) $2;
					w->result = (Expr *) $4;
					w->location = @1;
					$$ = (Node *)w;
				}
		;

case_default:
			ELSE a_expr								{ $$ = $2; }
			| /*EMPTY*/								{ $$ = NULL; }
		;

case_arg:	a_expr									{ $$ = $1; }
			| /*EMPTY*/								{ $$ = NULL; }
		;

columnref:	ColId
				{
					$$ = makeColumnRef($1, NIL, @1, yyscanner);
				}
			| ColId indirection
				{
					$$ = makeColumnRef($1, $2, @1, yyscanner);
				}
		;

indirection_el:
			'.' attr_name
				{
					$$ = (Node *) makeString($2);
				}
			| '.' '*'
				{
					$$ = (Node *) makeNode(A_Star);
				}
			| '[' a_expr ']'
				{
					A_Indices *ai = makeNode(A_Indices);
					ai->is_slice = false;
					ai->lidx = NULL;
					ai->uidx = $2;
					$$ = (Node *) ai;
				}
			| '[' opt_slice_bound ':' opt_slice_bound ']'
				{
					A_Indices *ai = makeNode(A_Indices);
					ai->is_slice = true;
					ai->lidx = $2;
					ai->uidx = $4;
					$$ = (Node *) ai;
				}
		;

opt_slice_bound:
			a_expr									{ $$ = $1; }
			| /*EMPTY*/								{ $$ = NULL; }
		;

indirection:
			indirection_el							{ $$ = list_make1($1); }
			| indirection indirection_el			{ $$ = lappend($1, $2); }
		;

opt_indirection:
			/*EMPTY*/								{ $$ = NIL; }
			| opt_indirection indirection_el		{ $$ = lappend($1, $2); }
		;

opt_asymmetric: ASYMMETRIC
			| /*EMPTY*/
		;


/*****************************************************************************
 *
 *	target list for SELECT
 *
 *****************************************************************************/

opt_target_list: target_list						{ $$ = $1; }
			| /* EMPTY */							{ $$ = NIL; }
		;

target_list:
			target_el								{ $$ = list_make1($1); }
			| target_list ',' target_el				{ $$ = lappend($1, $3); }
		;

target_el:	a_expr AS ColLabel
				{
					$$ = makeNode(ResTarget);
					$$->name = $3;
					$$->indirection = NIL;
					$$->val = (Node *)$1;
					$$->location = @1;
				}
			| a_expr BareColLabel
				{
					$$ = makeNode(ResTarget);
					$$->name = $2;
					$$->indirection = NIL;
					$$->val = (Node *)$1;
					$$->location = @1;
				}
			| a_expr
				{
					$$ = makeNode(ResTarget);
					$$->name = NULL;
					$$->indirection = NIL;
					$$->val = (Node *)$1;
					$$->location = @1;
				}
			| '*'
				{
					ColumnRef *n = makeNode(ColumnRef);
					n->fields = list_make1(makeNode(A_Star));
					n->location = @1;

					$$ = makeNode(ResTarget);
					$$->name = NULL;
					$$->indirection = NIL;
					$$->val = (Node *)n;
					$$->location = @1;
				}
		;


/*****************************************************************************
 *
 *	Names and constants
 *
 *****************************************************************************/

qualified_name_list:
			qualified_name							{ $$ = list_make1($1); }
			| qualified_name_list ',' qualified_name { $$ = lappend($1, $3); }
		;

/*
 * The production for a qualified relation name has to exactly match the
 * production for a qualified func_name, because in a FROM clause we cannot
 * tell which we are parsing until we see what comes after it ('(' for a
 * func_name, something else for a relation). Therefore we allow 'indirection'
 * which may contain subscripts, and reject that case in the C code.
 */
qualified_name:
			ColId
				{
					$$ = makeRangeVar(NULL, $1, @1);
				}
			| ColId indirection
				{
					$$ = makeRangeVarFromQualifiedName($1, $2, @1, yyscanner);
				}
		;

name_list:	name
					{ $$ = list_make1(makeString($1)); }
			| name_list ',' name
					{ $$ = lappend($1, makeString($3)); }
		;


name:		ColId									{ $$ = $1; };

attr_name:	ColLabel								{ $$ = $1; };

file_name:	Sconst									{ $$ = $1; };

/*
 * The production for a qualified func_name has to exactly match the
 * production for a qualified columnref, because we cannot tell which we
 * are parsing until we see what comes after it ('(' or Sconst for a func_name,
 * anything else for a columnref).  Therefore we allow 'indirection' which
 * may contain subscripts, and reject that case in the C code.  (If we
 * ever implement SQL99-like methods, such syntax may actually become legal!)
 */
func_name:	type_function_name
					{ $$ = list_make1(makeString($1)); }
			| ColId indirection
					{
						$$ = check_func_name(lcons(makeString($1), $2),
											 yyscanner);
					}
		;


/*
 * Constants
 */
AexprConst: Iconst
				{
					$$ = makeIntConst($1, @1);
				}
			| FCONST
				{
					$$ = makeFloatConst($1, @1);
				}
			| Sconst
				{
					$$ = makeStringConst($1, @1);
				}
			| BCONST
				{
					$$ = makeBitStringConst($1, @1);
				}
			| XCONST
				{
					/* This is a bit constant per SQL99:
					 * Without Feature F511, "BIT data type",
					 * a <general literal> shall not be a
					 * <bit string literal> or a <hex string literal>.
					 */
					$$ = makeBitStringConst($1, @1);
				}
			| func_name Sconst
				{
					/* generic type 'literal' syntax */
					TypeName *t = makeTypeNameFromNameList($1);
					t->location = @1;
					$$ = makeStringConstCast($2, @2, t);
				}
			| func_name '(' func_arg_list opt_sort_clause ')' Sconst
				{
					/* generic syntax with a type modifier */
					TypeName *t = makeTypeNameFromNameList($1);
					ListCell *lc;

					/*
					 * We must use func_arg_list and opt_sort_clause in the
					 * production to avoid reduce/reduce conflicts, but we
					 * don't actually wish to allow NamedArgExpr in this
					 * context, nor ORDER BY.
					 */
					foreach(lc, $3)
					{
						NamedArgExpr *arg = (NamedArgExpr *) lfirst(lc);

						if (IsA(arg, NamedArgExpr))
							ereport(ERROR,
									(errcode(ERRCODE_SYNTAX_ERROR),
									 errmsg("type modifier cannot have parameter name"),
									 parser_errposition(arg->location)));
					}
					if ($4 != NIL)
							ereport(ERROR,
									(errcode(ERRCODE_SYNTAX_ERROR),
									 errmsg("type modifier cannot have ORDER BY"),
									 parser_errposition(@4)));

					t->typmods = $3;
					t->location = @1;
					$$ = makeStringConstCast($6, @6, t);
				}
			| ConstTypename Sconst
				{
					$$ = makeStringConstCast($2, @2, $1);
				}
			| ConstInterval Sconst opt_interval
				{
					TypeName *t = $1;
					t->typmods = $3;
					$$ = makeStringConstCast($2, @2, t);
				}
			| ConstInterval '(' Iconst ')' Sconst
				{
					TypeName *t = $1;
					t->typmods = list_make2(makeIntConst(INTERVAL_FULL_RANGE, -1),
											makeIntConst($3, @3));
					$$ = makeStringConstCast($5, @5, t);
				}
			| TRUE_P
				{
					$$ = makeBoolAConst(true, @1);
				}
			| FALSE_P
				{
					$$ = makeBoolAConst(false, @1);
				}
			| NULL_P
				{
					$$ = makeNullAConst(@1);
				}
		;

Iconst:		ICONST									{ $$ = $1; };
Sconst:		SCONST									{ $$ = $1; };

SignedIconst: Iconst								{ $$ = $1; }
			| '+' Iconst							{ $$ = + $2; }
			| '-' Iconst							{ $$ = - $2; }
		;

/* Role specifications */
RoleId:		RoleSpec
				{
					RoleSpec *spc = (RoleSpec *) $1;
					switch (spc->roletype)
					{
						case ROLESPEC_CSTRING:
							$$ = spc->rolename;
							break;
						case ROLESPEC_PUBLIC:
							ereport(ERROR,
									(errcode(ERRCODE_RESERVED_NAME),
									 errmsg("role name \"%s\" is reserved",
											"public"),
									 parser_errposition(@1)));
							break;
						case ROLESPEC_SESSION_USER:
							ereport(ERROR,
									(errcode(ERRCODE_RESERVED_NAME),
									 errmsg("%s cannot be used as a role name here",
											"SESSION_USER"),
									 parser_errposition(@1)));
							break;
						case ROLESPEC_CURRENT_USER:
							ereport(ERROR,
									(errcode(ERRCODE_RESERVED_NAME),
									 errmsg("%s cannot be used as a role name here",
											"CURRENT_USER"),
									 parser_errposition(@1)));
							break;
						case ROLESPEC_CURRENT_ROLE:
							ereport(ERROR,
									(errcode(ERRCODE_RESERVED_NAME),
									 errmsg("%s cannot be used as a role name here",
											"CURRENT_ROLE"),
									 parser_errposition(@1)));
							break;
					}
				}
			;

RoleSpec:	NonReservedWord
					{
						/*
						 * "public" and "none" are not keywords, but they must
						 * be treated specially here.
						 */
						RoleSpec *n;
						if (strcmp($1, "public") == 0)
						{
							n = (RoleSpec *) makeRoleSpec(ROLESPEC_PUBLIC, @1);
							n->roletype = ROLESPEC_PUBLIC;
						}
						else if (strcmp($1, "none") == 0)
						{
							ereport(ERROR,
									(errcode(ERRCODE_RESERVED_NAME),
									 errmsg("role name \"%s\" is reserved",
											"none"),
									 parser_errposition(@1)));
						}
						else
						{
							n = makeRoleSpec(ROLESPEC_CSTRING, @1);
							n->rolename = pstrdup($1);
						}
						$$ = n;
					}
			| CURRENT_ROLE
					{
						$$ = makeRoleSpec(ROLESPEC_CURRENT_ROLE, @1);
					}
			| CURRENT_USER
					{
						$$ = makeRoleSpec(ROLESPEC_CURRENT_USER, @1);
					}
			| SESSION_USER
					{
						$$ = makeRoleSpec(ROLESPEC_SESSION_USER, @1);
					}
		;

role_list:	RoleSpec
					{ $$ = list_make1($1); }
			| role_list ',' RoleSpec
					{ $$ = lappend($1, $3); }
		;


/*****************************************************************************
 *
 * PL/pgSQL extensions
 *
 * You'd think a PL/pgSQL "expression" should be just an a_expr, but
 * historically it can include just about anything that can follow SELECT.
 * Therefore the returned struct is a SelectStmt.
 *****************************************************************************/

PLpgSQL_Expr: opt_distinct_clause opt_target_list
			from_clause where_clause
			group_clause having_clause window_clause
			opt_sort_clause opt_select_limit opt_for_locking_clause
				{
					SelectStmt *n = makeNode(SelectStmt);

					n->distinctClause = $1;
					n->targetList = $2;
					n->fromClause = $3;
					n->whereClause = $4;
					n->groupClause = ($5)->list;
					n->groupDistinct = ($5)->distinct;
					n->havingClause = $6;
					n->windowClause = $7;
					n->sortClause = $8;
					if ($9)
					{
						n->limitOffset = $9->limitOffset;
						n->limitCount = $9->limitCount;
						if (!n->sortClause &&
							$9->limitOption == LIMIT_OPTION_WITH_TIES)
							ereport(ERROR,
									(errcode(ERRCODE_SYNTAX_ERROR),
									 errmsg("WITH TIES cannot be specified without ORDER BY clause")));
						n->limitOption = $9->limitOption;
					}
					n->lockingClause = $10;
					$$ = (Node *) n;
				}
		;

/*
 * PL/pgSQL Assignment statement: name opt_indirection := PLpgSQL_Expr
 */

PLAssignStmt: plassign_target opt_indirection plassign_equals PLpgSQL_Expr
				{
					PLAssignStmt *n = makeNode(PLAssignStmt);

					n->name = $1;
					n->indirection = check_indirection($2, yyscanner);
					/* nnames will be filled by calling production */
					n->val = (SelectStmt *) $4;
					n->location = @1;
					$$ = (Node *) n;
				}
		;

plassign_target: ColId							{ $$ = $1; }
			| PARAM								{ $$ = psprintf("$%d", $1); }
		;

plassign_equals: COLON_EQUALS
			| '='
		;


/*
 * Name classification hierarchy.
 *
 * IDENT is the lexeme returned by the lexer for identifiers that match
 * no known keyword.  In most cases, we can accept certain keywords as
 * names, not only IDENTs.	We prefer to accept as many such keywords
 * as possible to minimize the impact of "reserved words" on programmers.
 * So, we divide names into several possible classes.  The classification
 * is chosen in part to make keywords acceptable as names wherever possible.
 */

/* Column identifier --- names that can be column, table, etc names.
 */
ColId:		IDENT									{ $$ = $1; }
			| unreserved_keyword					{ $$ = pstrdup($1); }
			| col_name_keyword						{ $$ = pstrdup($1); }
		;

/* Type/function identifier --- names that can be type or function names.
 */
type_function_name:	IDENT							{ $$ = $1; }
			| unreserved_keyword					{ $$ = pstrdup($1); }
			| type_func_name_keyword				{ $$ = pstrdup($1); }
		;

/* Any not-fully-reserved word --- these names can be, eg, role names.
 */
NonReservedWord:	IDENT							{ $$ = $1; }
			| unreserved_keyword					{ $$ = pstrdup($1); }
			| col_name_keyword						{ $$ = pstrdup($1); }
			| type_func_name_keyword				{ $$ = pstrdup($1); }
		;

/* Column label --- allowed labels in "AS" clauses.
 * This presently includes *all* Postgres keywords.
 */
ColLabel:	IDENT									{ $$ = $1; }
			| unreserved_keyword					{ $$ = pstrdup($1); }
			| col_name_keyword						{ $$ = pstrdup($1); }
			| type_func_name_keyword				{ $$ = pstrdup($1); }
			| reserved_keyword						{ $$ = pstrdup($1); }
		;

/* Bare column label --- names that can be column labels without writing "AS".
 * This classification is orthogonal to the other keyword categories.
 */
BareColLabel:	IDENT								{ $$ = $1; }
			| bare_label_keyword					{ $$ = pstrdup($1); }
		;


/*
 * Keyword category lists.  Generally, every keyword present in
 * the Postgres grammar should appear in exactly one of these lists.
 *
 * Put a new keyword into the first list that it can go into without causing
 * shift or reduce conflicts.  The earlier lists define "less reserved"
 * categories of keywords.
 *
 * Make sure that each keyword's category in kwlist.h matches where
 * it is listed here.  (Someday we may be able to generate these lists and
 * kwlist.h's table from one source of truth.)
 */

/* "Unreserved" keywords --- available for use as any kind of name.
 */
unreserved_keyword:
			  ABORT_P
			| ABSOLUTE_P
			| ACCESS
			| ACTION
			| ADD_P
			| ADMIN
			| AFTER
			| AGGREGATE
			| ALSO
			| ALTER
			| ALWAYS
			| ASENSITIVE
			| ASSERTION
			| ASSIGNMENT
			| AT
			| ATOMIC
			| ATTACH
			| ATTRIBUTE
			| BACKWARD
			| BEFORE
			| BEGIN_P
			| BREADTH
			| BY
			| CACHE
			| CALL
			| CALLED
			| CASCADE
			| CASCADED
			| CATALOG_P
			| CHAIN
			| CHARACTERISTICS
			| CHECKPOINT
			| CLASS
			| CLOSE
			| CLUSTER
			| COLUMNS
			| COMMENT
			| COMMENTS
			| COMMIT
			| COMMITTED
			| COMPRESSION
			| CONFIGURATION
			| CONFLICT
			| CONNECTION
			| CONSTRAINTS
			| CONTENT_P
			| CONTINUE_P
			| CONVERSION_P
			| COPY
			| COST
			| CSV
			| CUBE
			| CURRENT_P
			| CURSOR
			| CYCLE
			| DATA_P
			| DATABASE
			| DAY_P
			| DEALLOCATE
			| DECLARE
			| DEFAULTS
			| DEFERRED
			| DEFINER
			| DELETE_P
			| DELIMITER
			| DELIMITERS
			| DEPENDS
			| DEPTH
			| DETACH
			| DICTIONARY
			| DISABLE_P
			| DISCARD
			| DOCUMENT_P
			| DOMAIN_P
			| DOUBLE_P
			| DROP
			| EACH
			| ENABLE_P
			| ENCODING
			| ENCRYPTED
			| ENUM_P
			| ESCAPE
			| EVENT
			| EXCLUDE
			| EXCLUDING
			| EXCLUSIVE
			| EXECUTE
			| EXPLAIN
			| EXPRESSION
			| EXTENSION
			| EXTERNAL
			| FAMILY
			| FILTER
			| FINALIZE
			| FIRST_P
			| FOLLOWING
			| FORCE
			| FORWARD
			| FUNCTION
			| FUNCTIONS
			| GENERATED
			| GLOBAL
			| GRANTED
			| GROUPS
			| HANDLER
			| HEADER_P
			| HOLD
			| HOUR_P
			| IDENTITY_P
			| IF_P
			| IMMEDIATE
			| IMMUTABLE
			| IMPLICIT_P
			| IMPORT_P
			| INCLUDE
			| INCLUDING
			| INCREMENT
			| INDEX
			| INDEXES
			| INHERIT
			| INHERITS
			| INLINE_P
			| INPUT_P
			| INSENSITIVE
			| INSERT
			| INSTEAD
			| INVOKER
			| ISOLATION
			| KEY
			| LABEL
			| LANGUAGE
			| LARGE_P
			| LAST_P
			| LEAKPROOF
			| LEVEL
			| LISTEN
			| LOAD
			| LOCAL
			| LOCATION
			| LOCK_P
			| LOCKED
			| LOGGED
			| MAPPING
			| MATCH
			| MATERIALIZED
			| MAXVALUE
			| METHOD
			| MINUTE_P
			| MINVALUE
			| MODE
			| MONTH_P
			| MOVE
			| NAME_P
			| NAMES
			| NEW
			| NEXT
			| NFC
			| NFD
			| NFKC
			| NFKD
			| NO
			| NORMALIZED
			| NOTHING
			| NOTIFY
			| NOWAIT
			| NULLS_P
			| OBJECT_P
			| OF
			| OFF
			| OIDS
			| OLD
			| OPERATOR
			| OPTION
			| OPTIONS
			| ORDINALITY
			| OTHERS
			| OVER
			| OVERRIDING
			| OWNED
			| OWNER
			| PARALLEL
			| PARSER
			| PARTIAL
			| PARTITION
			| PASSING
			| PASSWORD
			| PLANS
			| POLICY
			| PRECEDING
			| PREPARE
			| PREPARED
			| PRESERVE
			| PRIOR
			| PRIVILEGES
			| PROCEDURAL
			| PROCEDURE
			| PROCEDURES
			| PROGRAM
			| PUBLICATION
			| QUOTE
			| RANGE
			| READ
			| REASSIGN
			| RECHECK
			| RECURSIVE
			| REF
			| REFERENCING
			| REFRESH
			| REINDEX
			| RELATIVE_P
			| RELEASE
			| RENAME
			| REPEATABLE
			| REPLACE
			| REPLICA
			| RESET
			| RESTART
			| RESTRICT
			| RETURN
			| RETURNS
			| REVOKE
			| ROLE
			| ROLLBACK
			| ROLLUP
			| ROUTINE
			| ROUTINES
			| ROWS
			| RULE
			| SAVEPOINT
			| SCHEMA
			| SCHEMAS
			| SCROLL
			| SEARCH
			| SECOND_P
			| SECURITY
			| SEQUENCE
			| SEQUENCES
			| SERIALIZABLE
			| SERVER
			| SESSION
			| SET
			| SETS
			| SHARE
			| SHOW
			| SIMPLE
			| SKIP
			| SNAPSHOT
			| SQL_P
			| STABLE
			| STANDALONE_P
			| START
			| STATEMENT
			| STATISTICS
			| STDIN
			| STDOUT
			| STORAGE
			| STORED
			| STRICT_P
			| STRIP_P
			| SUBSCRIPTION
			| SUPPORT
			| SYSID
			| SYSTEM_P
			| TABLES
			| TABLESPACE
			| TEMP
			| TEMPLATE
			| TEMPORARY
			| TEXT_P
			| TIES
			| TRANSACTION
			| TRANSFORM
			| TRIGGER
			| TRUNCATE
			| TRUSTED
			| TYPE_P
			| TYPES_P
			| UESCAPE
			| UNBOUNDED
			| UNCOMMITTED
			| UNENCRYPTED
			| UNKNOWN
			| UNLISTEN
			| UNLOGGED
			| UNTIL
			| UPDATE
			| VACUUM
			| VALID
			| VALIDATE
			| VALIDATOR
			| VALUE_P
			| VARYING
			| VERSION_P
			| VIEW
			| VIEWS
			| VOLATILE
			| WHITESPACE_P
			| WITHIN
			| WITHOUT
			| WORK
			| WRAPPER
			| WRITE
			| XML_P
			| YEAR_P
			| YES_P
			| ZONE
		;

/* Column identifier --- keywords that can be column, table, etc names.
 *
 * Many of these keywords will in fact be recognized as type or function
 * names too; but they have special productions for the purpose, and so
 * can't be treated as "generic" type or function names.
 *
 * The type names appearing here are not usable as function names
 * because they can be followed by '(' in typename productions, which
 * looks too much like a function call for an LR(1) parser.
 */
col_name_keyword:
			  BETWEEN
			| BIGINT
			| BIT
			| BOOLEAN_P
			| CHAR_P
			| CHARACTER
			| COALESCE
			| DEC
			| DECIMAL_P
			| EXISTS
			| EXTRACT
			| FLOAT_P
			| GREATEST
			| GROUPING
			| INOUT
			| INT_P
			| INTEGER
			| INTERVAL
			| LEAST
			| NATIONAL
			| NCHAR
			| NONE
			| NORMALIZE
			| NULLIF
			| NUMERIC
			| OUT_P
			| OVERLAY
			| POSITION
			| PRECISION
			| REAL
			| ROW
			| SETOF
			| SMALLINT
			| SUBSTRING
			| TIME
			| TIMESTAMP
			| TREAT
			| TRIM
			| VALUES
			| VARCHAR
			| XMLATTRIBUTES
			| XMLCONCAT
			| XMLELEMENT
			| XMLEXISTS
			| XMLFOREST
			| XMLNAMESPACES
			| XMLPARSE
			| XMLPI
			| XMLROOT
			| XMLSERIALIZE
			| XMLTABLE
		;

/* Type/function identifier --- keywords that can be type or function names.
 *
 * Most of these are keywords that are used as operators in expressions;
 * in general such keywords can't be column names because they would be
 * ambiguous with variables, but they are unambiguous as function identifiers.
 *
 * Do not include POSITION, SUBSTRING, etc here since they have explicit
 * productions in a_expr to support the goofy SQL9x argument syntax.
 * - thomas 2000-11-28
 */
type_func_name_keyword:
			  AUTHORIZATION
			| BINARY
			| COLLATION
			| CONCURRENTLY
			| CROSS
			| CURRENT_SCHEMA
			| FREEZE
			| FULL
			| ILIKE
			| INNER_P
			| IS
			| ISNULL
			| JOIN
			| LEFT
			| LIKE
			| NATURAL
			| NOTNULL
			| OUTER_P
			| OVERLAPS
			| RIGHT
			| SIMILAR
			| TABLESAMPLE
			| VERBOSE
		;

/* Reserved keyword --- these keywords are usable only as a ColLabel.
 *
 * Keywords appear here if they could not be distinguished from variable,
 * type, or function names in some contexts.  Don't put things here unless
 * forced to.
 */
reserved_keyword:
			  ALL
			| ANALYSE
			| ANALYZE
			| AND
			| ANY
			| ARRAY
			| AS
			| ASC
			| ASYMMETRIC
			| BOTH
			| CASE
			| CAST
			| CHECK
			| COLLATE
			| COLUMN
			| CONSTRAINT
			| CREATE
			| CURRENT_CATALOG
			| CURRENT_DATE
			| CURRENT_ROLE
			| CURRENT_TIME
			| CURRENT_TIMESTAMP
			| CURRENT_USER
			| DEFAULT
			| DEFERRABLE
			| DESC
			| DISTINCT
			| DO
			| ELSE
			| END_P
			| EXCEPT
			| FALSE_P
			| FETCH
			| FOR
			| FOREIGN
			| FROM
			| GRANT
			| GROUP_P
			| HAVING
			| IN_P
			| INITIALLY
			| INTERSECT
			| INTO
			| LATERAL_P
			| LEADING
			| LIMIT
			| LOCALTIME
			| LOCALTIMESTAMP
			| NOT
			| NULL_P
			| OFFSET
			| ON
			| ONLY
			| OR
			| ORDER
			| PLACING
			| PRIMARY
			| REFERENCES
			| RETURNING
			| SELECT
			| SESSION_USER
			| SOME
			| SYMMETRIC
			| TABLE
			| THEN
			| TO
			| TRAILING
			| TRUE_P
			| UNION
			| UNIQUE
			| USER
			| USING
			| VARIADIC
			| WHEN
			| WHERE
			| WINDOW
			| WITH
		;

/*
 * While all keywords can be used as column labels when preceded by AS,
 * not all of them can be used as a "bare" column label without AS.
 * Those that can be used as a bare label must be listed here,
 * in addition to appearing in one of the category lists above.
 *
 * Always add a new keyword to this list if possible.  Mark it BARE_LABEL
 * in kwlist.h if it is included here, or AS_LABEL if it is not.
 */
bare_label_keyword:
			  ABORT_P
			| ABSOLUTE_P
			| ACCESS
			| ACTION
			| ADD_P
			| ADMIN
			| AFTER
			| AGGREGATE
			| ALL
			| ALSO
			| ALTER
			| ALWAYS
			| ANALYSE
			| ANALYZE
			| AND
			| ANY
			| ASC
			| ASENSITIVE
			| ASSERTION
			| ASSIGNMENT
			| ASYMMETRIC
			| AT
			| ATOMIC
			| ATTACH
			| ATTRIBUTE
			| AUTHORIZATION
			| BACKWARD
			| BEFORE
			| BEGIN_P
			| BETWEEN
			| BIGINT
			| BINARY
			| BIT
			| BOOLEAN_P
			| BOTH
			| BREADTH
			| BY
			| CACHE
			| CALL
			| CALLED
			| CASCADE
			| CASCADED
			| CASE
			| CAST
			| CATALOG_P
			| CHAIN
			| CHARACTERISTICS
			| CHECK
			| CHECKPOINT
			| CLASS
			| CLOSE
			| CLUSTER
			| COALESCE
			| COLLATE
			| COLLATION
			| COLUMN
			| COLUMNS
			| COMMENT
			| COMMENTS
			| COMMIT
			| COMMITTED
			| COMPRESSION
			| CONCURRENTLY
			| CONFIGURATION
			| CONFLICT
			| CONNECTION
			| CONSTRAINT
			| CONSTRAINTS
			| CONTENT_P
			| CONTINUE_P
			| CONVERSION_P
			| COPY
			| COST
			| CROSS
			| CSV
			| CUBE
			| CURRENT_P
			| CURRENT_CATALOG
			| CURRENT_DATE
			| CURRENT_ROLE
			| CURRENT_SCHEMA
			| CURRENT_TIME
			| CURRENT_TIMESTAMP
			| CURRENT_USER
			| CURSOR
			| CYCLE
			| DATA_P
			| DATABASE
			| DEALLOCATE
			| DEC
			| DECIMAL_P
			| DECLARE
			| DEFAULT
			| DEFAULTS
			| DEFERRABLE
			| DEFERRED
			| DEFINER
			| DELETE_P
			| DELIMITER
			| DELIMITERS
			| DEPENDS
			| DEPTH
			| DESC
			| DETACH
			| DICTIONARY
			| DISABLE_P
			| DISCARD
			| DISTINCT
			| DO
			| DOCUMENT_P
			| DOMAIN_P
			| DOUBLE_P
			| DROP
			| EACH
			| ELSE
			| ENABLE_P
			| ENCODING
			| ENCRYPTED
			| END_P
			| ENUM_P
			| ESCAPE
			| EVENT
			| EXCLUDE
			| EXCLUDING
			| EXCLUSIVE
			| EXECUTE
			| EXISTS
			| EXPLAIN
			| EXPRESSION
			| EXTENSION
			| EXTERNAL
			| EXTRACT
			| FALSE_P
			| FAMILY
			| FINALIZE
			| FIRST_P
			| FLOAT_P
			| FOLLOWING
			| FORCE
			| FOREIGN
			| FORWARD
			| FREEZE
			| FULL
			| FUNCTION
			| FUNCTIONS
			| GENERATED
			| GLOBAL
			| GRANTED
			| GREATEST
			| GROUPING
			| GROUPS
			| HANDLER
			| HEADER_P
			| HOLD
			| IDENTITY_P
			| IF_P
			| ILIKE
			| IMMEDIATE
			| IMMUTABLE
			| IMPLICIT_P
			| IMPORT_P
			| IN_P
			| INCLUDE
			| INCLUDING
			| INCREMENT
			| INDEX
			| INDEXES
			| INHERIT
			| INHERITS
			| INITIALLY
			| INLINE_P
			| INNER_P
			| INOUT
			| INPUT_P
			| INSENSITIVE
			| INSERT
			| INSTEAD
			| INT_P
			| INTEGER
			| INTERVAL
			| INVOKER
			| IS
			| ISOLATION
			| JOIN
			| KEY
			| LABEL
			| LANGUAGE
			| LARGE_P
			| LAST_P
			| LATERAL_P
			| LEADING
			| LEAKPROOF
			| LEAST
			| LEFT
			| LEVEL
			| LIKE
			| LISTEN
			| LOAD
			| LOCAL
			| LOCALTIME
			| LOCALTIMESTAMP
			| LOCATION
			| LOCK_P
			| LOCKED
			| LOGGED
			| MAPPING
			| MATCH
			| MATERIALIZED
			| MAXVALUE
			| METHOD
			| MINVALUE
			| MODE
			| MOVE
			| NAME_P
			| NAMES
			| NATIONAL
			| NATURAL
			| NCHAR
			| NEW
			| NEXT
			| NFC
			| NFD
			| NFKC
			| NFKD
			| NO
			| NONE
			| NORMALIZE
			| NORMALIZED
			| NOT
			| NOTHING
			| NOTIFY
			| NOWAIT
			| NULL_P
			| NULLIF
			| NULLS_P
			| NUMERIC
			| OBJECT_P
			| OF
			| OFF
			| OIDS
			| OLD
			| ONLY
			| OPERATOR
			| OPTION
			| OPTIONS
			| OR
			| ORDINALITY
			| OTHERS
			| OUT_P
			| OUTER_P
			| OVERLAY
			| OVERRIDING
			| OWNED
			| OWNER
			| PARALLEL
			| PARSER
			| PARTIAL
			| PARTITION
			| PASSING
			| PASSWORD
			| PLACING
			| PLANS
			| POLICY
			| POSITION
			| PRECEDING
			| PREPARE
			| PREPARED
			| PRESERVE
			| PRIMARY
			| PRIOR
			| PRIVILEGES
			| PROCEDURAL
			| PROCEDURE
			| PROCEDURES
			| PROGRAM
			| PUBLICATION
			| QUOTE
			| RANGE
			| READ
			| REAL
			| REASSIGN
			| RECHECK
			| RECURSIVE
			| REF
			| REFERENCES
			| REFERENCING
			| REFRESH
			| REINDEX
			| RELATIVE_P
			| RELEASE
			| RENAME
			| REPEATABLE
			| REPLACE
			| REPLICA
			| RESET
			| RESTART
			| RESTRICT
			| RETURN
			| RETURNS
			| REVOKE
			| RIGHT
			| ROLE
			| ROLLBACK
			| ROLLUP
			| ROUTINE
			| ROUTINES
			| ROW
			| ROWS
			| RULE
			| SAVEPOINT
			| SCHEMA
			| SCHEMAS
			| SCROLL
			| SEARCH
			| SECURITY
			| SELECT
			| SEQUENCE
			| SEQUENCES
			| SERIALIZABLE
			| SERVER
			| SESSION
			| SESSION_USER
			| SET
			| SETOF
			| SETS
			| SHARE
			| SHOW
			| SIMILAR
			| SIMPLE
			| SKIP
			| SMALLINT
			| SNAPSHOT
			| SOME
			| SQL_P
			| STABLE
			| STANDALONE_P
			| START
			| STATEMENT
			| STATISTICS
			| STDIN
			| STDOUT
			| STORAGE
			| STORED
			| STRICT_P
			| STRIP_P
			| SUBSCRIPTION
			| SUBSTRING
			| SUPPORT
			| SYMMETRIC
			| SYSID
			| SYSTEM_P
			| TABLE
			| TABLES
			| TABLESAMPLE
			| TABLESPACE
			| TEMP
			| TEMPLATE
			| TEMPORARY
			| TEXT_P
			| THEN
			| TIES
			| TIME
			| TIMESTAMP
			| TRAILING
			| TRANSACTION
			| TRANSFORM
			| TREAT
			| TRIGGER
			| TRIM
			| TRUE_P
			| TRUNCATE
			| TRUSTED
			| TYPE_P
			| TYPES_P
			| UESCAPE
			| UNBOUNDED
			| UNCOMMITTED
			| UNENCRYPTED
			| UNIQUE
			| UNKNOWN
			| UNLISTEN
			| UNLOGGED
			| UNTIL
			| UPDATE
			| USER
			| USING
			| VACUUM
			| VALID
			| VALIDATE
			| VALIDATOR
			| VALUE_P
			| VALUES
			| VARCHAR
			| VARIADIC
			| VERBOSE
			| VERSION_P
			| VIEW
			| VIEWS
			| VOLATILE
			| WHEN
			| WHITESPACE_P
			| WORK
			| WRAPPER
			| WRITE
			| XML_P
			| XMLATTRIBUTES
			| XMLCONCAT
			| XMLELEMENT
			| XMLEXISTS
			| XMLFOREST
			| XMLNAMESPACES
			| XMLPARSE
			| XMLPI
			| XMLROOT
			| XMLSERIALIZE
			| XMLTABLE
			| YES_P
			| ZONE
		;

%%

/*
 * The signature of this function is required by bison.  However, we
 * ignore the passed yylloc and instead use the last token position
 * available from the scanner.
 */
static void
base_yyerror(YYLTYPE *yylloc, core_yyscan_t yyscanner, const char *msg)
{
	parser_yyerror(msg);
}

static RawStmt *
makeRawStmt(Node *stmt, int stmt_location)
{
	RawStmt    *rs = makeNode(RawStmt);

	rs->stmt = stmt;
	rs->stmt_location = stmt_location;
	rs->stmt_len = 0;			/* might get changed later */
	return rs;
}

/* Adjust a RawStmt to reflect that it doesn't run to the end of the string */
static void
updateRawStmtEnd(RawStmt *rs, int end_location)
{
	/*
	 * If we already set the length, don't change it.  This is for situations
	 * like "select foo ;; select bar" where the same statement will be last
	 * in the string for more than one semicolon.
	 */
	if (rs->stmt_len > 0)
		return;

	/* OK, update length of RawStmt */
	rs->stmt_len = end_location - rs->stmt_location;
}

static Node *
makeColumnRef(char *colname, List *indirection,
			  int location, core_yyscan_t yyscanner)
{
	/*
	 * Generate a ColumnRef node, with an A_Indirection node added if there
	 * is any subscripting in the specified indirection list.  However,
	 * any field selection at the start of the indirection list must be
	 * transposed into the "fields" part of the ColumnRef node.
	 */
	ColumnRef  *c = makeNode(ColumnRef);
	int		nfields = 0;
	ListCell *l;

	c->location = location;
	foreach(l, indirection)
	{
		if (IsA(lfirst(l), A_Indices))
		{
			A_Indirection *i = makeNode(A_Indirection);

			if (nfields == 0)
			{
				/* easy case - all indirection goes to A_Indirection */
				c->fields = list_make1(makeString(colname));
				i->indirection = check_indirection(indirection, yyscanner);
			}
			else
			{
				/* got to split the list in two */
				i->indirection = check_indirection(list_copy_tail(indirection,
																  nfields),
												   yyscanner);
				indirection = list_truncate(indirection, nfields);
				c->fields = lcons(makeString(colname), indirection);
			}
			i->arg = (Node *) c;
			return (Node *) i;
		}
		else if (IsA(lfirst(l), A_Star))
		{
			/* We only allow '*' at the end of a ColumnRef */
			if (lnext(indirection, l) != NULL)
				parser_yyerror("improper use of \"*\"");
		}
		nfields++;
	}
	/* No subscripting, so all indirection gets added to field list */
	c->fields = lcons(makeString(colname), indirection);
	return (Node *) c;
}

static Node *
makeTypeCast(Node *arg, TypeName *typename, int location)
{
	TypeCast *n = makeNode(TypeCast);
	n->arg = arg;
	n->typeName = typename;
	n->location = location;
	return (Node *) n;
}

static Node *
makeStringConst(char *str, int location)
{
	A_Const *n = makeNode(A_Const);

	n->val.sval.type = T_String;
	n->val.sval.sval = str;
	n->location = location;

   return (Node *)n;
}

static Node *
makeStringConstCast(char *str, int location, TypeName *typename)
{
	Node *s = makeStringConst(str, location);

	return makeTypeCast(s, typename, -1);
}

static Node *
makeIntConst(int val, int location)
{
	A_Const *n = makeNode(A_Const);

	n->val.ival.type = T_Integer;
	n->val.ival.ival = val;
	n->location = location;

   return (Node *)n;
}

static Node *
makeFloatConst(char *str, int location)
{
	A_Const *n = makeNode(A_Const);

	n->val.fval.type = T_Float;
	n->val.fval.fval = str;
	n->location = location;

   return (Node *)n;
}

static Node *
makeBoolAConst(bool state, int location)
{
	A_Const *n = makeNode(A_Const);

	n->val.boolval.type = T_Boolean;
	n->val.boolval.boolval = state;
	n->location = location;

   return (Node *)n;
}

static Node *
makeBitStringConst(char *str, int location)
{
	A_Const *n = makeNode(A_Const);

	n->val.bsval.type = T_BitString;
	n->val.bsval.bsval = str;
	n->location = location;

   return (Node *)n;
}

static Node *
makeNullAConst(int location)
{
	A_Const *n = makeNode(A_Const);

	n->isnull = true;
	n->location = location;

	return (Node *)n;
}

static Node *
makeAConst(Node *v, int location)
{
	Node *n;

	switch (v->type)
	{
		case T_Float:
			n = makeFloatConst(castNode(Float, v)->fval, location);
			break;

		case T_Integer:
			n = makeIntConst(castNode(Integer, v)->ival, location);
			break;

		default:
			/* currently not used */
			Assert(false);
			n = NULL;
	}

	return n;
}

/* makeRoleSpec
 * Create a RoleSpec with the given type
 */
static RoleSpec *
makeRoleSpec(RoleSpecType type, int location)
{
	RoleSpec *spec = makeNode(RoleSpec);

	spec->roletype = type;
	spec->location = location;

	return spec;
}

/* check_qualified_name --- check the result of qualified_name production
 *
 * It's easiest to let the grammar production for qualified_name allow
 * subscripts and '*', which we then must reject here.
 */
static void
check_qualified_name(List *names, core_yyscan_t yyscanner)
{
	ListCell   *i;

	foreach(i, names)
	{
		if (!IsA(lfirst(i), String))
			parser_yyerror("syntax error");
	}
}

/* check_func_name --- check the result of func_name production
 *
 * It's easiest to let the grammar production for func_name allow subscripts
 * and '*', which we then must reject here.
 */
static List *
check_func_name(List *names, core_yyscan_t yyscanner)
{
	ListCell   *i;

	foreach(i, names)
	{
		if (!IsA(lfirst(i), String))
			parser_yyerror("syntax error");
	}
	return names;
}

/* check_indirection --- check the result of indirection production
 *
 * We only allow '*' at the end of the list, but it's hard to enforce that
 * in the grammar, so do it here.
 */
static List *
check_indirection(List *indirection, core_yyscan_t yyscanner)
{
	ListCell *l;

	foreach(l, indirection)
	{
		if (IsA(lfirst(l), A_Star))
		{
			if (lnext(indirection, l) != NULL)
				parser_yyerror("improper use of \"*\"");
		}
	}
	return indirection;
}

/* extractArgTypes()
 * Given a list of FunctionParameter nodes, extract a list of just the
 * argument types (TypeNames) for input parameters only.  This is what
 * is needed to look up an existing function, which is what is wanted by
 * the productions that use this call.
 */
static List *
extractArgTypes(List *parameters)
{
	List	   *result = NIL;
	ListCell   *i;

	foreach(i, parameters)
	{
		FunctionParameter *p = (FunctionParameter *) lfirst(i);

		if (p->mode != FUNC_PARAM_OUT && p->mode != FUNC_PARAM_TABLE)
			result = lappend(result, p->argType);
	}
	return result;
}

/* extractAggrArgTypes()
 * As above, but work from the output of the aggr_args production.
 */
static List *
extractAggrArgTypes(List *aggrargs)
{
	Assert(list_length(aggrargs) == 2);
	return extractArgTypes((List *) linitial(aggrargs));
}

/* makeOrderedSetArgs()
 * Build the result of the aggr_args production (which see the comments for).
 * This handles only the case where both given lists are nonempty, so that
 * we have to deal with multiple VARIADIC arguments.
 */
static List *
makeOrderedSetArgs(List *directargs, List *orderedargs,
				   core_yyscan_t yyscanner)
{
	FunctionParameter *lastd = (FunctionParameter *) llast(directargs);
	Integer	   *ndirectargs;

	/* No restriction unless last direct arg is VARIADIC */
	if (lastd->mode == FUNC_PARAM_VARIADIC)
	{
		FunctionParameter *firsto = (FunctionParameter *) linitial(orderedargs);

		/*
		 * We ignore the names, though the aggr_arg production allows them;
		 * it doesn't allow default values, so those need not be checked.
		 */
		if (list_length(orderedargs) != 1 ||
			firsto->mode != FUNC_PARAM_VARIADIC ||
			!equal(lastd->argType, firsto->argType))
			ereport(ERROR,
					(errcode(ERRCODE_FEATURE_NOT_SUPPORTED),
					 errmsg("an ordered-set aggregate with a VARIADIC direct argument must have one VARIADIC aggregated argument of the same data type"),
					 parser_errposition(exprLocation((Node *) firsto))));

		/* OK, drop the duplicate VARIADIC argument from the internal form */
		orderedargs = NIL;
	}

	/* don't merge into the next line, as list_concat changes directargs */
	ndirectargs = makeInteger(list_length(directargs));

	return list_make2(list_concat(directargs, orderedargs),
					  ndirectargs);
}

/* insertSelectOptions()
 * Insert ORDER BY, etc into an already-constructed SelectStmt.
 *
 * This routine is just to avoid duplicating code in SelectStmt productions.
 */
static void
insertSelectOptions(SelectStmt *stmt,
					List *sortClause, List *lockingClause,
					SelectLimit *limitClause,
					WithClause *withClause,
					core_yyscan_t yyscanner)
{
	Assert(IsA(stmt, SelectStmt));

	/*
	 * Tests here are to reject constructs like
	 *	(SELECT foo ORDER BY bar) ORDER BY baz
	 */
	if (sortClause)
	{
		if (stmt->sortClause)
			ereport(ERROR,
					(errcode(ERRCODE_SYNTAX_ERROR),
					 errmsg("multiple ORDER BY clauses not allowed"),
					 parser_errposition(exprLocation((Node *) sortClause))));
		stmt->sortClause = sortClause;
	}
	/* We can handle multiple locking clauses, though */
	stmt->lockingClause = list_concat(stmt->lockingClause, lockingClause);
	if (limitClause && limitClause->limitOffset)
	{
		if (stmt->limitOffset)
			ereport(ERROR,
					(errcode(ERRCODE_SYNTAX_ERROR),
					 errmsg("multiple OFFSET clauses not allowed"),
					 parser_errposition(exprLocation(limitClause->limitOffset))));
		stmt->limitOffset = limitClause->limitOffset;
	}
	if (limitClause && limitClause->limitCount)
	{
		if (stmt->limitCount)
			ereport(ERROR,
					(errcode(ERRCODE_SYNTAX_ERROR),
					 errmsg("multiple LIMIT clauses not allowed"),
					 parser_errposition(exprLocation(limitClause->limitCount))));
		stmt->limitCount = limitClause->limitCount;
	}
	if (limitClause && limitClause->limitOption != LIMIT_OPTION_DEFAULT)
	{
		if (stmt->limitOption)
			ereport(ERROR,
					(errcode(ERRCODE_SYNTAX_ERROR),
					 errmsg("multiple limit options not allowed")));
		if (!stmt->sortClause && limitClause->limitOption == LIMIT_OPTION_WITH_TIES)
			ereport(ERROR,
					(errcode(ERRCODE_SYNTAX_ERROR),
					 errmsg("WITH TIES cannot be specified without ORDER BY clause")));
		if (limitClause->limitOption == LIMIT_OPTION_WITH_TIES && stmt->lockingClause)
		{
			ListCell   *lc;

			foreach(lc, stmt->lockingClause)
			{
				LockingClause *lock = lfirst_node(LockingClause, lc);

				if (lock->waitPolicy == LockWaitSkip)
					ereport(ERROR,
							(errcode(ERRCODE_SYNTAX_ERROR),
							 errmsg("%s and %s options cannot be used together",
									"SKIP LOCKED", "WITH TIES")));
			}
		}
		stmt->limitOption = limitClause->limitOption;
	}
	if (withClause)
	{
		if (stmt->withClause)
			ereport(ERROR,
					(errcode(ERRCODE_SYNTAX_ERROR),
					 errmsg("multiple WITH clauses not allowed"),
					 parser_errposition(exprLocation((Node *) withClause))));
		stmt->withClause = withClause;
	}
}

static Node *
makeSetOp(SetOperation op, bool all, Node *larg, Node *rarg)
{
	SelectStmt *n = makeNode(SelectStmt);

	n->op = op;
	n->all = all;
	n->larg = (SelectStmt *) larg;
	n->rarg = (SelectStmt *) rarg;
	return (Node *) n;
}

/* SystemFuncName()
 * Build a properly-qualified reference to a built-in function.
 */
List *
SystemFuncName(char *name)
{
	return list_make2(makeString("pg_catalog"), makeString(name));
}

/* SystemTypeName()
 * Build a properly-qualified reference to a built-in type.
 *
 * typmod is defaulted, but may be changed afterwards by caller.
 * Likewise for the location.
 */
TypeName *
SystemTypeName(char *name)
{
	return makeTypeNameFromNameList(list_make2(makeString("pg_catalog"),
											   makeString(name)));
}

/* doNegate()
 * Handle negation of a numeric constant.
 *
 * Formerly, we did this here because the optimizer couldn't cope with
 * indexquals that looked like "var = -4" --- it wants "var = const"
 * and a unary minus operator applied to a constant didn't qualify.
 * As of Postgres 7.0, that problem doesn't exist anymore because there
 * is a constant-subexpression simplifier in the optimizer.  However,
 * there's still a good reason for doing this here, which is that we can
 * postpone committing to a particular internal representation for simple
 * negative constants.	It's better to leave "-123.456" in string form
 * until we know what the desired type is.
 */
static Node *
doNegate(Node *n, int location)
{
	if (IsA(n, A_Const))
	{
		A_Const *con = (A_Const *)n;

		/* report the constant's location as that of the '-' sign */
		con->location = location;

		if (IsA(&con->val, Integer))
		{
			con->val.ival.ival = -con->val.ival.ival;
			return n;
		}
		if (IsA(&con->val, Float))
		{
			doNegateFloat(&con->val.fval);
			return n;
		}
	}

	return (Node *) makeSimpleA_Expr(AEXPR_OP, "-", NULL, n, location);
}

static void
doNegateFloat(Float *v)
{
	char   *oldval = v->fval;

	if (*oldval == '+')
		oldval++;
	if (*oldval == '-')
		v->fval = oldval+1;	/* just strip the '-' */
	else
		v->fval = psprintf("-%s", oldval);
}

static Node *
makeAndExpr(Node *lexpr, Node *rexpr, int location)
{
	/* Flatten "a AND b AND c ..." to a single BoolExpr on sight */
	if (IsA(lexpr, BoolExpr))
	{
		BoolExpr *blexpr = (BoolExpr *) lexpr;

		if (blexpr->boolop == AND_EXPR)
		{
			blexpr->args = lappend(blexpr->args, rexpr);
			return (Node *) blexpr;
		}
	}
	return (Node *) makeBoolExpr(AND_EXPR, list_make2(lexpr, rexpr), location);
}

static Node *
makeOrExpr(Node *lexpr, Node *rexpr, int location)
{
	/* Flatten "a OR b OR c ..." to a single BoolExpr on sight */
	if (IsA(lexpr, BoolExpr))
	{
		BoolExpr *blexpr = (BoolExpr *) lexpr;

		if (blexpr->boolop == OR_EXPR)
		{
			blexpr->args = lappend(blexpr->args, rexpr);
			return (Node *) blexpr;
		}
	}
	return (Node *) makeBoolExpr(OR_EXPR, list_make2(lexpr, rexpr), location);
}

static Node *
makeNotExpr(Node *expr, int location)
{
	return (Node *) makeBoolExpr(NOT_EXPR, list_make1(expr), location);
}

static Node *
makeAArrayExpr(List *elements, int location)
{
	A_ArrayExpr *n = makeNode(A_ArrayExpr);

	n->elements = elements;
	n->location = location;
	return (Node *) n;
}

static Node *
makeSQLValueFunction(SQLValueFunctionOp op, int32 typmod, int location)
{
	SQLValueFunction *svf = makeNode(SQLValueFunction);

	svf->op = op;
	/* svf->type will be filled during parse analysis */
	svf->typmod = typmod;
	svf->location = location;
	return (Node *) svf;
}

static Node *
makeXmlExpr(XmlExprOp op, char *name, List *named_args, List *args,
			int location)
{
	XmlExpr		*x = makeNode(XmlExpr);

	x->op = op;
	x->name = name;
	/*
	 * named_args is a list of ResTarget; it'll be split apart into separate
	 * expression and name lists in transformXmlExpr().
	 */
	x->named_args = named_args;
	x->arg_names = NIL;
	x->args = args;
	/* xmloption, if relevant, must be filled in by caller */
	/* type and typmod will be filled in during parse analysis */
	x->type = InvalidOid;			/* marks the node as not analyzed */
	x->location = location;
	return (Node *) x;
}

/*
 * Merge the input and output parameters of a table function.
 */
static List *
mergeTableFuncParameters(List *func_args, List *columns)
{
	ListCell   *lc;

	/* Explicit OUT and INOUT parameters shouldn't be used in this syntax */
	foreach(lc, func_args)
	{
		FunctionParameter *p = (FunctionParameter *) lfirst(lc);

		if (p->mode != FUNC_PARAM_DEFAULT &&
			p->mode != FUNC_PARAM_IN &&
			p->mode != FUNC_PARAM_VARIADIC)
			ereport(ERROR,
					(errcode(ERRCODE_SYNTAX_ERROR),
					 errmsg("OUT and INOUT arguments aren't allowed in TABLE functions")));
	}

	return list_concat(func_args, columns);
}

/*
 * Determine return type of a TABLE function.  A single result column
 * returns setof that column's type; otherwise return setof record.
 */
static TypeName *
TableFuncTypeName(List *columns)
{
	TypeName *result;

	if (list_length(columns) == 1)
	{
		FunctionParameter *p = (FunctionParameter *) linitial(columns);

		result = copyObject(p->argType);
	}
	else
		result = SystemTypeName("record");

	result->setof = true;

	return result;
}

/*
 * Convert a list of (dotted) names to a RangeVar (like
 * makeRangeVarFromNameList, but with position support).  The
 * "AnyName" refers to the any_name production in the grammar.
 */
static RangeVar *
makeRangeVarFromAnyName(List *names, int position, core_yyscan_t yyscanner)
{
	RangeVar *r = makeNode(RangeVar);

	switch (list_length(names))
	{
		case 1:
			r->catalogname = NULL;
			r->schemaname = NULL;
			r->relname = strVal(linitial(names));
			break;
		case 2:
			r->catalogname = NULL;
			r->schemaname = strVal(linitial(names));
			r->relname = strVal(lsecond(names));
			break;
		case 3:
			r->catalogname = strVal(linitial(names));
			r->schemaname = strVal(lsecond(names));
			r->relname = strVal(lthird(names));
			break;
		default:
			ereport(ERROR,
					(errcode(ERRCODE_SYNTAX_ERROR),
					 errmsg("improper qualified name (too many dotted names): %s",
							NameListToString(names)),
					 parser_errposition(position)));
			break;
	}

	r->relpersistence = RELPERSISTENCE_PERMANENT;
	r->location = position;

	return r;
}

/*
 * Convert a relation_name with name and namelist to a RangeVar using
 * makeRangeVar.
 */
static RangeVar *
makeRangeVarFromQualifiedName(char *name, List *namelist, int location,
							  core_yyscan_t yyscanner)
{
	RangeVar *r;

	check_qualified_name(namelist, yyscanner);
	r = makeRangeVar(NULL, NULL, location);

	switch (list_length(namelist))
	{
		case 1:
			r->catalogname = NULL;
			r->schemaname = name;
			r->relname = strVal(linitial(namelist));
			break;
		case 2:
			r->catalogname = name;
			r->schemaname = strVal(linitial(namelist));
			r->relname = strVal(lsecond(namelist));
			break;
		default:
			ereport(ERROR,
					errcode(ERRCODE_SYNTAX_ERROR),
					errmsg("improper qualified name (too many dotted names): %s",
						   NameListToString(lcons(makeString(name), namelist))),
						   parser_errposition(location));
			break;
	}

	return r;
}

/* Separate Constraint nodes from COLLATE clauses in a ColQualList */
static void
SplitColQualList(List *qualList,
				 List **constraintList, CollateClause **collClause,
				 core_yyscan_t yyscanner)
{
	ListCell   *cell;

	*collClause = NULL;
	foreach(cell, qualList)
	{
		Node   *n = (Node *) lfirst(cell);

		if (IsA(n, Constraint))
		{
			/* keep it in list */
			continue;
		}
		if (IsA(n, CollateClause))
		{
			CollateClause *c = (CollateClause *) n;

			if (*collClause)
				ereport(ERROR,
						(errcode(ERRCODE_SYNTAX_ERROR),
						 errmsg("multiple COLLATE clauses not allowed"),
						 parser_errposition(c->location)));
			*collClause = c;
		}
		else
			elog(ERROR, "unexpected node type %d", (int) n->type);
		/* remove non-Constraint nodes from qualList */
		qualList = foreach_delete_current(qualList, cell);
	}
	*constraintList = qualList;
}

/*
 * Process result of ConstraintAttributeSpec, and set appropriate bool flags
 * in the output command node.  Pass NULL for any flags the particular
 * command doesn't support.
 */
static void
processCASbits(int cas_bits, int location, const char *constrType,
			   bool *deferrable, bool *initdeferred, bool *not_valid,
			   bool *no_inherit, core_yyscan_t yyscanner)
{
	/* defaults */
	if (deferrable)
		*deferrable = false;
	if (initdeferred)
		*initdeferred = false;
	if (not_valid)
		*not_valid = false;

	if (cas_bits & (CAS_DEFERRABLE | CAS_INITIALLY_DEFERRED))
	{
		if (deferrable)
			*deferrable = true;
		else
			ereport(ERROR,
					(errcode(ERRCODE_FEATURE_NOT_SUPPORTED),
					 /* translator: %s is CHECK, UNIQUE, or similar */
					 errmsg("%s constraints cannot be marked DEFERRABLE",
							constrType),
					 parser_errposition(location)));
	}

	if (cas_bits & CAS_INITIALLY_DEFERRED)
	{
		if (initdeferred)
			*initdeferred = true;
		else
			ereport(ERROR,
					(errcode(ERRCODE_FEATURE_NOT_SUPPORTED),
					 /* translator: %s is CHECK, UNIQUE, or similar */
					 errmsg("%s constraints cannot be marked DEFERRABLE",
							constrType),
					 parser_errposition(location)));
	}

	if (cas_bits & CAS_NOT_VALID)
	{
		if (not_valid)
			*not_valid = true;
		else
			ereport(ERROR,
					(errcode(ERRCODE_FEATURE_NOT_SUPPORTED),
					 /* translator: %s is CHECK, UNIQUE, or similar */
					 errmsg("%s constraints cannot be marked NOT VALID",
							constrType),
					 parser_errposition(location)));
	}

	if (cas_bits & CAS_NO_INHERIT)
	{
		if (no_inherit)
			*no_inherit = true;
		else
			ereport(ERROR,
					(errcode(ERRCODE_FEATURE_NOT_SUPPORTED),
					 /* translator: %s is CHECK, UNIQUE, or similar */
					 errmsg("%s constraints cannot be marked NO INHERIT",
							constrType),
					 parser_errposition(location)));
	}
}

/*
 * Process pubobjspec_list to check for errors in any of the objects and
 * convert PUBLICATIONOBJ_CONTINUATION into appropriate PublicationObjSpecType.
 */
static void
preprocess_pubobj_list(List *pubobjspec_list, core_yyscan_t yyscanner)
{
	ListCell   *cell;
	PublicationObjSpec *pubobj;
	PublicationObjSpecType prevobjtype = PUBLICATIONOBJ_CONTINUATION;

	if (!pubobjspec_list)
		return;

	pubobj = (PublicationObjSpec *) linitial(pubobjspec_list);
	if (pubobj->pubobjtype == PUBLICATIONOBJ_CONTINUATION)
		ereport(ERROR,
				errcode(ERRCODE_SYNTAX_ERROR),
				errmsg("invalid publication object list"),
				errdetail("One of TABLE or ALL TABLES IN SCHEMA must be specified before a standalone table or schema name."),
				parser_errposition(pubobj->location));

	foreach(cell, pubobjspec_list)
	{
		pubobj = (PublicationObjSpec *) lfirst(cell);

		if (pubobj->pubobjtype == PUBLICATIONOBJ_CONTINUATION)
			pubobj->pubobjtype = prevobjtype;

		if (pubobj->pubobjtype == PUBLICATIONOBJ_TABLE)
		{
			/* relation name or pubtable must be set for this type of object */
			if (!pubobj->name && !pubobj->pubtable)
				ereport(ERROR,
						errcode(ERRCODE_SYNTAX_ERROR),
						errmsg("invalid table name at or near"),
						parser_errposition(pubobj->location));
			else if (pubobj->name)
			{
				/* convert it to PublicationTable */
				PublicationTable *pubtable = makeNode(PublicationTable);

				pubtable->relation =
					makeRangeVar(NULL, pubobj->name, pubobj->location);
				pubobj->pubtable = pubtable;
				pubobj->name = NULL;
			}
		}
		else if (pubobj->pubobjtype == PUBLICATIONOBJ_TABLES_IN_SCHEMA ||
				 pubobj->pubobjtype == PUBLICATIONOBJ_TABLES_IN_CUR_SCHEMA)
		{
			/*
			 * We can distinguish between the different type of schema
			 * objects based on whether name and pubtable is set.
			 */
			if (pubobj->name)
				pubobj->pubobjtype = PUBLICATIONOBJ_TABLES_IN_SCHEMA;
			else if (!pubobj->name && !pubobj->pubtable)
				pubobj->pubobjtype = PUBLICATIONOBJ_TABLES_IN_CUR_SCHEMA;
			else
				ereport(ERROR,
						errcode(ERRCODE_SYNTAX_ERROR),
						errmsg("invalid schema name at or near"),
						parser_errposition(pubobj->location));
		}

		prevobjtype = pubobj->pubobjtype;
	}
}

/*----------
 * Recursive view transformation
 *
 * Convert
 *
 *     CREATE RECURSIVE VIEW relname (aliases) AS query
 *
 * to
 *
 *     CREATE VIEW relname (aliases) AS
 *         WITH RECURSIVE relname (aliases) AS (query)
 *         SELECT aliases FROM relname
 *
 * Actually, just the WITH ... part, which is then inserted into the original
 * view definition as the query.
 * ----------
 */
static Node *
makeRecursiveViewSelect(char *relname, List *aliases, Node *query)
{
	SelectStmt *s = makeNode(SelectStmt);
	WithClause *w = makeNode(WithClause);
	CommonTableExpr *cte = makeNode(CommonTableExpr);
	List	   *tl = NIL;
	ListCell   *lc;

	/* create common table expression */
	cte->ctename = relname;
	cte->aliascolnames = aliases;
	cte->ctematerialized = CTEMaterializeDefault;
	cte->ctequery = query;
	cte->location = -1;

	/* create WITH clause and attach CTE */
	w->recursive = true;
	w->ctes = list_make1(cte);
	w->location = -1;

	/* create target list for the new SELECT from the alias list of the
	 * recursive view specification */
	foreach (lc, aliases)
	{
		ResTarget *rt = makeNode(ResTarget);

		rt->name = NULL;
		rt->indirection = NIL;
		rt->val = makeColumnRef(strVal(lfirst(lc)), NIL, -1, 0);
		rt->location = -1;

		tl = lappend(tl, rt);
	}

	/* create new SELECT combining WITH clause, target list, and fake FROM
	 * clause */
	s->withClause = w;
	s->targetList = tl;
	s->fromClause = list_make1(makeRangeVar(NULL, relname, -1));

	return (Node *) s;
}

/* parser_init()
 * Initialize to parse one query string
 */
void
parser_init(base_yy_extra_type *yyext)
{
	yyext->parsetree = NIL;		/* in case grammar forgets to set it */
}<|MERGE_RESOLUTION|>--- conflicted
+++ resolved
@@ -7290,13 +7290,9 @@
 					n->admin_opt = false;
 					n->granted_roles = $2;
 					n->grantee_roles = $4;
-<<<<<<< HEAD
 					n->database = $5;
 					n->grantor = $6;
 					n->behavior = $7;
-=======
-					n->behavior = $6;
->>>>>>> 1fabec7d
 					$$ = (Node*)n;
 				}
 			| REVOKE ADMIN OPTION FOR privilege_list FROM role_list opt_grant_in_database opt_granted_by opt_drop_behavior
@@ -7306,13 +7302,9 @@
 					n->admin_opt = true;
 					n->granted_roles = $5;
 					n->grantee_roles = $7;
-<<<<<<< HEAD
 					n->database = $8;
 					n->grantor = $9;
 					n->behavior = $10;
-=======
-					n->behavior = $9;
->>>>>>> 1fabec7d
 					$$ = (Node*)n;
 				}
 		;
